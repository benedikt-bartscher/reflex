--- conflicted
+++ resolved
@@ -71,11 +71,8 @@
 pytest-benchmark = ">=4.0.0,<6.0"
 playwright = ">=1.46.0"
 pytest-playwright = ">=0.5.1"
-<<<<<<< HEAD
+pytest-codspeed = "^3.1.2"
 blosc2 = { version = ">=2.7.1", python = ">=3.11" }
-=======
-pytest-codspeed = "^3.1.2"
->>>>>>> b3b79a65
 
 [tool.poetry.scripts]
 reflex = "reflex.reflex:cli"
@@ -91,8 +88,37 @@
 target-version = "py310"
 output-format = "concise"
 lint.isort.split-on-trailing-comma = false
-lint.select = ["ANN001","B", "C4", "D", "E", "ERA", "F", "FURB", "I", "N", "PERF", "PGH", "PTH", "RUF", "SIM", "T", "TRY", "W"]
-lint.ignore = ["B008", "D205", "E501", "F403", "SIM115", "RUF006", "RUF008", "RUF012", "TRY0"]
+lint.select = [
+  "ANN001",
+  "B",
+  "C4",
+  "D",
+  "E",
+  "ERA",
+  "F",
+  "FURB",
+  "I",
+  "N",
+  "PERF",
+  "PGH",
+  "PTH",
+  "RUF",
+  "SIM",
+  "T",
+  "TRY",
+  "W",
+]
+lint.ignore = [
+  "B008",
+  "D205",
+  "E501",
+  "F403",
+  "SIM115",
+  "RUF006",
+  "RUF008",
+  "RUF012",
+  "TRY0",
+]
 lint.pydocstyle.convention = "google"
 
 [tool.ruff.lint.per-file-ignores]
