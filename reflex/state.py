"""Define the reflex state specification."""

from __future__ import annotations

import asyncio
import contextlib
import copy
import dataclasses
import functools
import inspect
import json
import pickle
import sys
import time
import typing
import uuid
from abc import ABC, abstractmethod
from collections import defaultdict
from hashlib import md5
from pathlib import Path
from types import FunctionType, MethodType
from typing import (
    TYPE_CHECKING,
    Any,
    AsyncIterator,
    BinaryIO,
    Callable,
    ClassVar,
    Dict,
    List,
    Optional,
    Sequence,
    Set,
    Tuple,
    Type,
    TypeVar,
    Union,
    cast,
    get_args,
    get_type_hints,
)

from redis.asyncio.client import PubSub
from sqlalchemy.orm import DeclarativeBase
from typing_extensions import Self

from reflex import event
from reflex.config import PerformanceMode, get_config
from reflex.istate.data import RouterData
from reflex.istate.storage import ClientStorageBase
from reflex.model import Model
from reflex.vars.base import (
    ComputedVar,
    DynamicRouteVar,
    Var,
    computed_var,
    dispatch,
    get_unique_variable_name,
    is_computed_var,
)

try:
    import pydantic.v1 as pydantic
except ModuleNotFoundError:
    import pydantic

from pydantic import BaseModel as BaseModelV2

try:
    from pydantic.v1 import BaseModel as BaseModelV1
except ModuleNotFoundError:
    BaseModelV1 = BaseModelV2

try:
    from pydantic.v1 import validator
except ModuleNotFoundError:
    from pydantic import validator

import wrapt
from redis.asyncio import Redis
from redis.exceptions import ResponseError

import reflex.istate.dynamic
from reflex import constants
from reflex.base import Base
from reflex.config import environment
from reflex.event import (
    BACKGROUND_TASK_MARKER,
    Event,
    EventHandler,
    EventSpec,
    fix_events,
)
from reflex.utils import console, format, path_ops, prerequisites, types
from reflex.utils.exceptions import (
    ComputedVarShadowsBaseVars,
    ComputedVarShadowsStateVar,
    DynamicComponentInvalidSignature,
    DynamicRouteArgShadowsStateVar,
    EventHandlerShadowsBuiltInStateMethod,
    ImmutableStateError,
    InvalidLockWarningThresholdError,
    InvalidStateManagerMode,
    LockExpiredError,
    ReflexRuntimeError,
    SetUndefinedStateVarError,
    StateSchemaMismatchError,
    StateSerializationError,
    StateTooLargeError,
)
from reflex.utils.exec import is_testing_env
from reflex.utils.serializers import serializer
from reflex.utils.types import (
    _isinstance,
    get_origin,
    is_optional,
    is_union,
    override,
    value_inside_optional,
)
from reflex.vars import VarData

if TYPE_CHECKING:
    from reflex.components.component import Component


Delta = Dict[str, Any]
var = computed_var


if environment.REFLEX_PERF_MODE.get() != PerformanceMode.OFF:
    # If the state is this large, it's considered a performance issue.
    TOO_LARGE_SERIALIZED_STATE = environment.REFLEX_STATE_SIZE_LIMIT.get() * 1024
    # Only warn about each state class size once.
    _WARNED_ABOUT_STATE_SIZE: Set[str] = set()

# Errors caught during pickling of state
HANDLED_PICKLE_ERRORS = (
    pickle.PicklingError,
    AttributeError,
    IndexError,
    TypeError,
    ValueError,
)


def _no_chain_background_task(
    state_cls: Type["BaseState"], name: str, fn: Callable
) -> Callable:
    """Protect against directly chaining a background task from another event handler.

    Args:
        state_cls: The state class that the event handler is in.
        name: The name of the background task.
        fn: The background task coroutine function / generator.

    Returns:
        A compatible coroutine function / generator that raises a runtime error.

    Raises:
        TypeError: If the background task is not async.
    """
    call = f"{state_cls.__name__}.{name}"
    message = (
        f"Cannot directly call background task {name!r}, use "
        f"`yield {call}` or `return {call}` instead."
    )
    if inspect.iscoroutinefunction(fn):

        async def _no_chain_background_task_co(*args, **kwargs):
            raise RuntimeError(message)

        return _no_chain_background_task_co
    if inspect.isasyncgenfunction(fn):

        async def _no_chain_background_task_gen(*args, **kwargs):
            yield
            raise RuntimeError(message)

        return _no_chain_background_task_gen

    raise TypeError(f"{fn} is marked as a background task, but is not async.")


def _substate_key(
    token: str,
    state_cls_or_name: BaseState | Type[BaseState] | str | Sequence[str],
) -> str:
    """Get the substate key.

    Args:
        token: The token of the state.
        state_cls_or_name: The state class/instance or name or sequence of name parts.

    Returns:
        The substate key.
    """
    if isinstance(state_cls_or_name, BaseState) or (
        isinstance(state_cls_or_name, type) and issubclass(state_cls_or_name, BaseState)
    ):
        state_cls_or_name = state_cls_or_name.get_full_name()
    elif isinstance(state_cls_or_name, (list, tuple)):
        state_cls_or_name = ".".join(state_cls_or_name)
    return f"{token}_{state_cls_or_name}"


def _split_substate_key(substate_key: str) -> tuple[str, str]:
    """Split the substate key into token and state name.

    Args:
        substate_key: The substate key.

    Returns:
        Tuple of token and state name.
    """
    token, _, state_name = substate_key.partition("_")
    return token, state_name


@dataclasses.dataclass(frozen=True, init=False)
class EventHandlerSetVar(EventHandler):
    """A special event handler to wrap setvar functionality."""

    state_cls: Type[BaseState] = dataclasses.field(init=False)

    def __init__(self, state_cls: Type[BaseState]):
        """Initialize the EventHandlerSetVar.

        Args:
            state_cls: The state class that vars will be set on.
        """
        super().__init__(
            fn=type(self).setvar,
            state_full_name=state_cls.get_full_name(),
        )
        object.__setattr__(self, "state_cls", state_cls)

    def setvar(self, var_name: str, value: Any):
        """Set the state variable to the value of the event.

        Note: `self` here will be an instance of the state, not EventHandlerSetVar.

        Args:
            var_name: The name of the variable to set.
            value: The value to set the variable to.
        """
        getattr(self, constants.SETTER_PREFIX + var_name)(value)

    def __call__(self, *args: Any) -> EventSpec:
        """Performs pre-checks and munging on the provided args that will become an EventSpec.

        Args:
            *args: The event args.

        Returns:
            The (partial) EventSpec that will be used to create the event to setvar.

        Raises:
            AttributeError: If the given Var name does not exist on the state.
            EventHandlerValueError: If the given Var name is not a str
            NotImplementedError: If the setter for the given Var is async
        """
        from reflex.utils.exceptions import EventHandlerValueError

        if args:
            if not isinstance(args[0], str):
                raise EventHandlerValueError(
                    f"Var name must be passed as a string, got {args[0]!r}"
                )

            handler = getattr(self.state_cls, constants.SETTER_PREFIX + args[0], None)

            # Check that the requested Var setter exists on the State at compile time.
            if handler is None:
                raise AttributeError(
                    f"Variable `{args[0]}` cannot be set on `{self.state_cls.get_full_name()}`"
                )

            if asyncio.iscoroutinefunction(handler.fn):
                raise NotImplementedError(
                    f"Setter for {args[0]} is async, which is not supported."
                )

        return super().__call__(*args)


if TYPE_CHECKING:
    from pydantic.v1.fields import ModelField


def _unwrap_field_type(type_: Type) -> Type:
    """Unwrap rx.Field type annotations.

    Args:
        type_: The type to unwrap.

    Returns:
        The unwrapped type.
    """
    from reflex.vars import Field

    if get_origin(type_) is Field:
        return get_args(type_)[0]
    return type_


def get_var_for_field(cls: Type[BaseState], f: ModelField):
    """Get a Var instance for a Pydantic field.

    Args:
        cls: The state class.
        f: The Pydantic field.

    Returns:
        The Var instance.
    """
    field_name = format.format_state_name(cls.get_full_name()) + "." + f.name

    return dispatch(
        field_name=field_name,
        var_data=VarData.from_state(cls, f.name),
        result_var_type=_unwrap_field_type(f.outer_type_),
    )


class BaseState(Base, ABC, extra=pydantic.Extra.allow):
    """The state of the app."""

    # A map from the var name to the var.
    vars: ClassVar[Dict[str, Var]] = {}

    # The base vars of the class.
    base_vars: ClassVar[Dict[str, Var]] = {}

    # The computed vars of the class.
    computed_vars: ClassVar[Dict[str, ComputedVar]] = {}

    # Vars inherited by the parent state.
    inherited_vars: ClassVar[Dict[str, Var]] = {}

    # Backend base vars that are never sent to the client.
    backend_vars: ClassVar[Dict[str, Any]] = {}

    # Backend base vars inherited
    inherited_backend_vars: ClassVar[Dict[str, Any]] = {}

    # The event handlers.
    event_handlers: ClassVar[Dict[str, EventHandler]] = {}

    # A set of subclassses of this class.
    class_subclasses: ClassVar[Set[Type[BaseState]]] = set()

    # Mapping of var name to set of computed variables that depend on it
    _computed_var_dependencies: ClassVar[Dict[str, Set[str]]] = {}

    # Mapping of var name to set of substates that depend on it
    _substate_var_dependencies: ClassVar[Dict[str, Set[str]]] = {}

    # Set of vars which always need to be recomputed
    _always_dirty_computed_vars: ClassVar[Set[str]] = set()

    # Set of substates which always need to be recomputed
    _always_dirty_substates: ClassVar[Set[str]] = set()

    # The parent state.
    parent_state: Optional[BaseState] = None

    # The substates of the state.
    substates: Dict[str, BaseState] = {}

    # The set of dirty vars.
    dirty_vars: Set[str] = set()

    # The set of dirty substates.
    dirty_substates: Set[str] = set()

    # The routing path that triggered the state
    router_data: Dict[str, Any] = {}

    # Per-instance copy of backend base variable values
    _backend_vars: Dict[str, Any] = {}

    # The router data for the current page
    router: RouterData = RouterData()

    # Whether the state has ever been touched since instantiation.
    _was_touched: bool = False

    # Whether this state class is a mixin and should not be instantiated.
    _mixin: ClassVar[bool] = False

    # A special event handler for setting base vars.
    setvar: ClassVar[EventHandler]

    # Track if computed vars have changed since last serialization
    _changed_computed_vars: Set[str] = set()

    # Track which computed vars have already been computed
    _ready_computed_vars: Set[str] = set()

    def __init__(
        self,
        parent_state: BaseState | None = None,
        init_substates: bool = True,
        _reflex_internal_init: bool = False,
        **kwargs,
    ):
        """Initialize the state.

        DO NOT INSTANTIATE STATE CLASSES DIRECTLY! Use StateManager.get_state() instead.

        Args:
            parent_state: The parent state.
            init_substates: Whether to initialize the substates in this instance.
            _reflex_internal_init: A flag to indicate that the state is being initialized by the framework.
            **kwargs: The kwargs to set as attributes on the state.

        Raises:
            ReflexRuntimeError: If the state is instantiated directly by end user.
        """
        from reflex.utils.exceptions import ReflexRuntimeError

        if not _reflex_internal_init and not is_testing_env():
            raise ReflexRuntimeError(
                "State classes should not be instantiated directly in a Reflex app. "
                "See https://reflex.dev/docs/state/ for further information."
            )
        if type(self)._mixin:
            raise ReflexRuntimeError(
                f"{type(self).__name__} is a state mixin and cannot be instantiated directly."
            )
        kwargs["parent_state"] = parent_state
        super().__init__()
        for name, value in kwargs.items():
            setattr(self, name, value)

        # Setup the substates (for memory state manager only).
        if init_substates:
            for substate in self.get_substates():
                self.substates[substate.get_name()] = substate(
                    parent_state=self,
                    _reflex_internal_init=True,
                )

        # Create a fresh copy of the backend variables for this instance
        self._backend_vars = copy.deepcopy(
            {name: item for name, item in self.backend_vars.items()}
        )

    def __repr__(self) -> str:
        """Get the string representation of the state.

        Returns:
            The string representation of the state.
        """
        return f"{type(self).__name__}({self.dict()})"

    @classmethod
    def _get_computed_vars(cls) -> list[ComputedVar]:
        """Helper function to get all computed vars of a instance.

        Returns:
            A list of computed vars.
        """
        return [
            v
            for mixin in [*cls._mixins(), cls]
            for name, v in mixin.__dict__.items()
            if is_computed_var(v) and name not in cls.inherited_vars
        ]

    @classmethod
    def _validate_module_name(cls) -> None:
        """Check if the module name is valid.

        Reflex uses ___ as state name module separator.

        Raises:
            NameError: If the module name is invalid.
        """
        if "___" in cls.__module__:
            raise NameError(
                "The module name of a State class cannot contain '___'. "
                "Please rename the module."
            )

    @classmethod
    def __init_subclass__(cls, mixin: bool = False, **kwargs):
        """Do some magic for the subclass initialization.

        Args:
            mixin: Whether the subclass is a mixin and should not be initialized.
            **kwargs: The kwargs to pass to the pydantic init_subclass method.

        Raises:
            StateValueError: If a substate class shadows another.
        """
        from reflex.utils.exceptions import StateValueError

        super().__init_subclass__(**kwargs)

        cls._mixin = mixin
        if mixin:
            return

        # Handle locally-defined states for pickling.
        if "<locals>" in cls.__qualname__:
            cls._handle_local_def()

        # Validate the module name.
        cls._validate_module_name()

        # Event handlers should not shadow builtin state methods.
        cls._check_overridden_methods()

        # Computed vars should not shadow builtin state props.
        cls._check_overridden_basevars()

        # Reset subclass tracking for this class.
        cls.class_subclasses = set()

        # Reset dirty substate tracking for this class.
        cls._always_dirty_substates = set()

        # Get the parent vars.
        parent_state = cls.get_parent_state()
        if parent_state is not None:
            cls.inherited_vars = parent_state.vars
            cls.inherited_backend_vars = parent_state.backend_vars

            # Check if another substate class with the same name has already been defined.
            if cls.get_name() in set(
                c.get_name() for c in parent_state.class_subclasses
            ):
                # This should not happen, since we have added module prefix to state names in #3214
                raise StateValueError(
                    f"The substate class '{cls.get_name()}' has been defined multiple times. "
                    "Shadowing substate classes is not allowed."
                )
            # Track this new subclass in the parent state's subclasses set.
            parent_state.class_subclasses.add(cls)

        # Get computed vars.
        computed_vars = cls._get_computed_vars()
        cls._check_overridden_computed_vars()

        new_backend_vars = {
            name: value
            for name, value in cls.__dict__.items()
            if types.is_backend_base_variable(name, cls)
        }
        # Add annotated backend vars that may not have a default value.
        new_backend_vars.update(
            {
                name: cls._get_var_default(name, annotation_value)
                for name, annotation_value in cls._get_type_hints().items()
                if name not in new_backend_vars
                and types.is_backend_base_variable(name, cls)
            }
        )

        cls.backend_vars = {
            **cls.inherited_backend_vars,
            **new_backend_vars,
        }

        # Set the base and computed vars.
        cls.base_vars = {
            f.name: get_var_for_field(cls, f)
            for f in cls.get_fields().values()
            if f.name not in cls.get_skip_vars()
        }
        cls.computed_vars = {
            v._js_expr: v._replace(merge_var_data=VarData.from_state(cls))
            for v in computed_vars
        }
        cls.vars = {
            **cls.inherited_vars,
            **cls.base_vars,
            **cls.computed_vars,
        }
        cls.event_handlers = {}

        # Setup the base vars at the class level.
        for prop in cls.base_vars.values():
            cls._init_var(prop)

        # Set up the event handlers.
        events = {
            name: fn
            for name, fn in cls.__dict__.items()
            if cls._item_is_event_handler(name, fn)
        }

        for mixin in cls._mixins():
            for name, value in mixin.__dict__.items():
                if name in cls.inherited_vars:
                    continue
                if is_computed_var(value):
                    fget = cls._copy_fn(value.fget)
                    newcv = value._replace(fget=fget, _var_data=VarData.from_state(cls))
                    # cleanup refs to mixin cls in var_data
                    setattr(cls, name, newcv)
                    cls.computed_vars[newcv._js_expr] = newcv
                    cls.vars[newcv._js_expr] = newcv
                    continue
                if types.is_backend_base_variable(name, mixin):
                    cls.backend_vars[name] = copy.deepcopy(value)
                    continue
                if events.get(name) is not None:
                    continue
                if not cls._item_is_event_handler(name, value):
                    continue
                if parent_state is not None and parent_state.event_handlers.get(name):
                    continue
                value = cls._copy_fn(value)
                value.__qualname__ = f"{cls.__name__}.{name}"
                events[name] = value

        # Create the setvar event handler for this state
        cls._create_setvar()

        for name, fn in events.items():
            handler = cls._create_event_handler(fn)
            cls.event_handlers[name] = handler
            setattr(cls, name, handler)

        # Initialize per-class var dependency tracking.
        cls._computed_var_dependencies = defaultdict(set)
        cls._substate_var_dependencies = defaultdict(set)
        cls._init_var_dependency_dicts()

    @staticmethod
    def _copy_fn(fn: Callable) -> Callable:
        """Copy a function. Used to copy ComputedVars and EventHandlers from mixins.

        Args:
            fn: The function to copy.

        Returns:
            The copied function.
        """
        newfn = FunctionType(
            fn.__code__,
            fn.__globals__,
            name=fn.__name__,
            argdefs=fn.__defaults__,
            closure=fn.__closure__,
        )
        newfn.__annotations__ = fn.__annotations__
        if mark := getattr(fn, BACKGROUND_TASK_MARKER, None):
            setattr(newfn, BACKGROUND_TASK_MARKER, mark)
        return newfn

    @staticmethod
    def _item_is_event_handler(name: str, value: Any) -> bool:
        """Check if the item is an event handler.

        Args:
            name: The name of the item.
            value: The value of the item.

        Returns:
            Whether the item is an event handler.
        """
        return (
            not name.startswith("_")
            and isinstance(value, Callable)
            and not isinstance(value, EventHandler)
            and hasattr(value, "__code__")
        )

    @classmethod
    def _evaluate(
        cls, f: Callable[[Self], Any], of_type: Union[type, None] = None
    ) -> Var:
        """Evaluate a function to a ComputedVar. Experimental.

        Args:
            f: The function to evaluate.
            of_type: The type of the ComputedVar. Defaults to Component.

        Returns:
            The ComputedVar.
        """
        console.warn(
            "The _evaluate method is experimental and may be removed in future versions."
        )
        from reflex.components.component import Component

        of_type = of_type or Component

        unique_var_name = get_unique_variable_name()

        @computed_var(_js_expr=unique_var_name, return_type=of_type)
        def computed_var_func(state: Self):
            result = f(state)

            if not _isinstance(result, of_type):
                console.warn(
                    f"Inline ComputedVar {f} expected type {of_type}, got {type(result)}. "
                    "You can specify expected type with `of_type` argument."
                )

            return result

        setattr(cls, unique_var_name, computed_var_func)
        cls.computed_vars[unique_var_name] = computed_var_func
        cls.vars[unique_var_name] = computed_var_func
        cls._update_substate_inherited_vars({unique_var_name: computed_var_func})
        cls._always_dirty_computed_vars.add(unique_var_name)

        return getattr(cls, unique_var_name)

    @classmethod
    def _mixins(cls) -> List[Type]:
        """Get the mixin classes of the state.

        Returns:
            The mixin classes of the state.
        """
        return [
            mixin
            for mixin in cls.__mro__
            if (
                mixin not in [pydantic.BaseModel, Base, cls]
                and issubclass(mixin, BaseState)
                and mixin._mixin is True
            )
        ]

    @classmethod
    def _handle_local_def(cls):
        """Handle locally-defined states for pickling."""
        known_names = dir(reflex.istate.dynamic)
        proposed_name = cls.__name__
        for ix in range(len(known_names)):
            if proposed_name not in known_names:
                break
            proposed_name = f"{cls.__name__}_{ix}"
        setattr(reflex.istate.dynamic, proposed_name, cls)
        cls.__original_name__ = cls.__name__
        cls.__original_module__ = cls.__module__
        cls.__name__ = cls.__qualname__ = proposed_name
        cls.__module__ = reflex.istate.dynamic.__name__

    @classmethod
    def _get_type_hints(cls) -> dict[str, Any]:
        """Get the type hints for this class.

        If the class is dynamic, evaluate the type hints with the original
        module in the local namespace.

        Returns:
            The type hints dict.
        """
        original_module = getattr(cls, "__original_module__", None)
        if original_module is not None:
            localns = sys.modules[original_module].__dict__
        else:
            localns = None

        return get_type_hints(cls, localns=localns)

    @classmethod
    def _init_var_dependency_dicts(cls):
        """Initialize the var dependency tracking dicts.

        Allows the state to know which vars each ComputedVar depends on and
        whether a ComputedVar depends on a var in its parent state.

        Additional updates tracking dicts for vars and substates that always
        need to be recomputed.
        """
        inherited_vars = set(cls.inherited_vars).union(
            set(cls.inherited_backend_vars),
        )
        for cvar_name, cvar in cls.computed_vars.items():
            # Add the dependencies.
            for var in cvar._deps(objclass=cls):
                cls._computed_var_dependencies[var].add(cvar_name)
                if var in inherited_vars:
                    # track that this substate depends on its parent for this var
                    state_name = cls.get_name()
                    parent_state = cls.get_parent_state()
                    while parent_state is not None and var in {
                        **parent_state.vars,
                        **parent_state.backend_vars,
                    }:
                        parent_state._substate_var_dependencies[var].add(state_name)
                        state_name, parent_state = (
                            parent_state.get_name(),
                            parent_state.get_parent_state(),
                        )

        # ComputedVar with cache=False always need to be recomputed
        cls._always_dirty_computed_vars = set(
            cvar_name
            for cvar_name, cvar in cls.computed_vars.items()
            if not cvar._cache
        )

        # Any substate containing a ComputedVar with cache=False always needs to be recomputed
        if cls._always_dirty_computed_vars:
            # Tell parent classes that this substate has always dirty computed vars
            state_name = cls.get_name()
            parent_state = cls.get_parent_state()
            while parent_state is not None:
                parent_state._always_dirty_substates.add(state_name)
                state_name, parent_state = (
                    parent_state.get_name(),
                    parent_state.get_parent_state(),
                )

        # Reset cached schema value
        cls._to_schema.cache_clear()

    @classmethod
    def _check_overridden_methods(cls):
        """Check for shadow methods and raise error if any.

        Raises:
            EventHandlerShadowsBuiltInStateMethod: When an event handler shadows an inbuilt state method.
        """
        overridden_methods = set()
        state_base_functions = cls._get_base_functions()
        for name, method in inspect.getmembers(cls, inspect.isfunction):
            # Check if the method is overridden and not a dunder method
            if (
                not name.startswith("__")
                and method.__name__ in state_base_functions
                and state_base_functions[method.__name__] != method
            ):
                overridden_methods.add(method.__name__)

        for method_name in overridden_methods:
            raise EventHandlerShadowsBuiltInStateMethod(
                f"The event handler name `{method_name}` shadows a builtin State method; use a different name instead"
            )

    @classmethod
    def _check_overridden_basevars(cls):
        """Check for shadow base vars and raise error if any.

        Raises:
            ComputedVarShadowsBaseVars: When a computed var shadows a base var.
        """
        for computed_var_ in cls._get_computed_vars():
            if computed_var_._js_expr in cls.__annotations__:
                raise ComputedVarShadowsBaseVars(
                    f"The computed var name `{computed_var_._js_expr}` shadows a base var in {cls.__module__}.{cls.__name__}; use a different name instead"
                )

    @classmethod
    def _check_overridden_computed_vars(cls) -> None:
        """Check for shadow computed vars and raise error if any.

        Raises:
            ComputedVarShadowsStateVar: When a computed var shadows another.
        """
        for name, cv in cls.__dict__.items():
            if not is_computed_var(cv):
                continue
            name = cv._js_expr
            if name in cls.inherited_vars or name in cls.inherited_backend_vars:
                raise ComputedVarShadowsStateVar(
                    f"The computed var name `{cv._js_expr}` shadows a var in {cls.__module__}.{cls.__name__}; use a different name instead"
                )

    @classmethod
    def get_skip_vars(cls) -> set[str]:
        """Get the vars to skip when serializing.

        Returns:
            The vars to skip when serializing.
        """
        return (
            set(cls.inherited_vars)
            | {
                "parent_state",
                "substates",
                "dirty_vars",
                "dirty_substates",
                "router_data",
            }
            | types.RESERVED_BACKEND_VAR_NAMES
        )

    @classmethod
    @functools.lru_cache()
    def get_parent_state(cls) -> Type[BaseState] | None:
        """Get the parent state.

        Raises:
            ValueError: If more than one parent state is found.

        Returns:
            The parent state.
        """
        parent_states = [
            base
            for base in cls.__bases__
            if issubclass(base, BaseState) and base is not BaseState and not base._mixin
        ]
        if len(parent_states) >= 2:
            raise ValueError(f"Only one parent state is allowed {parent_states}.")
        return parent_states[0] if len(parent_states) == 1 else None  # type: ignore

    @classmethod
    def get_substates(cls) -> set[Type[BaseState]]:
        """Get the substates of the state.

        Returns:
            The substates of the state.
        """
        return cls.class_subclasses

    @classmethod
    @functools.lru_cache()
    def get_name(cls) -> str:
        """Get the name of the state.

        Returns:
            The name of the state.
        """
        module = cls.__module__.replace(".", "___")
        return format.to_snake_case(f"{module}___{cls.__name__}")

    @classmethod
    @functools.lru_cache()
    def get_full_name(cls) -> str:
        """Get the full name of the state.

        Returns:
            The full name of the state.
        """
        name = cls.get_name()
        parent_state = cls.get_parent_state()
        if parent_state is not None:
            name = ".".join((parent_state.get_full_name(), name))
        return name

    @classmethod
    @functools.lru_cache()
    def get_class_substate(cls, path: Sequence[str] | str) -> Type[BaseState]:
        """Get the class substate.

        Args:
            path: The path to the substate.

        Returns:
            The class substate.

        Raises:
            ValueError: If the substate is not found.
        """
        if isinstance(path, str):
            path = tuple(path.split("."))

        if len(path) == 0:
            return cls
        if path[0] == cls.get_name():
            if len(path) == 1:
                return cls
            path = path[1:]
        for substate in cls.get_substates():
            if path[0] == substate.get_name():
                return substate.get_class_substate(path[1:])
        raise ValueError(f"Invalid path: {path}")

    @classmethod
    def get_class_var(cls, path: Sequence[str]) -> Any:
        """Get the class var.

        Args:
            path: The path to the var.

        Returns:
            The class var.

        Raises:
            ValueError: If the path is invalid.
        """
        path, name = path[:-1], path[-1]
        substate = cls.get_class_substate(tuple(path))
        if not hasattr(substate, name):
            raise ValueError(f"Invalid path: {path}")
        return getattr(substate, name)

    @classmethod
    def _init_var(cls, prop: Var):
        """Initialize a variable.

        Args:
            prop: The variable to initialize

        Raises:
            VarTypeError: if the variable has an incorrect type
        """
        from reflex.utils.exceptions import VarTypeError

        if not types.is_valid_var_type(prop._var_type):
            raise VarTypeError(
                "State vars must be primitive Python types, "
                "Plotly figures, Pandas dataframes, "
                "or subclasses of rx.Base. "
                f'Found var "{prop._js_expr}" with type {prop._var_type}.'
            )
        cls._set_var(prop)
        cls._create_setter(prop)
        cls._set_default_value(prop)

    @classmethod
    def add_var(cls, name: str, type_: Any, default_value: Any = None):
        """Add dynamically a variable to the State.

        The variable added this way can be used in the same way as a variable
        defined statically in the model.

        Args:
            name: The name of the variable
            type_: The type of the variable
            default_value: The default value of the variable

        Raises:
            NameError: if a variable of this name already exists
        """
        if name in cls.__fields__:
            raise NameError(
                f"The variable '{name}' already exist. Use a different name"
            )

        # create the variable based on name and type
        var = Var(
            _js_expr=format.format_state_name(cls.get_full_name()) + "." + name,
            _var_type=type_,
            _var_data=VarData.from_state(cls, name),
        ).guess_type()

        # add the pydantic field dynamically (must be done before _init_var)
        cls.add_field(var, default_value)

        cls._init_var(var)

        # update the internal dicts so the new variable is correctly handled
        cls.base_vars.update({name: var})
        cls.vars.update({name: var})

        # let substates know about the new variable
        for substate_class in cls.class_subclasses:
            substate_class.vars.setdefault(name, var)

        # Reinitialize dependency tracking dicts.
        cls._init_var_dependency_dicts()

    @classmethod
    def _set_var(cls, prop: Var):
        """Set the var as a class member.

        Args:
            prop: The var instance to set.
        """
        setattr(cls, prop._var_field_name, prop)

    @classmethod
    def _create_event_handler(cls, fn):
        """Create an event handler for the given function.

        Args:
            fn: The function to create an event handler for.

        Returns:
            The event handler.
        """
        return EventHandler(fn=fn, state_full_name=cls.get_full_name())

    @classmethod
    def _create_setvar(cls):
        """Create the setvar method for the state."""
        cls.setvar = cls.event_handlers["setvar"] = EventHandlerSetVar(state_cls=cls)

    @classmethod
    def _create_setter(cls, prop: Var):
        """Create a setter for the var.

        Args:
            prop: The var to create a setter for.
        """
        setter_name = prop._get_setter_name(include_state=False)
        if setter_name not in cls.__dict__:
            event_handler = cls._create_event_handler(prop._get_setter())
            cls.event_handlers[setter_name] = event_handler
            setattr(cls, setter_name, event_handler)

    @classmethod
    def _set_default_value(cls, prop: Var):
        """Set the default value for the var.

        Args:
            prop: The var to set the default value for.
        """
        # Get the pydantic field for the var.
        field = cls.get_fields()[prop._var_field_name]
        if field.required:
            default_value = prop._get_default_value()
            if default_value is not None:
                field.required = False
                field.default = default_value
        if (
            not field.required
            and field.default is None
            and field.default_factory is None
            and not types.is_optional(prop._var_type)
        ):
            # Ensure frontend uses null coalescing when accessing.
            object.__setattr__(prop, "_var_type", Optional[prop._var_type])

    @classmethod
    def _get_var_default(cls, name: str, annotation_value: Any) -> Any:
        """Get the default value of a (backend) var.

        Args:
            name: The name of the var.
            annotation_value: The annotation value of the var.

        Returns:
            The default value of the var or None.
        """
        try:
            return getattr(cls, name)
        except AttributeError:
            try:
                return Var("", _var_type=annotation_value)._get_default_value()
            except TypeError:
                pass
        return None

    @staticmethod
    def _get_base_functions() -> dict[str, FunctionType]:
        """Get all functions of the state class excluding dunder methods.

        Returns:
            The functions of rx.State class as a dict.
        """
        return {
            func[0]: func[1]
            for func in inspect.getmembers(BaseState, predicate=inspect.isfunction)
            if not func[0].startswith("__")
        }

    @classmethod
    def _update_substate_inherited_vars(cls, vars_to_add: dict[str, Var]):
        """Update the inherited vars of substates recursively when new vars are added.

        Also updates the var dependency tracking dicts after adding vars.

        Args:
            vars_to_add: names to Var instances to add to substates
        """
        for substate_class in cls.class_subclasses:
            for name, var in vars_to_add.items():
                if types.is_backend_base_variable(name, cls):
                    substate_class.backend_vars.setdefault(name, var)
                    substate_class.inherited_backend_vars.setdefault(name, var)
                else:
                    substate_class.vars.setdefault(name, var)
                    substate_class.inherited_vars.setdefault(name, var)
                substate_class._update_substate_inherited_vars(vars_to_add)
        # Reinitialize dependency tracking dicts.
        cls._init_var_dependency_dicts()

    @classmethod
    def setup_dynamic_args(cls, args: dict[str, str]):
        """Set up args for easy access in renderer.

        Args:
            args: a dict of args
        """
        if not args:
            return

        cls._check_overwritten_dynamic_args(list(args.keys()))

        def argsingle_factory(param):
            def inner_func(self) -> str:
                return self.router.page.params.get(param, "")

            return inner_func

        def arglist_factory(param):
            def inner_func(self) -> List[str]:
                return self.router.page.params.get(param, [])

            return inner_func

        dynamic_vars = {}
        for param, value in args.items():
            if value == constants.RouteArgType.SINGLE:
                func = argsingle_factory(param)
            elif value == constants.RouteArgType.LIST:
                func = arglist_factory(param)
            else:
                continue
            dynamic_vars[param] = DynamicRouteVar(
                fget=func,
                cache=True,
                _js_expr=param,
                _var_data=VarData.from_state(cls),
            )
            setattr(cls, param, dynamic_vars[param])

        # Update tracking dicts.
        cls.computed_vars.update(dynamic_vars)
        cls.vars.update(dynamic_vars)
        cls._update_substate_inherited_vars(dynamic_vars)

    @classmethod
    def _check_overwritten_dynamic_args(cls, args: list[str]):
        """Check if dynamic args are shadowing existing vars. Recursively checks all child states.

        Args:
            args: a dict of args

        Raises:
            DynamicRouteArgShadowsStateVar: If a dynamic arg is shadowing an existing var.
        """
        for arg in args:
            if (
                arg in cls.computed_vars
                and not isinstance(cls.computed_vars[arg], DynamicRouteVar)
            ) or arg in cls.base_vars:
                raise DynamicRouteArgShadowsStateVar(
                    f"Dynamic route arg '{arg}' is shadowing an existing var in {cls.__module__}.{cls.__name__}"
                )
        for substate in cls.get_substates():
            substate._check_overwritten_dynamic_args(args)

    def __getattribute__(self, name: str) -> Any:
        """Get the state var.

        If the var is inherited, get the var from the parent state.

        Args:
            name: The name of the var.

        Returns:
            The value of the var.
        """
        # If the state hasn't been initialized yet, return the default value.
        if not super().__getattribute__("__dict__"):
            return super().__getattribute__(name)

        inherited_vars = {
            **super().__getattribute__("inherited_vars"),
            **super().__getattribute__("inherited_backend_vars"),
        }

        # For now, handle router_data updates as a special case.
        if name in inherited_vars or name == constants.ROUTER_DATA:
            parent_state = super().__getattribute__("parent_state")
            if parent_state is not None:
                return getattr(parent_state, name)

        # Allow event handlers to be called on the instance directly.
        event_handlers = super().__getattribute__("event_handlers")
        if name in event_handlers:
            handler = event_handlers[name]
            if handler.is_background:
                fn = _no_chain_background_task(type(self), name, handler.fn)
            else:
                fn = functools.partial(handler.fn, self)
            fn.__module__ = handler.fn.__module__  # type: ignore
            fn.__qualname__ = handler.fn.__qualname__  # type: ignore
            return fn

        backend_vars = super().__getattribute__("_backend_vars")
        if name in backend_vars:
            value = backend_vars[name]
        else:
            value = super().__getattribute__(name)

        if isinstance(value, EventHandler):
            # The event handler is inherited from a parent, so let the parent convert
            # it to a callable function.
            parent_state = super().__getattribute__("parent_state")
            if parent_state is not None:
                return getattr(parent_state, name)

        if MutableProxy._is_mutable_type(value) and (
            name in super().__getattribute__("base_vars") or name in backend_vars
        ):
            # track changes in mutable containers (list, dict, set, etc)
            return MutableProxy(wrapped=value, state=self, field_name=name)

        return value

    def __setattr__(self, name: str, value: Any):
        """Set the attribute.

        If the attribute is inherited, set the attribute on the parent state.

        Args:
            name: The name of the attribute.
            value: The value of the attribute.

        Raises:
            SetUndefinedStateVarError: If a value of a var is set without first defining it.
        """
        if isinstance(value, MutableProxy):
            # unwrap proxy objects when assigning back to the state
            value = value.__wrapped__

        # Set the var on the parent state.
        inherited_vars = {**self.inherited_vars, **self.inherited_backend_vars}
        if name in inherited_vars:
            setattr(self.parent_state, name, value)
            return

        if name in self.backend_vars:
            # abort if unchanged
            if self._backend_vars.get(name) == value:
                return
            self._backend_vars.__setitem__(name, value)
            self.dirty_vars.add(name)
            self._mark_dirty()
            return

        if (
            name not in self.vars
            and name not in self.get_skip_vars()
            and not name.startswith("__")
            and not name.startswith(
                f"_{getattr(type(self), '__original_name__', type(self).__name__)}__"
            )
        ):
            raise SetUndefinedStateVarError(
                f"The state variable '{name}' has not been defined in '{type(self).__name__}'. "
                f"All state variables must be declared before they can be set."
            )

        fields = self.get_fields()

        if name in fields:
            field = fields[name]
            field_type = _unwrap_field_type(field.outer_type_)
            if field.allow_none and not is_optional(field_type):
                field_type = Union[field_type, None]
            if not _isinstance(value, field_type):
                console.deprecate(
                    "mismatched-type-assignment",
                    f"Tried to assign value {value} of type {type(value)} to field {type(self).__name__}.{name} of type {field_type}."
                    " This might lead to unexpected behavior.",
                    "0.6.5",
                    "0.7.0",
                )

        # Set the attribute.
        super().__setattr__(name, value)

        # Add the var to the dirty list.
        if name in self.vars or name in self._computed_var_dependencies:
            self.dirty_vars.add(name)
            self._mark_dirty()

        # For now, handle router_data updates as a special case
        if name == constants.ROUTER_DATA:
            self.dirty_vars.add(name)
            self._mark_dirty()

    def reset(self):
        """Reset all the base vars to their default values."""
        # Reset the base vars.
        fields = self.get_fields()
        for prop_name in self.base_vars:
            if prop_name == constants.ROUTER:
                continue  # never reset the router data
            field = fields[prop_name]
            if default_factory := field.default_factory:
                default = default_factory()
            else:
                default = copy.deepcopy(field.default)
            setattr(self, prop_name, default)

        # Reset the backend vars.
        for prop_name, value in self.backend_vars.items():
            setattr(self, prop_name, copy.deepcopy(value))

        # Recursively reset the substates.
        for substate in self.substates.values():
            substate.reset()

    def _reset_client_storage(self):
        """Reset client storage base vars to their default values."""
        # Client-side storage is reset during hydrate so that clearing cookies
        # on the browser also resets the values on the backend.
        fields = self.get_fields()
        for prop_name in self.base_vars:
            field = fields[prop_name]
            if isinstance(field.default, ClientStorageBase) or (
                isinstance(field.type_, type)
                and issubclass(field.type_, ClientStorageBase)
            ):
                setattr(self, prop_name, copy.deepcopy(field.default))

        # Recursively reset the substate client storage.
        for substate in self.substates.values():
            substate._reset_client_storage()

    def get_substate(self, path: Sequence[str]) -> BaseState:
        """Get the substate.

        Args:
            path: The path to the substate.

        Returns:
            The substate.

        Raises:
            ValueError: If the substate is not found.
        """
        if len(path) == 0:
            return self
        if path[0] == self.get_name():
            if len(path) == 1:
                return self
            path = path[1:]
        if path[0] not in self.substates:
            raise ValueError(f"Invalid path: {path}")
        return self.substates[path[0]].get_substate(path[1:])

    @classmethod
    def _get_common_ancestor(cls, other: Type[BaseState]) -> str:
        """Find the name of the nearest common ancestor shared by this and the other state.

        Args:
            other: The other state.

        Returns:
            Full name of the nearest common ancestor.
        """
        common_ancestor_parts = []
        for part1, part2 in zip(
            cls.get_full_name().split("."),
            other.get_full_name().split("."),
        ):
            if part1 != part2:
                break
            common_ancestor_parts.append(part1)
        return ".".join(common_ancestor_parts)

    @classmethod
    def _determine_missing_parent_states(
        cls, target_state_cls: Type[BaseState]
    ) -> tuple[str, list[str]]:
        """Determine the missing parent states between the target_state_cls and common ancestor of this state.

        Args:
            target_state_cls: The class of the state to find missing parent states for.

        Returns:
            The name of the common ancestor and the list of missing parent states.
        """
        common_ancestor_name = cls._get_common_ancestor(target_state_cls)
        common_ancestor_parts = common_ancestor_name.split(".")
        target_state_parts = tuple(target_state_cls.get_full_name().split("."))
        relative_target_state_parts = target_state_parts[len(common_ancestor_parts) :]

        # Determine which parent states to fetch from the common ancestor down to the target_state_cls.
        fetch_parent_states = [common_ancestor_name]
        for relative_parent_state_name in relative_target_state_parts:
            fetch_parent_states.append(
                ".".join((fetch_parent_states[-1], relative_parent_state_name))
            )

        return common_ancestor_name, fetch_parent_states[1:-1]

    def _get_parent_states(self) -> list[tuple[str, BaseState]]:
        """Get all parent state instances up to the root of the state tree.

        Returns:
            A list of tuples containing the name and the instance of each parent state.
        """
        parent_states_with_name = []
        parent_state = self
        while parent_state.parent_state is not None:
            parent_state = parent_state.parent_state
            parent_states_with_name.append((parent_state.get_full_name(), parent_state))
        return parent_states_with_name

    def _get_root_state(self) -> BaseState:
        """Get the root state of the state tree.

        Returns:
            The root state of the state tree.
        """
        parent_state = self
        while parent_state.parent_state is not None:
            parent_state = parent_state.parent_state
        return parent_state

    async def _populate_parent_states(self, target_state_cls: Type[BaseState]):
        """Populate substates in the tree between the target_state_cls and common ancestor of this state.

        Args:
            target_state_cls: The class of the state to populate parent states for.

        Returns:
            The parent state instance of target_state_cls.

        Raises:
            RuntimeError: If redis is not used in this backend process.
        """
        state_manager = get_state_manager()
        if not isinstance(state_manager, StateManagerRedis):
            raise RuntimeError(
                f"Cannot populate parent states of {target_state_cls.get_full_name()} without redis. "
                "(All states should already be available -- this is likely a bug).",
            )

        # Find the missing parent states up to the common ancestor.
        (
            common_ancestor_name,
            missing_parent_states,
        ) = self._determine_missing_parent_states(target_state_cls)

        # Fetch all missing parent states and link them up to the common ancestor.
        parent_states_tuple = self._get_parent_states()
        root_state = parent_states_tuple[-1][1]
        parent_states_by_name = dict(parent_states_tuple)
        parent_state = parent_states_by_name[common_ancestor_name]
        for parent_state_name in missing_parent_states:
            try:
                parent_state = root_state.get_substate(parent_state_name.split("."))
                # The requested state is already cached, do NOT fetch it again.
                continue
            except ValueError:
                # The requested state is missing, fetch from redis.
                pass
            parent_state = await state_manager.get_state(
                token=_substate_key(
                    self.router.session.client_token, parent_state_name
                ),
                top_level=False,
                get_substates=False,
                parent_state=parent_state,
            )

        # Return the direct parent of target_state_cls for subsequent linking.
        return parent_state

    def _get_state_from_cache(self, state_cls: Type[BaseState]) -> BaseState:
        """Get a state instance from the cache.

        Args:
            state_cls: The class of the state.

        Returns:
            The instance of state_cls associated with this state's client_token.
        """
        root_state = self._get_root_state()
        return root_state.get_substate(state_cls.get_full_name().split("."))

    async def _get_state_from_redis(self, state_cls: Type[BaseState]) -> BaseState:
        """Get a state instance from redis.

        Args:
            state_cls: The class of the state.

        Returns:
            The instance of state_cls associated with this state's client_token.

        Raises:
            RuntimeError: If redis is not used in this backend process.
        """
        # Fetch all missing parent states from redis.
        parent_state_of_state_cls = await self._populate_parent_states(state_cls)

        # Then get the target state and all its substates.
        state_manager = get_state_manager()
        if not isinstance(state_manager, StateManagerRedis):
            raise RuntimeError(
                f"Requested state {state_cls.get_full_name()} is not cached and cannot be accessed without redis. "
                "(All states should already be available -- this is likely a bug).",
            )
        return await state_manager.get_state(
            token=_substate_key(self.router.session.client_token, state_cls),
            top_level=False,
            get_substates=True,
            parent_state=parent_state_of_state_cls,
        )

    async def get_state(self, state_cls: Type[BaseState]) -> BaseState:
        """Get an instance of the state associated with this token.

        Allows for arbitrary access to sibling states from within an event handler.

        Args:
            state_cls: The class of the state.

        Returns:
            The instance of state_cls associated with this state's client_token.
        """
        # Fast case - if this state instance is already cached, get_substate from root state.
        try:
            return self._get_state_from_cache(state_cls)
        except ValueError:
            pass

        # Slow case - fetch missing parent states from redis.
        return await self._get_state_from_redis(state_cls)

    def _get_event_handler(
        self, event: Event
    ) -> tuple[BaseState | StateProxy, EventHandler]:
        """Get the event handler for the given event.

        Args:
            event: The event to get the handler for.


        Returns:
            The event handler.

        Raises:
            ValueError: If the event handler or substate is not found.
        """
        # Get the event handler.
        path = event.name.split(".")
        path, name = path[:-1], path[-1]
        substate = self.get_substate(path)
        if not substate:
            raise ValueError(
                "The value of state cannot be None when processing an event."
            )
        handler = substate.event_handlers[name]

        # For background tasks, proxy the state
        if handler.is_background:
            substate = StateProxy(substate)

        return substate, handler

    async def _process(self, event: Event) -> AsyncIterator[StateUpdate]:
        """Obtain event info and process event.

        Args:
            event: The event to process.

        Yields:
            The state update after processing the event.
        """
        # Get the event handler.
        substate, handler = self._get_event_handler(event)

        # Run the event generator and yield state updates.
        async for update in self._process_event(
            handler=handler,
            state=substate,
            payload=event.payload,
        ):
            yield update

    def _check_valid(self, handler: EventHandler, events: Any) -> Any:
        """Check if the events yielded are valid. They must be EventHandlers or EventSpecs.

        Args:
            handler: EventHandler.
            events: The events to be checked.

        Raises:
            TypeError: If any of the events are not valid.

        Returns:
            The events as they are if valid.
        """

        def _is_valid_type(events: Any) -> bool:
            return isinstance(events, (Event, EventHandler, EventSpec))

        if events is None or _is_valid_type(events):
            return events
        try:
            if all(_is_valid_type(e) for e in events):
                return events
        except TypeError:
            pass

        raise TypeError(
            f"Your handler {handler.fn.__qualname__} must only return/yield: None, Events or other EventHandlers referenced by their class (not using `self`)"
        )

    def _as_state_update(
        self,
        handler: EventHandler,
        events: EventSpec | list[EventSpec] | None,
        final: bool,
    ) -> StateUpdate:
        """Convert the events to a StateUpdate.

        Fixes the events and checks for validity before converting.

        Args:
            handler: The handler where the events originated from.
            events: The events to queue with the update.
            final: Whether the handler is done processing.

        Returns:
            The valid StateUpdate containing the events and final flag.
        """
        # get the delta from the root of the state tree
        state = self._get_root_state()

        token = self.router.session.client_token

        # Convert valid EventHandler and EventSpec into Event
        fixed_events = fix_events(self._check_valid(handler, events), token)

        try:
            # Get the delta after processing the event.
            delta = state.get_delta()
            state._clean()

            return StateUpdate(
                delta=delta,
                events=fixed_events,
                final=final if not handler.is_background else True,
            )
        except Exception as ex:
            state._clean()

            app_instance = getattr(prerequisites.get_app(), constants.CompileVars.APP)

            event_specs = app_instance.backend_exception_handler(ex)

            if event_specs is None:
                return StateUpdate()

            event_specs_correct_type = cast(
                Union[List[Union[EventSpec, EventHandler]], None],
                [event_specs] if isinstance(event_specs, EventSpec) else event_specs,
            )
            fixed_events = fix_events(
                event_specs_correct_type,
                token,
                router_data=state.router_data,
            )
            return StateUpdate(
                events=fixed_events,
                final=True,
            )

    async def _process_event(
        self, handler: EventHandler, state: BaseState | StateProxy, payload: Dict
    ) -> AsyncIterator[StateUpdate]:
        """Process event.

        Args:
            handler: EventHandler to process.
            state: State to process the handler.
            payload: The event payload.

        Yields:
            StateUpdate object
        """
        from reflex.utils import telemetry

        # Get the function to process the event.
        fn = functools.partial(handler.fn, state)

        try:
            type_hints = typing.get_type_hints(handler.fn)
        except Exception:
            type_hints = {}

        for arg, value in list(payload.items()):
            hinted_args = type_hints.get(arg, Any)
            if hinted_args is Any:
                continue
            if is_union(hinted_args):
                if value is None:
                    continue
                hinted_args = value_inside_optional(hinted_args)
            if (
                isinstance(value, dict)
                and inspect.isclass(hinted_args)
                and not types.is_generic_alias(hinted_args)  # py3.9-py3.10
            ):
                if issubclass(hinted_args, Model):
                    # Remove non-fields from the payload
                    payload[arg] = hinted_args(
                        **{
                            key: value
                            for key, value in value.items()
                            if key in hinted_args.__fields__
                        }
                    )
                elif dataclasses.is_dataclass(hinted_args) or issubclass(
                    hinted_args, (Base, BaseModelV1, BaseModelV2)
                ):
                    payload[arg] = hinted_args(**value)
            if isinstance(value, list) and (hinted_args is set or hinted_args is Set):
                payload[arg] = set(value)
            if isinstance(value, list) and (
                hinted_args is tuple or hinted_args is Tuple
            ):
                payload[arg] = tuple(value)

        # Wrap the function in a try/except block.
        try:
            # Handle async functions.
            if asyncio.iscoroutinefunction(fn.func):
                events = await fn(**payload)

            # Handle regular functions.
            else:
                events = fn(**payload)
            # Handle async generators.
            if inspect.isasyncgen(events):
                async for event in events:
                    yield state._as_state_update(handler, event, final=False)
                yield state._as_state_update(handler, events=None, final=True)

            # Handle regular generators.
            elif inspect.isgenerator(events):
                try:
                    while True:
                        yield state._as_state_update(handler, next(events), final=False)
                except StopIteration as si:
                    # the "return" value of the generator is not available
                    # in the loop, we must catch StopIteration to access it
                    if si.value is not None:
                        yield state._as_state_update(handler, si.value, final=False)
                yield state._as_state_update(handler, events=None, final=True)

            # Handle regular event chains.
            else:
                yield state._as_state_update(handler, events, final=True)

        # If an error occurs, throw a window alert.
        except Exception as ex:
            telemetry.send_error(ex, context="backend")

            app_instance = getattr(prerequisites.get_app(), constants.CompileVars.APP)

            event_specs = app_instance.backend_exception_handler(ex)

            yield state._as_state_update(
                handler,
                event_specs,
                final=True,
            )

    def _mark_dirty_computed_vars(self) -> None:
        """Mark ComputedVars that need to be recalculated based on dirty_vars."""
        dirty_vars = self.dirty_vars
        while dirty_vars:
            calc_vars, dirty_vars = dirty_vars, set()
            for cvar in self._dirty_computed_vars(from_vars=calc_vars):
                actual_var = self.computed_vars.get(cvar)
                assert actual_var is not None
                if actual_var.has_changed(instance=self):
                    actual_var.mark_dirty(instance=self)
                    self.dirty_vars.add(cvar)
                    dirty_vars.add(cvar)

    def _expired_computed_vars(self) -> set[str]:
        """Determine ComputedVars that need to be recalculated based on the expiration time.

        Returns:
            Set of computed vars to include in the delta.
        """
        return set(
            cvar
            for cvar in self.computed_vars
            if self.computed_vars[cvar].needs_update(instance=self)
        )

    def _dirty_computed_vars(
        self, from_vars: set[str] | None = None, include_backend: bool = True
    ) -> set[str]:
        """Determine ComputedVars that need to be recalculated based on the given vars.

        Args:
            from_vars: find ComputedVar that depend on this set of vars. If unspecified, will use the dirty_vars.
            include_backend: whether to include backend vars in the calculation.

        Returns:
            Set of computed vars to include in the delta.
        """
        return set(
            cvar
            for dirty_var in from_vars or self.dirty_vars
            for cvar in self._computed_var_dependencies[dirty_var]
            if include_backend or not self.computed_vars[cvar]._backend
        )

    @classmethod
    def _potentially_dirty_substates(cls) -> set[Type[BaseState]]:
        """Determine substates which could be affected by dirty vars in this state.

        Returns:
            Set of State classes that may need to be fetched to recalc computed vars.
        """
        # _always_dirty_substates need to be fetched to recalc computed vars.
        fetch_substates = set(
            cls.get_class_substate((cls.get_name(), *substate_name.split(".")))
            for substate_name in cls._always_dirty_substates
        )
        for dependent_substates in cls._substate_var_dependencies.values():
            fetch_substates.update(
                set(
                    cls.get_class_substate((cls.get_name(), *substate_name.split(".")))
                    for substate_name in dependent_substates
                )
            )
        return fetch_substates

    def get_delta(self) -> Delta:
        """Get the delta for the state.

        Returns:
            The delta for the state.
        """
        delta = {}

        # Apply dirty variables down into substates
        self.dirty_vars.update(self._always_dirty_computed_vars)
        self._mark_dirty()

        frontend_computed_vars: set[str] = {
            name for name, cv in self.computed_vars.items() if not cv._backend
        }

        # Return the dirty vars for this instance, any cached/dependent computed vars,
        # and always dirty computed vars (cache=False)
        delta_vars = (
            self.dirty_vars.intersection(self.base_vars)
            .union(self.dirty_vars.intersection(frontend_computed_vars))
            .union(self._dirty_computed_vars(include_backend=False))
            .union(self._always_dirty_computed_vars)
        )

        subdelta: Dict[str, Any] = {
            prop: self.get_value(prop)
            for prop in delta_vars
            if not types.is_backend_base_variable(prop, type(self))
        }

        if len(subdelta) > 0:
            delta[self.get_full_name()] = subdelta

        # Recursively find the substate deltas.
        substates = self.substates
        for substate in self.dirty_substates.union(self._always_dirty_substates):
            delta.update(substates[substate].get_delta())

        # Return the delta.
        return delta

    def _mark_dirty(self):
        """Mark the substate and all parent states as dirty."""
        state_name = self.get_name()
        if (
            self.parent_state is not None
            and state_name not in self.parent_state.dirty_substates
        ):
            self.parent_state.dirty_substates.add(self.get_name())
            self.parent_state._mark_dirty()

        # Append expired computed vars to dirty_vars to trigger recalculation
        self.dirty_vars.update(self._expired_computed_vars())

        # have to mark computed vars dirty to allow access to newly computed
        # values within the same ComputedVar function
        self._mark_dirty_computed_vars()
        self._mark_dirty_substates()

    def _mark_dirty_substates(self):
        """Propagate dirty var / computed var status into substates."""
        substates = self.substates
        for var in self.dirty_vars:
            for substate_name in self._substate_var_dependencies[var]:
                self.dirty_substates.add(substate_name)
                substate = substates[substate_name]
                substate.dirty_vars.add(var)
                substate._mark_dirty()

    def _update_was_touched(self):
        """Update the _was_touched flag based on dirty_vars."""
        if self.dirty_vars and not self._was_touched:
            for var in self.dirty_vars:
                if var in self.base_vars or var in self._backend_vars:
                    self._was_touched = True
                    break
                if var == constants.ROUTER_DATA and self.parent_state is None:
                    self._was_touched = True
                    break

    def _get_was_touched(self) -> bool:
        """Check current dirty_vars and flag to determine if state instance was modified.

        If any dirty vars belong to this state, mark _was_touched.

        This flag determines whether this state instance should be persisted to redis.

        Returns:
            Whether this state instance was ever modified.
        """
        # Ensure the flag is up to date based on the current dirty_vars
        self._update_was_touched()
        return self._was_touched

    def _clean(self):
        """Reset the dirty vars."""
        # Update touched status before cleaning dirty_vars.
        self._update_was_touched()

        # Recursively clean the substates.
        for substate in self.dirty_substates:
            if substate not in self.substates:
                continue
            self.substates[substate]._clean()

        # Clean this state.
        self.dirty_vars = set()
        self.dirty_substates = set()

    def get_value(self, key: str) -> Any:
        """Get the value of a field (without proxying).

        The returned value will NOT track dirty state updates.

        Args:
            key: The key of the field.

        Returns:
            The value of the field.
        """
        value = super().get_value(key)
        if isinstance(value, MutableProxy):
            return value.__wrapped__
        return value

    def dict(
        self, include_computed: bool = True, initial: bool = False, **kwargs
    ) -> dict[str, Any]:
        """Convert the object to a dictionary.

        Args:
            include_computed: Whether to include computed vars.
            initial: Whether to get the initial value of computed vars.
            **kwargs: Kwargs to pass to the pydantic dict method.

        Returns:
            The object as a dictionary.
        """
        if include_computed:
            # Apply dirty variables down into substates to allow never-cached ComputedVar to
            # trigger recalculation of dependent vars
            self.dirty_vars.update(self._always_dirty_computed_vars)
            self._mark_dirty()

        base_vars = {
            prop_name: self.get_value(prop_name) for prop_name in self.base_vars
        }
        if initial and include_computed:
            computed_vars = {
                # Include initial computed vars.
                prop_name: (
                    cv._initial_value
                    if is_computed_var(cv)
                    and not isinstance(cv._initial_value, types.Unset)
                    else self.get_value(prop_name)
                )
                for prop_name, cv in self.computed_vars.items()
                if not cv._backend
            }
        elif include_computed:
            computed_vars = {
                # Include the computed vars.
                prop_name: self.get_value(prop_name)
                for prop_name, cv in self.computed_vars.items()
                if not cv._backend
            }
        else:
            computed_vars = {}
        variables = {**base_vars, **computed_vars}
        d = {
            self.get_full_name(): {k: variables[k] for k in sorted(variables)},
        }
        for substate_d in [
            v.dict(include_computed=include_computed, initial=initial, **kwargs)
            for v in self.substates.values()
        ]:
            d.update(substate_d)

        return d

    async def __aenter__(self) -> BaseState:
        """Enter the async context manager protocol.

        This should not be used for the State class, but exists for
        type-compatibility with StateProxy.

        Raises:
            TypeError: always, because async contextmanager protocol is only supported for background task.
        """
        raise TypeError(
            "Only background task should use `async with self` to modify state."
        )

    async def __aexit__(self, *exc_info: Any) -> None:
        """Exit the async context manager protocol.

        This should not be used for the State class, but exists for
        type-compatibility with StateProxy.

        Args:
            exc_info: The exception info tuple.
        """
        pass

    def __getstate__(self):
        """Get the state for redis serialization.

        This method is called by pickle to serialize the object.

        It explicitly removes parent_state and substates because those are serialized separately
        by the StateManagerRedis to allow for better horizontal scaling as state size increases.

        Returns:
            The state dict for serialization.
        """
        state = super().__getstate__()
        state["__dict__"] = state["__dict__"].copy()
        if state["__dict__"].get("parent_state") is not None:
            # Do not serialize router data in substates (only the root state).
            state["__dict__"].pop("router", None)
            state["__dict__"].pop("router_data", None)
        # Never serialize parent_state or substates.
        state["__dict__"].pop("parent_state", None)
        state["__dict__"].pop("substates", None)
        state["__dict__"].pop("_was_touched", None)
        state["__dict__"].pop("_changed_computed_vars", None)
        state["__dict__"].pop("_ready_computed_vars", None)
        state["__fields_set__"].discard("_changed_computed_vars")
        state["__fields_set__"].discard("_ready_computed_vars")
        # Remove all inherited vars.
        for inherited_var_name in self.inherited_vars:
            state["__dict__"].pop(inherited_var_name, None)
        return state

<<<<<<< HEAD
    def __setstate__(self, state):
=======
    def __setstate__(self, state: dict[str, Any]):
>>>>>>> 72085408
        """Set the state from redis deserialization.

        This method is called by pickle to deserialize the object.

        Args:
            state: The state dict for deserialization.
        """
<<<<<<< HEAD
        super().__setstate__(state)
        self._was_touched = False
        self._changed_computed_vars = set()
        self._ready_computed_vars = set()
=======
        state["__dict__"]["parent_state"] = None
        state["__dict__"]["substates"] = {}
        super().__setstate__(state)
>>>>>>> 72085408

    def _check_state_size(
        self,
        pickle_state_size: int,
    ):
        """Print a warning when the state is too large.

        Args:
            pickle_state_size: The size of the pickled state.

        Raises:
            StateTooLargeError: If the state is too large.
        """
        state_full_name = self.get_full_name()
        if (
            state_full_name not in _WARNED_ABOUT_STATE_SIZE
            and pickle_state_size > TOO_LARGE_SERIALIZED_STATE
            and self.substates
        ):
            msg = (
                f"State {state_full_name} serializes to {pickle_state_size} bytes "
                + "which may present performance issues. Consider reducing the size of this state."
            )
            if environment.REFLEX_PERF_MODE.get() == PerformanceMode.WARN:
                console.warn(msg)
            elif environment.REFLEX_PERF_MODE.get() == PerformanceMode.RAISE:
                raise StateTooLargeError(msg)
            _WARNED_ABOUT_STATE_SIZE.add(state_full_name)

    @classmethod
    @functools.lru_cache()
    def _to_schema(cls) -> str:
        """Convert a state to a schema.

        Returns:
            The hash of the schema.
        """

        def _field_tuple(
            field_name: str,
        ) -> Tuple[str, str, Any, Union[bool, None], Any]:
            model_field = cls.__fields__[field_name]
            return (
                field_name,
                model_field.name,
                _serialize_type(model_field.type_),
                (
                    model_field.required
                    if isinstance(model_field.required, bool)
                    else None
                ),
                (model_field.default if is_serializable(model_field.default) else None),
            )

        return md5(
            pickle.dumps(
                list(sorted(_field_tuple(field_name) for field_name in cls.base_vars))
            )
        ).hexdigest()

    def _serialize(self) -> bytes:
        """Serialize the state for redis.

        Returns:
            The serialized state.

        Raises:
            StateSerializationError: If the state cannot be serialized.
        """
        payload = b""
        error = ""
        try:
            payload = pickle.dumps((self._to_schema(), self))
        except HANDLED_PICKLE_ERRORS as og_pickle_error:
            error = (
                f"Failed to serialize state {self.get_full_name()} due to unpicklable object. "
                "This state will not be persisted. "
            )
            try:
                import dill

                payload = dill.dumps((self._to_schema(), self))
            except ImportError:
                error += (
                    f"Pickle error: {og_pickle_error}. "
                    "Consider `pip install 'dill>=0.3.8'` for more exotic serialization support."
                )
            except HANDLED_PICKLE_ERRORS as ex:
                error += f"Dill was also unable to pickle the state: {ex}"
            console.warn(error)

        if environment.REFLEX_PERF_MODE.get() != PerformanceMode.OFF:
            self._check_state_size(len(payload))

        if not payload:
            raise StateSerializationError(error)

        return payload

    @classmethod
    def _deserialize(
        cls, data: bytes | None = None, fp: BinaryIO | None = None
    ) -> BaseState:
        """Deserialize the state from redis/disk.

        data and fp are mutually exclusive, but one must be provided.

        Args:
            data: The serialized state data.
            fp: The file pointer to the serialized state data.

        Returns:
            The deserialized state.

        Raises:
            ValueError: If both data and fp are provided, or neither are provided.
            StateSchemaMismatchError: If the state schema does not match the expected schema.
        """
        if data is not None and fp is None:
            (substate_schema, state) = pickle.loads(data)
        elif fp is not None and data is None:
            (substate_schema, state) = pickle.load(fp)
        else:
            raise ValueError("Only one of `data` or `fp` must be provided")
        if substate_schema != state._to_schema():
            raise StateSchemaMismatchError()
        return state


class State(BaseState):
    """The app Base State."""

    # The hydrated bool.
    is_hydrated: bool = False


T = TypeVar("T", bound=BaseState)


def dynamic(func: Callable[[T], Component]):
    """Create a dynamically generated components from a state class.

    Args:
        func: The function to generate the component.

    Returns:
        The dynamically generated component.

    Raises:
        DynamicComponentInvalidSignature: If the function does not have exactly one parameter.
        DynamicComponentInvalidSignature: If the function does not have a type hint for the state class.
    """
    number_of_parameters = len(inspect.signature(func).parameters)

    func_signature = get_type_hints(func)

    if "return" in func_signature:
        func_signature.pop("return")

    values = list(func_signature.values())

    if number_of_parameters != 1:
        raise DynamicComponentInvalidSignature(
            "The function must have exactly one parameter, which is the state class."
        )

    if len(values) != 1:
        raise DynamicComponentInvalidSignature(
            "You must provide a type hint for the state class in the function."
        )

    state_class: Type[T] = values[0]

    def wrapper() -> Component:
        from reflex.components.base.fragment import fragment

        return fragment(state_class._evaluate(lambda state: func(state)))

    return wrapper


class FrontendEventExceptionState(State):
    """Substate for handling frontend exceptions."""

    @event
    def handle_frontend_exception(self, stack: str, component_stack: str) -> None:
        """Handle frontend exceptions.

        If a frontend exception handler is provided, it will be called.
        Otherwise, the default frontend exception handler will be called.

        Args:
            stack: The stack trace of the exception.
            component_stack: The stack trace of the component where the exception occurred.

        """
        app_instance = getattr(prerequisites.get_app(), constants.CompileVars.APP)
        app_instance.frontend_exception_handler(Exception(stack))


class UpdateVarsInternalState(State):
    """Substate for handling internal state var updates."""

    async def update_vars_internal(self, vars: dict[str, Any]) -> None:
        """Apply updates to fully qualified state vars.

        The keys in `vars` should be in the form of `{state.get_full_name()}.{var_name}`,
        and each value will be set on the appropriate substate instance.

        This function is primarily used to apply cookie and local storage
        updates from the frontend to the appropriate substate.

        Args:
            vars: The fully qualified vars and values to update.
        """
        for var, value in vars.items():
            state_name, _, var_name = var.rpartition(".")
            var_state_cls = State.get_class_substate(state_name)
            var_state = await self.get_state(var_state_cls)
            setattr(var_state, var_name, value)


class OnLoadInternalState(State):
    """Substate for handling on_load event enumeration.

    This is a separate substate to avoid deserializing the entire state tree for every page navigation.
    """

    def on_load_internal(self) -> list[Event | EventSpec] | None:
        """Queue on_load handlers for the current page.

        Returns:
            The list of events to queue for on load handling.
        """
        # Do not app._compile()!  It should be already compiled by now.
        app = getattr(prerequisites.get_app(), constants.CompileVars.APP)
        load_events = app.get_load_events(self.router.page.path)
        if not load_events:
            self.is_hydrated = True
            return  # Fast path for navigation with no on_load events defined.
        self.is_hydrated = False
        return [
            *fix_events(
                load_events,
                self.router.session.client_token,
                router_data=self.router_data,
            ),
            State.set_is_hydrated(True),  # type: ignore
        ]


class ComponentState(State, mixin=True):
    """Base class to allow for the creation of a state instance per component.

    This allows for the bundling of UI and state logic into a single class,
    where each instance has a separate instance of the state.

    Subclass this class and define vars and event handlers in the traditional way.
    Then define a `get_component` method that returns the UI for the component instance.

    See the full [docs](https://reflex.dev/docs/substates/component-state/) for more.

    Basic example:
    ```python
    # Subclass ComponentState and define vars and event handlers.
    class Counter(rx.ComponentState):
        # Define vars that change.
        count: int = 0

        # Define event handlers.
        def increment(self):
            self.count += 1

        def decrement(self):
            self.count -= 1

        @classmethod
        def get_component(cls, **props):
            # Access the state vars and event handlers using `cls`.
            return rx.hstack(
                rx.button("Decrement", on_click=cls.decrement),
                rx.text(cls.count),
                rx.button("Increment", on_click=cls.increment),
                **props,
            )

    counter = Counter.create()
    ```
    """

    # The number of components created from this class.
    _per_component_state_instance_count: ClassVar[int] = 0

    def __init__(self, *args, **kwargs):
        """Do not allow direct initialization of the ComponentState.

        Args:
            *args: The args to pass to the State init method.
            **kwargs: The kwargs to pass to the State init method.

        Raises:
            ReflexRuntimeError: If the ComponentState is initialized directly.
        """
        if type(self)._mixin:
            raise ReflexRuntimeError(
                f"{ComponentState.__name__} {type(self).__name__} is not meant to be initialized directly. "
                + "Use the `create` method to create a new instance and access the state via the `State` attribute."
            )
        super().__init__(*args, **kwargs)

    @classmethod
    def __init_subclass__(cls, mixin: bool = True, **kwargs):
        """Overwrite mixin default to True.

        Args:
            mixin: Whether the subclass is a mixin and should not be initialized.
            **kwargs: The kwargs to pass to the pydantic init_subclass method.
        """
        super().__init_subclass__(mixin=mixin, **kwargs)

    @classmethod
    def get_component(cls, *children, **props) -> "Component":
        """Get the component instance.

        Args:
            children: The children of the component.
            props: The props of the component.

        Raises:
            NotImplementedError: if the subclass does not override this method.
        """
        raise NotImplementedError(
            f"{cls.__name__} must implement get_component to return the component instance."
        )

    @classmethod
    def create(cls, *children, **props) -> "Component":
        """Create a new instance of the Component.

        Args:
            children: The children of the component.
            props: The props of the component.

        Returns:
            A new instance of the Component with an independent copy of the State.
        """
        cls._per_component_state_instance_count += 1
        state_cls_name = f"{cls.__name__}_n{cls._per_component_state_instance_count}"
        component_state = type(
            state_cls_name,
            (cls, State),
            {"__module__": reflex.istate.dynamic.__name__},
            mixin=False,
        )
        # Save a reference to the dynamic state for pickle/unpickle.
        setattr(reflex.istate.dynamic, state_cls_name, component_state)
        component = component_state.get_component(*children, **props)
        component.State = component_state
        return component


class StateProxy(wrapt.ObjectProxy):
    """Proxy of a state instance to control mutability of vars for a background task.

    Since a background task runs against a state instance without holding the
    state_manager lock for the token, the reference may become stale if the same
    state is modified by another event handler.

    The proxy object ensures that writes to the state are blocked unless
    explicitly entering a context which refreshes the state from state_manager
    and holds the lock for the token until exiting the context. After exiting
    the context, a StateUpdate may be emitted to the frontend to notify the
    client of the state change.

    A background task will be passed the `StateProxy` as `self`, so mutability
    can be safely performed inside an `async with self` block.

        class State(rx.State):
            counter: int = 0

            @rx.event(background=True)
            async def bg_increment(self):
                await asyncio.sleep(1)
                async with self:
                    self.counter += 1
    """

    def __init__(
        self, state_instance, parent_state_proxy: Optional["StateProxy"] = None
    ):
        """Create a proxy for a state instance.

        If `get_state` is used on a StateProxy, the resulting state will be
        linked to the given state via parent_state_proxy. The first state in the
        chain is the state that initiated the background task.

        Args:
            state_instance: The state instance to proxy.
            parent_state_proxy: The parent state proxy, for linked mutability and context tracking.
        """
        super().__init__(state_instance)
        # compile is not relevant to backend logic
        self._self_app = getattr(prerequisites.get_app(), constants.CompileVars.APP)
        self._self_substate_path = tuple(state_instance.get_full_name().split("."))
        self._self_actx = None
        self._self_mutable = False
        self._self_actx_lock = asyncio.Lock()
        self._self_actx_lock_holder = None
        self._self_parent_state_proxy = parent_state_proxy

    def _is_mutable(self) -> bool:
        """Check if the state is mutable.

        Returns:
            Whether the state is mutable.
        """
        if self._self_parent_state_proxy is not None:
            return self._self_parent_state_proxy._is_mutable() or self._self_mutable
        return self._self_mutable

    async def __aenter__(self) -> StateProxy:
        """Enter the async context manager protocol.

        Sets mutability to True and enters the `App.modify_state` async context,
        which refreshes the state from state_manager and holds the lock for the
        given state token until exiting the context.

        Background tasks should avoid blocking calls while inside the context.

        Returns:
            This StateProxy instance in mutable mode.

        Raises:
            ImmutableStateError: If the state is already mutable.
        """
        if self._self_parent_state_proxy is not None:
            parent_state = (
                await self._self_parent_state_proxy.__aenter__()
            ).__wrapped__
            super().__setattr__(
                "__wrapped__",
                await parent_state.get_state(
                    State.get_class_substate(self._self_substate_path)
                ),
            )
            return self
        current_task = asyncio.current_task()
        if (
            self._self_actx_lock.locked()
            and current_task == self._self_actx_lock_holder
        ):
            raise ImmutableStateError(
                "The state is already mutable. Do not nest `async with self` blocks."
            )
        await self._self_actx_lock.acquire()
        self._self_actx_lock_holder = current_task
        self._self_actx = self._self_app.modify_state(
            token=_substate_key(
                self.__wrapped__.router.session.client_token,
                self._self_substate_path,
            )
        )
        mutable_state = await self._self_actx.__aenter__()
        super().__setattr__(
            "__wrapped__", mutable_state.get_substate(self._self_substate_path)
        )
        self._self_mutable = True
        return self

    async def __aexit__(self, *exc_info: Any) -> None:
        """Exit the async context manager protocol.

        Sets proxy mutability to False and persists any state changes.

        Args:
            exc_info: The exception info tuple.
        """
        if self._self_parent_state_proxy is not None:
            await self._self_parent_state_proxy.__aexit__(*exc_info)
            return
        if self._self_actx is None:
            return
        self._self_mutable = False
        try:
            await self._self_actx.__aexit__(*exc_info)
        finally:
            self._self_actx_lock_holder = None
            self._self_actx_lock.release()
        self._self_actx = None

    def __enter__(self):
        """Enter the regular context manager protocol.

        This is not supported for background tasks, and exists only to raise a more useful exception
        when the StateProxy is used incorrectly.

        Raises:
            TypeError: always, because only async contextmanager protocol is supported.
        """
        raise TypeError("Background task must use `async with self` to modify state.")

    def __exit__(self, *exc_info: Any) -> None:
        """Exit the regular context manager protocol.

        Args:
            exc_info: The exception info tuple.
        """
        pass

    def __getattr__(self, name: str) -> Any:
        """Get the attribute from the underlying state instance.

        Args:
            name: The name of the attribute.

        Returns:
            The value of the attribute.

        Raises:
            ImmutableStateError: If the state is not in mutable mode.
        """
        if name in ["substates", "parent_state"] and not self._is_mutable():
            raise ImmutableStateError(
                "Background task StateProxy is immutable outside of a context "
                "manager. Use `async with self` to modify state."
            )
        value = super().__getattr__(name)
        if not name.startswith("_self_") and isinstance(value, MutableProxy):
            # ensure mutations to these containers are blocked unless proxy is _mutable
            return ImmutableMutableProxy(
                wrapped=value.__wrapped__,
                state=self,  # type: ignore
                field_name=value._self_field_name,
            )
        if isinstance(value, functools.partial) and value.args[0] is self.__wrapped__:
            # Rebind event handler to the proxy instance
            value = functools.partial(
                value.func,
                self,
                *value.args[1:],
                **value.keywords,
            )
        if isinstance(value, MethodType) and value.__self__ is self.__wrapped__:
            # Rebind methods to the proxy instance
            value = type(value)(value.__func__, self)  # type: ignore
        return value

    def __setattr__(self, name: str, value: Any) -> None:
        """Set the attribute on the underlying state instance.

        If the attribute is internal, set it on the proxy instance instead.

        Args:
            name: The name of the attribute.
            value: The value of the attribute.

        Raises:
            ImmutableStateError: If the state is not in mutable mode.
        """
        if (
            name.startswith("_self_")  # wrapper attribute
            or self._is_mutable()  # lock held
            # non-persisted state attribute
            or name in self.__wrapped__.get_skip_vars()
        ):
            super().__setattr__(name, value)
            return

        raise ImmutableStateError(
            "Background task StateProxy is immutable outside of a context "
            "manager. Use `async with self` to modify state."
        )

    def get_substate(self, path: Sequence[str]) -> BaseState:
        """Only allow substate access with lock held.

        Args:
            path: The path to the substate.

        Returns:
            The substate.

        Raises:
            ImmutableStateError: If the state is not in mutable mode.
        """
        if not self._is_mutable():
            raise ImmutableStateError(
                "Background task StateProxy is immutable outside of a context "
                "manager. Use `async with self` to modify state."
            )
        return self.__wrapped__.get_substate(path)

    async def get_state(self, state_cls: Type[BaseState]) -> BaseState:
        """Get an instance of the state associated with this token.

        Args:
            state_cls: The class of the state.

        Returns:
            The state.

        Raises:
            ImmutableStateError: If the state is not in mutable mode.
        """
        if not self._is_mutable():
            raise ImmutableStateError(
                "Background task StateProxy is immutable outside of a context "
                "manager. Use `async with self` to modify state."
            )
        return type(self)(
            await self.__wrapped__.get_state(state_cls), parent_state_proxy=self
        )

    def _as_state_update(self, *args, **kwargs) -> StateUpdate:
        """Temporarily allow mutability to access parent_state.

        Args:
            *args: The args to pass to the underlying state instance.
            **kwargs: The kwargs to pass to the underlying state instance.

        Returns:
            The state update.
        """
        original_mutable = self._self_mutable
        self._self_mutable = True
        try:
            return self.__wrapped__._as_state_update(*args, **kwargs)
        finally:
            self._self_mutable = original_mutable


@dataclasses.dataclass(
    frozen=True,
)
class StateUpdate:
    """A state update sent to the frontend."""

    # The state delta.
    delta: Delta = dataclasses.field(default_factory=dict)

    # Events to be added to the event queue.
    events: List[Event] = dataclasses.field(default_factory=list)

    # Whether this is the final state update for the event.
    final: bool = True

    def json(self) -> str:
        """Convert the state update to a JSON string.

        Returns:
            The state update as a JSON string.
        """
        return format.json_dumps(self)


class StateManager(Base, ABC):
    """A class to manage many client states."""

    # The state class to use.
    state: Type[BaseState]

    @classmethod
    def create(cls, state: Type[BaseState]):
        """Create a new state manager.

        Args:
            state: The state class to use.

        Raises:
            InvalidStateManagerMode: If the state manager mode is invalid.

        Returns:
            The state manager (either disk, memory or redis).
        """
        config = get_config()
        if prerequisites.parse_redis_url() is not None:
            config.state_manager_mode = constants.StateManagerMode.REDIS
        if config.state_manager_mode == constants.StateManagerMode.MEMORY:
            return StateManagerMemory(state=state)
        if config.state_manager_mode == constants.StateManagerMode.DISK:
            return StateManagerDisk(state=state)
        if config.state_manager_mode == constants.StateManagerMode.REDIS:
            redis = prerequisites.get_redis()
            if redis is not None:
                # make sure expiration values are obtained only from the config object on creation
                return StateManagerRedis(
                    state=state,
                    redis=redis,
                    token_expiration=config.redis_token_expiration,
                    lock_expiration=config.redis_lock_expiration,
                    lock_warning_threshold=config.redis_lock_warning_threshold,
                )
        raise InvalidStateManagerMode(
            f"Expected one of: DISK, MEMORY, REDIS, got {config.state_manager_mode}"
        )

    @abstractmethod
    async def get_state(self, token: str) -> BaseState:
        """Get the state for a token.

        Args:
            token: The token to get the state for.

        Returns:
            The state for the token.
        """
        pass

    @abstractmethod
    async def set_state(self, token: str, state: BaseState):
        """Set the state for a token.

        Args:
            token: The token to set the state for.
            state: The state to set.
        """
        pass

    @abstractmethod
    @contextlib.asynccontextmanager
    async def modify_state(self, token: str) -> AsyncIterator[BaseState]:
        """Modify the state for a token while holding exclusive lock.

        Args:
            token: The token to modify the state for.

        Yields:
            The state for the token.
        """
        yield self.state()


class StateManagerMemory(StateManager):
    """A state manager that stores states in memory."""

    # The mapping of client ids to states.
    states: Dict[str, BaseState] = {}

    # The mutex ensures the dict of mutexes is updated exclusively
    _state_manager_lock = asyncio.Lock()

    # The dict of mutexes for each client
    _states_locks: Dict[str, asyncio.Lock] = pydantic.PrivateAttr({})

    class Config:
        """The Pydantic config."""

        fields = {
            "_states_locks": {"exclude": True},
        }

    @override
    async def get_state(self, token: str) -> BaseState:
        """Get the state for a token.

        Args:
            token: The token to get the state for.

        Returns:
            The state for the token.
        """
        # Memory state manager ignores the substate suffix and always returns the top-level state.
        token = _split_substate_key(token)[0]
        if token not in self.states:
            self.states[token] = self.state(_reflex_internal_init=True)
        return self.states[token]

    @override
    async def set_state(self, token: str, state: BaseState):
        """Set the state for a token.

        Args:
            token: The token to set the state for.
            state: The state to set.
        """
        pass

    @override
    @contextlib.asynccontextmanager
    async def modify_state(self, token: str) -> AsyncIterator[BaseState]:
        """Modify the state for a token while holding exclusive lock.

        Args:
            token: The token to modify the state for.

        Yields:
            The state for the token.
        """
        # Memory state manager ignores the substate suffix and always returns the top-level state.
        token = _split_substate_key(token)[0]
        if token not in self._states_locks:
            async with self._state_manager_lock:
                if token not in self._states_locks:
                    self._states_locks[token] = asyncio.Lock()

        async with self._states_locks[token]:
            state = await self.get_state(token)
            yield state
            await self.set_state(token, state)


def _default_token_expiration() -> int:
    """Get the default token expiration time.

    Returns:
        The default token expiration time.
    """
    return get_config().redis_token_expiration


def _serialize_type(type_: Any) -> str:
    """Serialize a type.

    Args:
        type_: The type to serialize.

    Returns:
        The serialized type.
    """
    if not inspect.isclass(type_):
        return f"{type_}"
    return f"{type_.__module__}.{type_.__qualname__}"


def is_serializable(value: Any) -> bool:
    """Check if a value is serializable.

    Args:
        value: The value to check.

    Returns:
        Whether the value is serializable.
    """
    try:
        return bool(pickle.dumps(value))
    except Exception:
        return False


def reset_disk_state_manager():
    """Reset the disk state manager."""
    states_directory = prerequisites.get_web_dir() / constants.Dirs.STATES
    if states_directory.exists():
        for path in states_directory.iterdir():
            path.unlink()


class StateManagerDisk(StateManager):
    """A state manager that stores states in memory."""

    # The mapping of client ids to states.
    states: Dict[str, BaseState] = {}

    # The mutex ensures the dict of mutexes is updated exclusively
    _state_manager_lock = asyncio.Lock()

    # The dict of mutexes for each client
    _states_locks: Dict[str, asyncio.Lock] = pydantic.PrivateAttr({})

    # The token expiration time (s).
    token_expiration: int = pydantic.Field(default_factory=_default_token_expiration)

    class Config:
        """The Pydantic config."""

        fields = {
            "_states_locks": {"exclude": True},
        }
        keep_untouched = (functools.cached_property,)

    def __init__(self, state: Type[BaseState]):
        """Create a new state manager.

        Args:
            state: The state class to use.
        """
        super().__init__(state=state)

        path_ops.mkdir(self.states_directory)

        self._purge_expired_states()

    @functools.cached_property
    def states_directory(self) -> Path:
        """Get the states directory.

        Returns:
            The states directory.
        """
        return prerequisites.get_web_dir() / constants.Dirs.STATES

    def _purge_expired_states(self):
        """Purge expired states from the disk."""
        import time

        for path in path_ops.ls(self.states_directory):
            # check path is a pickle file
            if path.suffix != ".pkl":
                continue

            # load last edited field from file
            last_edited = path.stat().st_mtime

            # check if the file is older than the token expiration time
            if time.time() - last_edited > self.token_expiration:
                # remove the file
                path.unlink()

    def token_path(self, token: str) -> Path:
        """Get the path for a token.

        Args:
            token: The token to get the path for.

        Returns:
            The path for the token.
        """
        return (
            self.states_directory / f"{md5(token.encode()).hexdigest()}.pkl"
        ).absolute()

    async def load_state(self, token: str) -> BaseState | None:
        """Load a state object based on the provided token.

        Args:
            token: The token used to identify the state object.

        Returns:
            The loaded state object or None.
        """
        token_path = self.token_path(token)

        if token_path.exists():
            try:
                with token_path.open(mode="rb") as file:
                    return BaseState._deserialize(fp=file)
            except Exception:
                pass

    async def populate_substates(
        self, client_token: str, state: BaseState, root_state: BaseState
    ):
        """Populate the substates of a state object.

        Args:
            client_token: The client token.
            state: The state object to populate.
            root_state: The root state object.
        """
        for substate in state.get_substates():
            substate_token = _substate_key(client_token, substate)

            fresh_instance = await root_state.get_state(substate)
            instance = await self.load_state(substate_token)
            if instance is not None:
                # Ensure all substates exist, even if they weren't serialized previously.
                instance.substates = fresh_instance.substates
            else:
                instance = fresh_instance
            state.substates[substate.get_name()] = instance
            instance.parent_state = state

            await self.populate_substates(client_token, instance, root_state)

    @override
    async def get_state(
        self,
        token: str,
    ) -> BaseState:
        """Get the state for a token.

        Args:
            token: The token to get the state for.

        Returns:
            The state for the token.
        """
        client_token = _split_substate_key(token)[0]
        root_state = self.states.get(client_token)
        if root_state is not None:
            # Retrieved state from memory.
            root_state._changed_computed_vars = set()
            root_state._ready_computed_vars = set()
            return root_state

        # Deserialize root state from disk.
        root_state = await self.load_state(_substate_key(client_token, self.state))
        # Create a new root state tree with all substates instantiated.
        fresh_root_state = self.state(_reflex_internal_init=True)
        if root_state is None:
            root_state = fresh_root_state
        else:
            # Ensure all substates exist, even if they were not serialized previously.
            root_state.substates = fresh_root_state.substates
        self.states[client_token] = root_state
        await self.populate_substates(client_token, root_state, root_state)
        return root_state

    async def set_state_for_substate(self, client_token: str, substate: BaseState):
        """Set the state for a substate.

        Args:
            client_token: The client token.
            substate: The substate to set.
        """
        substate_token = _substate_key(client_token, substate)

        if substate._get_was_touched():
            substate._was_touched = False  # Reset the touched flag after serializing.
            pickle_state = substate._serialize()
            if pickle_state:
                if not self.states_directory.exists():
                    self.states_directory.mkdir(parents=True, exist_ok=True)
                self.token_path(substate_token).write_bytes(pickle_state)

        for substate_substate in substate.substates.values():
            await self.set_state_for_substate(client_token, substate_substate)

    @override
    async def set_state(self, token: str, state: BaseState):
        """Set the state for a token.

        Args:
            token: The token to set the state for.
            state: The state to set.
        """
        client_token, substate = _split_substate_key(token)
        await self.set_state_for_substate(client_token, state)

    @override
    @contextlib.asynccontextmanager
    async def modify_state(self, token: str) -> AsyncIterator[BaseState]:
        """Modify the state for a token while holding exclusive lock.

        Args:
            token: The token to modify the state for.

        Yields:
            The state for the token.
        """
        # Memory state manager ignores the substate suffix and always returns the top-level state.
        client_token, substate = _split_substate_key(token)
        if client_token not in self._states_locks:
            async with self._state_manager_lock:
                if client_token not in self._states_locks:
                    self._states_locks[client_token] = asyncio.Lock()

        async with self._states_locks[client_token]:
            state = await self.get_state(token)
            yield state
            await self.set_state(token, state)


def _default_lock_expiration() -> int:
    """Get the default lock expiration time.

    Returns:
        The default lock expiration time.
    """
    return get_config().redis_lock_expiration


def _default_lock_warning_threshold() -> int:
    """Get the default lock warning threshold.

    Returns:
        The default lock warning threshold.
    """
    return get_config().redis_lock_warning_threshold


class StateManagerRedis(StateManager):
    """A state manager that stores states in redis."""

    # The redis client to use.
    redis: Redis

    # The token expiration time (s).
    token_expiration: int = pydantic.Field(default_factory=_default_token_expiration)

    # The maximum time to hold a lock (ms).
    lock_expiration: int = pydantic.Field(default_factory=_default_lock_expiration)

    # The maximum time to hold a lock (ms) before warning.
    lock_warning_threshold: int = pydantic.Field(
        default_factory=_default_lock_warning_threshold
    )

    # The keyspace subscription string when redis is waiting for lock to be released
    _redis_notify_keyspace_events: str = (
        "K"  # Enable keyspace notifications (target a particular key)
        "g"  # For generic commands (DEL, EXPIRE, etc)
        "x"  # For expired events
        "e"  # For evicted events (i.e. maxmemory exceeded)
    )

    # These events indicate that a lock is no longer held
    _redis_keyspace_lock_release_events: Set[bytes] = {
        b"del",
        b"expire",
        b"expired",
        b"evicted",
    }

    async def _get_parent_state(
        self, token: str, state: BaseState | None = None
    ) -> BaseState | None:
        """Get the parent state for the state requested in the token.

        Args:
            token: The token to get the state for (_substate_key).
            state: The state instance to get parent state for.

        Returns:
            The parent state for the state requested by the token or None if there is no such parent.
        """
        parent_state = None
        client_token, state_path = _split_substate_key(token)
        parent_state_name = state_path.rpartition(".")[0]
        if parent_state_name:
            cached_substates = None
            if state is not None:
                cached_substates = [state]
            # Retrieve the parent state to populate event handlers onto this substate.
            parent_state = await self.get_state(
                token=_substate_key(client_token, parent_state_name),
                top_level=False,
                get_substates=False,
                cached_substates=cached_substates,
            )
        return parent_state

    async def _populate_substates(
        self,
        token: str,
        state: BaseState,
        all_substates: bool = False,
    ):
        """Fetch and link substates for the given state instance.

        There is no return value; the side-effect is that `state` will have `substates` populated,
        and each substate will have its `parent_state` set to `state`.

        Args:
            token: The token to get the state for.
            state: The state instance to populate substates for.
            all_substates: Whether to fetch all substates or just required substates.
        """
        client_token, _ = _split_substate_key(token)

        if all_substates:
            # All substates are requested.
            fetch_substates = state.get_substates()
        else:
            # Only _potentially_dirty_substates need to be fetched to recalc computed vars.
            fetch_substates = state._potentially_dirty_substates()

        tasks = {}
        # Retrieve the necessary substates from redis.
        for substate_cls in fetch_substates:
            if substate_cls.get_name() in state.substates:
                continue
            substate_name = substate_cls.get_name()
            tasks[substate_name] = asyncio.create_task(
                self.get_state(
                    token=_substate_key(client_token, substate_cls),
                    top_level=False,
                    get_substates=all_substates,
                    parent_state=state,
                )
            )

        for substate_name, substate_task in tasks.items():
            state.substates[substate_name] = await substate_task

    @override
    async def get_state(
        self,
        token: str,
        top_level: bool = True,
        get_substates: bool = True,
        parent_state: BaseState | None = None,
        cached_substates: list[BaseState] | None = None,
    ) -> BaseState:
        """Get the state for a token.

        Args:
            token: The token to get the state for.
            top_level: If true, return an instance of the top-level state (self.state).
            get_substates: If true, also retrieve substates.
            parent_state: If provided, use this parent_state instead of getting it from redis.
            cached_substates: If provided, attach these substates to the state.

        Returns:
            The state for the token.

        Raises:
            RuntimeError: when the state_cls is not specified in the token
        """
        # Split the actual token from the fully qualified substate name.
        _, state_path = _split_substate_key(token)
        if state_path:
            # Get the State class associated with the given path.
            state_cls = self.state.get_class_substate(state_path)
        else:
            raise RuntimeError(
                "StateManagerRedis requires token to be specified in the form of {token}_{state_full_name}"
            )

        # The deserialized or newly created (sub)state instance.
        state = None

        # Fetch the serialized substate from redis.
        redis_state = await self.redis.get(token)

        if redis_state is not None:
            # Deserialize the substate.
            with contextlib.suppress(StateSchemaMismatchError):
                state = BaseState._deserialize(data=redis_state)
        if state is None:
            # Key didn't exist or schema mismatch so create a new instance for this token.
            state = state_cls(
                init_substates=False,
                _reflex_internal_init=True,
            )
        # Populate parent state if missing and requested.
        if parent_state is None:
            parent_state = await self._get_parent_state(token, state)
        # Set up Bidirectional linkage between this state and its parent.
        if parent_state is not None:
            parent_state.substates[state.get_name()] = state
            state.parent_state = parent_state
        # Avoid fetching substates multiple times.
        if cached_substates:
            for substate in cached_substates:
                state.substates[substate.get_name()] = substate
                if substate.parent_state is None:
                    substate.parent_state = state
        # Populate substates if requested.
        await self._populate_substates(token, state, all_substates=get_substates)

        # To retain compatibility with previous implementation, by default, we return
        # the top-level state by chasing `parent_state` pointers up the tree.
        if top_level:
            return state._get_root_state()
        return state

    @override
    async def set_state(
        self,
        token: str,
        state: BaseState,
        lock_id: bytes | None = None,
    ):
        """Set the state for a token.

        Args:
            token: The token to set the state for.
            state: The state to set.
            lock_id: If provided, the lock_key must be set to this value to set the state.

        Raises:
            LockExpiredError: If lock_id is provided and the lock for the token is not held by that ID.
            RuntimeError: If the state instance doesn't match the state name in the token.
        """
        # Check that we're holding the lock.
        if (
            lock_id is not None
            and await self.redis.get(self._lock_key(token)) != lock_id
        ):
            raise LockExpiredError(
                f"Lock expired for token {token} while processing. Consider increasing "
                f"`app.state_manager.lock_expiration` (currently {self.lock_expiration}) "
                "or use `@rx.event(background=True)` decorator for long-running tasks."
            )
        elif lock_id is not None:
            time_taken = self.lock_expiration / 1000 - (
                await self.redis.ttl(self._lock_key(token))
            )
            if time_taken > self.lock_warning_threshold / 1000:
                console.warn(
                    f"Lock for token {token} was held too long {time_taken=}s, "
                    f"use `@rx.event(background=True)` decorator for long-running tasks.",
                    dedupe=True,
                )

        client_token, substate_name = _split_substate_key(token)
        # If the substate name on the token doesn't match the instance name, it cannot have a parent.
        if state.parent_state is not None and state.get_full_name() != substate_name:
            raise RuntimeError(
                f"Cannot `set_state` with mismatching token {token} and substate {state.get_full_name()}."
            )

        # Recursively set_state on all known substates.
        tasks = []
        for substate in state.substates.values():
            tasks.append(
                asyncio.create_task(
                    self.set_state(
                        token=_substate_key(client_token, substate),
                        state=substate,
                        lock_id=lock_id,
                    )
                )
            )
        # Persist only the given state (parents or substates are excluded by BaseState.__getstate__).
        if state._get_was_touched():
            pickle_state = state._serialize()
            if pickle_state:
                await self.redis.set(
                    _substate_key(client_token, state),
                    pickle_state,
                    ex=self.token_expiration,
                )

        # Wait for substates to be persisted.
        for t in tasks:
            await t

    @override
    @contextlib.asynccontextmanager
    async def modify_state(self, token: str) -> AsyncIterator[BaseState]:
        """Modify the state for a token while holding exclusive lock.

        Args:
            token: The token to modify the state for.

        Yields:
            The state for the token.
        """
        async with self._lock(token) as lock_id:
            state = await self.get_state(token)
            yield state
            await self.set_state(token, state, lock_id)

    @validator("lock_warning_threshold")
    @classmethod
    def validate_lock_warning_threshold(cls, lock_warning_threshold: int, values):
        """Validate the lock warning threshold.

        Args:
            lock_warning_threshold: The lock warning threshold.
            values: The validated attributes.

        Returns:
            The lock warning threshold.

        Raises:
            InvalidLockWarningThresholdError: If the lock warning threshold is invalid.
        """
        if lock_warning_threshold >= (lock_expiration := values["lock_expiration"]):
            raise InvalidLockWarningThresholdError(
                f"The lock warning threshold({lock_warning_threshold}) must be less than the lock expiration time({lock_expiration})."
            )
        return lock_warning_threshold

    @staticmethod
    def _lock_key(token: str) -> bytes:
        """Get the redis key for a token's lock.

        Args:
            token: The token to get the lock key for.

        Returns:
            The redis lock key for the token.
        """
        # All substates share the same lock domain, so ignore any substate path suffix.
        client_token = _split_substate_key(token)[0]
        return f"{client_token}_lock".encode()

    async def _try_get_lock(self, lock_key: bytes, lock_id: bytes) -> bool | None:
        """Try to get a redis lock for a token.

        Args:
            lock_key: The redis key for the lock.
            lock_id: The ID of the lock.

        Returns:
            True if the lock was obtained.
        """
        return await self.redis.set(
            lock_key,
            lock_id,
            px=self.lock_expiration,
            nx=True,  # only set if it doesn't exist
        )

    async def _get_pubsub_message(
        self, pubsub: PubSub, timeout: float | None = None
    ) -> None:
        """Get lock release events from the pubsub.

        Args:
            pubsub: The pubsub to get a message from.
            timeout: Remaining time to wait for a message.

        Returns:
            The message.
        """
        if timeout is None:
            timeout = self.lock_expiration / 1000.0

        started = time.time()
        message = await pubsub.get_message(
            ignore_subscribe_messages=True,
            timeout=timeout,
        )
        if (
            message is None
            or message["data"] not in self._redis_keyspace_lock_release_events
        ):
            remaining = timeout - (time.time() - started)
            if remaining <= 0:
                return
            await self._get_pubsub_message(pubsub, timeout=remaining)

    async def _wait_lock(self, lock_key: bytes, lock_id: bytes) -> None:
        """Wait for a redis lock to be released via pubsub.

        Coroutine will not return until the lock is obtained.

        Args:
            lock_key: The redis key for the lock.
            lock_id: The ID of the lock.

        Raises:
            ResponseError: when the keyspace config cannot be set.
        """
        lock_key_channel = f"__keyspace@0__:{lock_key.decode()}"
        # Enable keyspace notifications for the lock key, so we know when it is available.
        try:
            await self.redis.config_set(
                "notify-keyspace-events",
                self._redis_notify_keyspace_events,
            )
        except ResponseError:
            # Some redis servers only allow out-of-band configuration, so ignore errors here.
            if not environment.REFLEX_IGNORE_REDIS_CONFIG_ERROR.get():
                raise
        async with self.redis.pubsub() as pubsub:
            await pubsub.psubscribe(lock_key_channel)
            # wait for the lock to be released
            while True:
                # fast path
                if await self._try_get_lock(lock_key, lock_id):
                    return
                # wait for lock events
                await self._get_pubsub_message(pubsub)

    @contextlib.asynccontextmanager
    async def _lock(self, token: str):
        """Obtain a redis lock for a token.

        Args:
            token: The token to obtain a lock for.

        Yields:
            The ID of the lock (to be passed to set_state).

        Raises:
            LockExpiredError: If the lock has expired while processing the event.
        """
        lock_key = self._lock_key(token)
        lock_id = uuid.uuid4().hex.encode()

        if not await self._try_get_lock(lock_key, lock_id):
            # Missed the fast-path to get lock, subscribe for lock delete/expire events
            await self._wait_lock(lock_key, lock_id)
        state_is_locked = True

        try:
            yield lock_id
        except LockExpiredError:
            state_is_locked = False
            raise
        finally:
            if state_is_locked:
                # only delete our lock
                await self.redis.delete(lock_key)

    async def close(self):
        """Explicitly close the redis connection and connection_pool.

        It is necessary in testing scenarios to close between asyncio test cases
        to avoid having lingering redis connections associated with event loops
        that will be closed (each test case uses its own event loop).

        Note: Connections will be automatically reopened when needed.
        """
        await self.redis.aclose(close_connection_pool=True)


def get_state_manager() -> StateManager:
    """Get the state manager for the app that is currently running.

    Returns:
        The state manager.
    """
    app = getattr(prerequisites.get_app(), constants.CompileVars.APP)
    return app.state_manager


class MutableProxy(wrapt.ObjectProxy):
    """A proxy for a mutable object that tracks changes."""

    # Methods on wrapped objects which should mark the state as dirty.
    __mark_dirty_attrs__ = set(
        [
            "add",
            "append",
            "clear",
            "difference_update",
            "discard",
            "extend",
            "insert",
            "intersection_update",
            "pop",
            "popitem",
            "remove",
            "reverse",
            "setdefault",
            "sort",
            "symmetric_difference_update",
            "update",
        ]
    )
    # Methods on wrapped objects might return mutable objects that should be tracked.
    __wrap_mutable_attrs__ = set(
        [
            "get",
            "setdefault",
        ]
    )

    # These internal attributes on rx.Base should NOT be wrapped in a MutableProxy.
    __never_wrap_base_attrs__ = set(Base.__dict__) - {"set"} | set(
        pydantic.BaseModel.__dict__
    )

    # These types will be wrapped in MutableProxy
    __mutable_types__ = (
        list,
        dict,
        set,
        Base,
        DeclarativeBase,
        BaseModelV2,
        BaseModelV1,
    )

    def __init__(self, wrapped: Any, state: BaseState, field_name: str):
        """Create a proxy for a mutable object that tracks changes.

        Args:
            wrapped: The object to proxy.
            state: The state to mark dirty when the object is changed.
            field_name: The name of the field on the state associated with the
                wrapped object.
        """
        super().__init__(wrapped)
        self._self_state = state
        self._self_field_name = field_name

    def __repr__(self) -> str:
        """Get the representation of the wrapped object.

        Returns:
            The representation of the wrapped object.
        """
        return f"{type(self).__name__}({self.__wrapped__})"

    def _mark_dirty(
        self,
        wrapped=None,
        instance=None,
        args=tuple(),
        kwargs=None,
    ) -> Any:
        """Mark the state as dirty, then call a wrapped function.

        Intended for use with `FunctionWrapper` from the `wrapt` library.

        Args:
            wrapped: The wrapped function.
            instance: The instance of the wrapped function.
            args: The args for the wrapped function.
            kwargs: The kwargs for the wrapped function.

        Returns:
            The result of the wrapped function.
        """
        self._self_state.dirty_vars.add(self._self_field_name)
        self._self_state._mark_dirty()
        if wrapped is not None:
            return wrapped(*args, **(kwargs or {}))

    @classmethod
    def _is_mutable_type(cls, value: Any) -> bool:
        """Check if a value is of a mutable type and should be wrapped.

        Args:
            value: The value to check.

        Returns:
            Whether the value is of a mutable type.
        """
        return isinstance(value, cls.__mutable_types__)

    def _wrap_recursive(self, value: Any) -> Any:
        """Wrap a value recursively if it is mutable.

        Args:
            value: The value to wrap.

        Returns:
            The wrapped value.
        """
        # Recursively wrap mutable types, but do not re-wrap MutableProxy instances.
        if self._is_mutable_type(value) and not isinstance(value, MutableProxy):
            return type(self)(
                wrapped=value,
                state=self._self_state,
                field_name=self._self_field_name,
            )
        return value

    def _wrap_recursive_decorator(self, wrapped, instance, args, kwargs) -> Any:
        """Wrap a function that returns a possibly mutable value.

        Intended for use with `FunctionWrapper` from the `wrapt` library.

        Args:
            wrapped: The wrapped function.
            instance: The instance of the wrapped function.
            args: The args for the wrapped function.
            kwargs: The kwargs for the wrapped function.

        Returns:
            The result of the wrapped function (possibly wrapped in a MutableProxy).
        """
        return self._wrap_recursive(wrapped(*args, **kwargs))

    def __getattr__(self, __name: str) -> Any:
        """Get the attribute on the proxied object and return a proxy if mutable.

        Args:
            __name: The name of the attribute.

        Returns:
            The attribute value.
        """
        value = super().__getattr__(__name)

        if callable(value):
            if __name in self.__mark_dirty_attrs__:
                # Wrap special callables, like "append", which should mark state dirty.
                value = wrapt.FunctionWrapper(value, self._mark_dirty)

            if __name in self.__wrap_mutable_attrs__:
                # Wrap methods that may return mutable objects tied to the state.
                value = wrapt.FunctionWrapper(
                    value,
                    self._wrap_recursive_decorator,
                )

            if (
                isinstance(self.__wrapped__, Base)
                and __name not in self.__never_wrap_base_attrs__
                and hasattr(value, "__func__")
            ):
                # Wrap methods called on Base subclasses, which might do _anything_
                return wrapt.FunctionWrapper(
                    functools.partial(value.__func__, self),
                    self._wrap_recursive_decorator,
                )

        if self._is_mutable_type(value) and __name not in (
            "__wrapped__",
            "_self_state",
        ):
            # Recursively wrap mutable attribute values retrieved through this proxy.
            return self._wrap_recursive(value)

        return value

    def __getitem__(self, key) -> Any:
        """Get the item on the proxied object and return a proxy if mutable.

        Args:
            key: The key of the item.

        Returns:
            The item value.
        """
        value = super().__getitem__(key)
        # Recursively wrap mutable items retrieved through this proxy.
        return self._wrap_recursive(value)

    def __iter__(self) -> Any:
        """Iterate over the proxied object and return a proxy if mutable.

        Yields:
            Each item value (possibly wrapped in MutableProxy).
        """
        for value in super().__iter__():
            # Recursively wrap mutable items retrieved through this proxy.
            yield self._wrap_recursive(value)

    def __delattr__(self, name):
        """Delete the attribute on the proxied object and mark state dirty.

        Args:
            name: The name of the attribute.
        """
        self._mark_dirty(super().__delattr__, args=(name,))

    def __delitem__(self, key):
        """Delete the item on the proxied object and mark state dirty.

        Args:
            key: The key of the item.
        """
        self._mark_dirty(super().__delitem__, args=(key,))

    def __setitem__(self, key, value):
        """Set the item on the proxied object and mark state dirty.

        Args:
            key: The key of the item.
            value: The value of the item.
        """
        self._mark_dirty(super().__setitem__, args=(key, value))

    def __setattr__(self, name, value):
        """Set the attribute on the proxied object and mark state dirty.

        If the attribute starts with "_self_", then the state is NOT marked
        dirty as these are internal proxy attributes.

        Args:
            name: The name of the attribute.
            value: The value of the attribute.
        """
        if name.startswith("_self_"):
            # Special case attributes of the proxy itself, not applied to the wrapped object.
            super().__setattr__(name, value)
            return
        self._mark_dirty(super().__setattr__, args=(name, value))

    def __copy__(self) -> Any:
        """Return a copy of the proxy.

        Returns:
            A copy of the wrapped object, unconnected to the proxy.
        """
        return copy.copy(self.__wrapped__)

    def __deepcopy__(self, memo=None) -> Any:
        """Return a deepcopy of the proxy.

        Args:
            memo: The memo dict to use for the deepcopy.

        Returns:
            A deepcopy of the wrapped object, unconnected to the proxy.
        """
        return copy.deepcopy(self.__wrapped__, memo=memo)

    def __reduce_ex__(self, protocol_version):
        """Get the state for redis serialization.

        This method is called by cloudpickle to serialize the object.

        It explicitly serializes the wrapped object, stripping off the mutable proxy.

        Args:
            protocol_version: The protocol version.

        Returns:
            Tuple of (wrapped class, empty args, class __getstate__)
        """
        return self.__wrapped__.__reduce_ex__(protocol_version)


@serializer
def serialize_mutable_proxy(mp: MutableProxy):
    """Return the wrapped value of a MutableProxy.

    Args:
        mp: The MutableProxy to serialize.

    Returns:
        The wrapped object.
    """
    return mp.__wrapped__


_orig_json_JSONEncoder_default = json.JSONEncoder.default


def _json_JSONEncoder_default_wrapper(self: json.JSONEncoder, o: Any) -> Any:
    """Wrap JSONEncoder.default to handle MutableProxy objects.

    Args:
        self: the JSONEncoder instance.
        o: the object to serialize.

    Returns:
        A JSON-able object.
    """
    try:
        return o.__wrapped__
    except AttributeError:
        pass
    return _orig_json_JSONEncoder_default(self, o)


json.JSONEncoder.default = _json_JSONEncoder_default_wrapper


class ImmutableMutableProxy(MutableProxy):
    """A proxy for a mutable object that tracks changes.

    This wrapper comes from StateProxy, and will raise an exception if an attempt is made
    to modify the wrapped object when the StateProxy is immutable.
    """

    def _mark_dirty(
        self,
        wrapped=None,
        instance=None,
        args=tuple(),
        kwargs=None,
    ) -> Any:
        """Raise an exception when an attempt is made to modify the object.

        Intended for use with `FunctionWrapper` from the `wrapt` library.

        Args:
            wrapped: The wrapped function.
            instance: The instance of the wrapped function.
            args: The args for the wrapped function.
            kwargs: The kwargs for the wrapped function.

        Returns:
            The result of the wrapped function.

        Raises:
            ImmutableStateError: if the StateProxy is not mutable.
        """
        if not self._self_state._is_mutable():
            raise ImmutableStateError(
                "Background task StateProxy is immutable outside of a context "
                "manager. Use `async with self` to modify state."
            )
        return super()._mark_dirty(
            wrapped=wrapped, instance=instance, args=args, kwargs=kwargs
        )


def code_uses_state_contexts(javascript_code: str) -> bool:
    """Check if the rendered Javascript uses state contexts.

    Args:
        javascript_code: The Javascript code to check.

    Returns:
        True if the code attempts to access a member of StateContexts.
    """
    return bool("useContext(StateContexts" in javascript_code)


def reload_state_module(
    module: str,
    state: Type[BaseState] = State,
) -> None:
    """Reset rx.State subclasses to avoid conflict when reloading.

    Args:
        module: The module to reload.
        state: Recursive argument for the state class to reload.

    """
    for subclass in tuple(state.class_subclasses):
        reload_state_module(module=module, state=subclass)
        if subclass.__module__ == module and module is not None:
            state.class_subclasses.remove(subclass)
            state._always_dirty_substates.discard(subclass.get_name())
            state._computed_var_dependencies = defaultdict(set)
            state._substate_var_dependencies = defaultdict(set)
            state._init_var_dependency_dicts()
    state.get_class_substate.cache_clear()<|MERGE_RESOLUTION|>--- conflicted
+++ resolved
@@ -2150,11 +2150,7 @@
             state["__dict__"].pop(inherited_var_name, None)
         return state
 
-<<<<<<< HEAD
-    def __setstate__(self, state):
-=======
     def __setstate__(self, state: dict[str, Any]):
->>>>>>> 72085408
         """Set the state from redis deserialization.
 
         This method is called by pickle to deserialize the object.
@@ -2162,16 +2158,12 @@
         Args:
             state: The state dict for deserialization.
         """
-<<<<<<< HEAD
+        state["__dict__"]["parent_state"] = None
+        state["__dict__"]["substates"] = {}
         super().__setstate__(state)
         self._was_touched = False
         self._changed_computed_vars = set()
         self._ready_computed_vars = set()
-=======
-        state["__dict__"]["parent_state"] = None
-        state["__dict__"]["substates"] = {}
-        super().__setstate__(state)
->>>>>>> 72085408
 
     def _check_state_size(
         self,
