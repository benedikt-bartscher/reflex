"""Define the reflex state specification."""

from __future__ import annotations

import asyncio
import contextlib
import copy
import functools
import inspect
import os
import traceback
import uuid
from abc import ABC, abstractmethod
from collections import defaultdict
from types import FunctionType, MethodType
from typing import (
    TYPE_CHECKING,
    Any,
    AsyncIterator,
    Callable,
    ClassVar,
    Dict,
    List,
    Optional,
    Sequence,
    Set,
    Type,
)

import dill

try:
    import pydantic.v1 as pydantic
except ModuleNotFoundError:
    import pydantic

import wrapt
from redis.asyncio import Redis
from redis.exceptions import ResponseError

from reflex import constants
from reflex.base import Base
from reflex.config import get_config
from reflex.event import (
    BACKGROUND_TASK_MARKER,
    Event,
    EventHandler,
    EventSpec,
    fix_events,
    window_alert,
)
from reflex.utils import console, format, prerequisites, types
from reflex.utils.exceptions import ImmutableStateError, LockExpiredError
from reflex.utils.exec import is_testing_env
from reflex.utils.serializers import SerializedType, serialize, serializer
from reflex.vars import BaseVar, ComputedVar, Var, computed_var

if TYPE_CHECKING:
    from reflex.components.component import Component


Delta = Dict[str, Any]
var = computed_var
config = get_config()


# If the state is this large, it's considered a performance issue.
TOO_LARGE_SERIALIZED_STATE = 100 * 1024  # 100kb


class HeaderData(Base):
    """An object containing headers data."""

    host: str = ""
    origin: str = ""
    upgrade: str = ""
    connection: str = ""
    pragma: str = ""
    cache_control: str = ""
    user_agent: str = ""
    sec_websocket_version: str = ""
    sec_websocket_key: str = ""
    sec_websocket_extensions: str = ""
    accept_encoding: str = ""
    accept_language: str = ""

    def __init__(self, router_data: Optional[dict] = None):
        """Initalize the HeaderData object based on router_data.

        Args:
            router_data: the router_data dict.
        """
        super().__init__()
        if router_data:
            for k, v in router_data.get(constants.RouteVar.HEADERS, {}).items():
                setattr(self, format.to_snake_case(k), v)


class PageData(Base):
    """An object containing page data."""

    host: str = ""  # repeated with self.headers.origin (remove or keep the duplicate?)
    path: str = ""
    raw_path: str = ""
    full_path: str = ""
    full_raw_path: str = ""
    params: dict = {}

    def __init__(self, router_data: Optional[dict] = None):
        """Initalize the PageData object based on router_data.

        Args:
            router_data: the router_data dict.
        """
        super().__init__()
        if router_data:
            self.host = router_data.get(constants.RouteVar.HEADERS, {}).get("origin")
            self.path = router_data.get(constants.RouteVar.PATH, "")
            self.raw_path = router_data.get(constants.RouteVar.ORIGIN, "")
            self.full_path = f"{self.host}{self.path}"
            self.full_raw_path = f"{self.host}{self.raw_path}"
            self.params = router_data.get(constants.RouteVar.QUERY, {})


class SessionData(Base):
    """An object containing session data."""

    client_token: str = ""
    client_ip: str = ""
    session_id: str = ""

    def __init__(self, router_data: Optional[dict] = None):
        """Initalize the SessionData object based on router_data.

        Args:
            router_data: the router_data dict.
        """
        super().__init__()
        if router_data:
            self.client_token = router_data.get(constants.RouteVar.CLIENT_TOKEN, "")
            self.client_ip = router_data.get(constants.RouteVar.CLIENT_IP, "")
            self.session_id = router_data.get(constants.RouteVar.SESSION_ID, "")


class RouterData(Base):
    """An object containing RouterData."""

    session: SessionData = SessionData()
    headers: HeaderData = HeaderData()
    page: PageData = PageData()

    def __init__(self, router_data: Optional[dict] = None):
        """Initialize the RouterData object.

        Args:
            router_data: the router_data dict.
        """
        super().__init__()
        self.session = SessionData(router_data)
        self.headers = HeaderData(router_data)
        self.page = PageData(router_data)


def _no_chain_background_task(
    state_cls: Type["BaseState"], name: str, fn: Callable
) -> Callable:
    """Protect against directly chaining a background task from another event handler.

    Args:
        state_cls: The state class that the event handler is in.
        name: The name of the background task.
        fn: The background task coroutine function / generator.

    Returns:
        A compatible coroutine function / generator that raises a runtime error.

    Raises:
        TypeError: If the background task is not async.
    """
    call = f"{state_cls.__name__}.{name}"
    message = (
        f"Cannot directly call background task {name!r}, use "
        f"`yield {call}` or `return {call}` instead."
    )
    if inspect.iscoroutinefunction(fn):

        async def _no_chain_background_task_co(*args, **kwargs):
            raise RuntimeError(message)

        return _no_chain_background_task_co
    if inspect.isasyncgenfunction(fn):

        async def _no_chain_background_task_gen(*args, **kwargs):
            yield
            raise RuntimeError(message)

        return _no_chain_background_task_gen

    raise TypeError(f"{fn} is marked as a background task, but is not async.")


def _substate_key(
    token: str,
    state_cls_or_name: BaseState | Type[BaseState] | str | list[str],
) -> str:
    """Get the substate key.

    Args:
        token: The token of the state.
        state_cls_or_name: The state class/instance or name or sequence of name parts.

    Returns:
        The substate key.
    """
    if isinstance(state_cls_or_name, BaseState) or (
        isinstance(state_cls_or_name, type) and issubclass(state_cls_or_name, BaseState)
    ):
        state_cls_or_name = state_cls_or_name.get_full_name()
    elif isinstance(state_cls_or_name, (list, tuple)):
        state_cls_or_name = ".".join(state_cls_or_name)
    return f"{token}_{state_cls_or_name}"


def _split_substate_key(substate_key: str) -> tuple[str, str]:
    """Split the substate key into token and state name.

    Args:
        substate_key: The substate key.

    Returns:
        Tuple of token and state name.
    """
    token, _, state_name = substate_key.partition("_")
    return token, state_name


class EventHandlerSetVar(EventHandler):
    """A special event handler to wrap setvar functionality."""

    state_cls: Type[BaseState]

    def __init__(self, state_cls: Type[BaseState]):
        """Initialize the EventHandlerSetVar.

        Args:
            state_cls: The state class that vars will be set on.
        """
        super().__init__(
            fn=type(self).setvar,
            state_full_name=state_cls.get_full_name(),
            state_cls=state_cls,  # type: ignore
        )

    def setvar(self, var_name: str, value: Any):
        """Set the state variable to the value of the event.

        Note: `self` here will be an instance of the state, not EventHandlerSetVar.

        Args:
            var_name: The name of the variable to set.
            value: The value to set the variable to.
        """
        getattr(self, constants.SETTER_PREFIX + var_name)(value)

    def __call__(self, *args: Any) -> EventSpec:
        """Performs pre-checks and munging on the provided args that will become an EventSpec.

        Args:
            *args: The event args.

        Returns:
            The (partial) EventSpec that will be used to create the event to setvar.

        Raises:
            AttributeError: If the given Var name does not exist on the state.
            EventHandlerValueError: If the given Var name is not a str
        """
        from reflex.utils.exceptions import EventHandlerValueError

        if args:
            if not isinstance(args[0], str):
                raise EventHandlerValueError(
                    f"Var name must be passed as a string, got {args[0]!r}"
                )
            # Check that the requested Var setter exists on the State at compile time.
            if getattr(self.state_cls, constants.SETTER_PREFIX + args[0], None) is None:
                raise AttributeError(
                    f"Variable `{args[0]}` cannot be set on `{self.state_cls.get_full_name()}`"
                )
        return super().__call__(*args)


class BaseState(Base, ABC, extra=pydantic.Extra.allow):
    """The state of the app."""

    # A map from the var name to the var.
    vars: ClassVar[Dict[str, Var]] = {}

    # The base vars of the class.
    base_vars: ClassVar[Dict[str, BaseVar]] = {}

    # The computed vars of the class.
    computed_vars: ClassVar[Dict[str, ComputedVar]] = {}

    # Vars inherited by the parent state.
    inherited_vars: ClassVar[Dict[str, Var]] = {}

    # Backend base vars that are never sent to the client.
    backend_vars: ClassVar[Dict[str, Any]] = {}

    # Backend base vars inherited
    inherited_backend_vars: ClassVar[Dict[str, Any]] = {}

    # The event handlers.
    event_handlers: ClassVar[Dict[str, EventHandler]] = {}

    # A set of subclassses of this class.
    class_subclasses: ClassVar[Set[Type[BaseState]]] = set()

    # Mapping of var name to set of computed variables that depend on it
    _computed_var_dependencies: ClassVar[Dict[str, Set[str]]] = {}

    # Mapping of var name to set of substates that depend on it
    _substate_var_dependencies: ClassVar[Dict[str, Set[str]]] = {}

    # Set of vars which always need to be recomputed
    _always_dirty_computed_vars: ClassVar[Set[str]] = set()

    # Set of substates which always need to be recomputed
    _always_dirty_substates: ClassVar[Set[str]] = set()

    # The parent state.
    parent_state: Optional[BaseState] = None

    # The substates of the state.
    substates: Dict[str, BaseState] = {}

    # The set of dirty vars.
    dirty_vars: Set[str] = set()

    # The set of dirty substates.
    dirty_substates: Set[str] = set()

    # The routing path that triggered the state
    router_data: Dict[str, Any] = {}

    # Per-instance copy of backend base variable values
    _backend_vars: Dict[str, Any] = {}

    # The router data for the current page
    router: RouterData = RouterData()

    # Whether the state has ever been touched since instantiation.
    _was_touched: bool = False

    # Whether this state class is a mixin and should not be instantiated.
    _mixin: ClassVar[bool] = False

    # A special event handler for setting base vars.
    setvar: ClassVar[EventHandler]

    def __init__(
        self,
        *args,
        parent_state: BaseState | None = None,
        init_substates: bool = True,
        _reflex_internal_init: bool = False,
        **kwargs,
    ):
        """Initialize the state.

        DO NOT INSTANTIATE STATE CLASSES DIRECTLY! Use StateManager.get_state() instead.

        Args:
            *args: The args to pass to the Pydantic init method.
            parent_state: The parent state.
            init_substates: Whether to initialize the substates in this instance.
            _reflex_internal_init: A flag to indicate that the state is being initialized by the framework.
            **kwargs: The kwargs to pass to the Pydantic init method.

        Raises:
            ReflexRuntimeError: If the state is instantiated directly by end user.
        """
        from reflex.utils.exceptions import ReflexRuntimeError

        if not _reflex_internal_init and not is_testing_env():
            raise ReflexRuntimeError(
                "State classes should not be instantiated directly in a Reflex app. "
                "See https://reflex.dev/docs/state/ for further information."
            )
        kwargs["parent_state"] = parent_state
        super().__init__(*args, **kwargs)

        # Setup the substates (for memory state manager only).
        if init_substates:
            for substate in self.get_substates():
                self.substates[substate.get_name()] = substate(
                    parent_state=self,
                    _reflex_internal_init=True,
                )

        # Create a fresh copy of the backend variables for this instance
        self._backend_vars = copy.deepcopy(
            {
                name: item
                for name, item in self.backend_vars.items()
                if name not in self.computed_vars
            }
        )

    def __repr__(self) -> str:
        """Get the string representation of the state.

        Returns:
            The string representation of the state.
        """
        return f"{self.__class__.__name__}({self.dict()})"

    @classmethod
    def _get_computed_vars(cls) -> list[ComputedVar]:
        """Helper function to get all computed vars of a instance.

        Returns:
            A list of computed vars.
        """
        return [
            v
            for mixin in cls._mixins() + [cls]
            for v in mixin.__dict__.values()
            if isinstance(v, ComputedVar)
        ]

    @classmethod
    def __init_subclass__(cls, mixin: bool = False, **kwargs):
        """Do some magic for the subclass initialization.

        Args:
            mixin: Whether the subclass is a mixin and should not be initialized.
            **kwargs: The kwargs to pass to the pydantic init_subclass method.

        Raises:
            StateValueError: If a substate class shadows another.
        """
        from reflex.utils.exceptions import StateValueError

        super().__init_subclass__(**kwargs)

        cls._mixin = mixin
        if mixin:
            return

        # Event handlers should not shadow builtin state methods.
        cls._check_overridden_methods()
        # Computed vars should not shadow builtin state props.
        cls._check_overriden_basevars()

        # Reset subclass tracking for this class.
        cls.class_subclasses = set()

        # Reset dirty substate tracking for this class.
        cls._always_dirty_substates = set()

        # Get the parent vars.
        parent_state = cls.get_parent_state()
        if parent_state is not None:
            cls.inherited_vars = parent_state.vars
            cls.inherited_backend_vars = parent_state.backend_vars

            # Check if another substate class with the same name has already been defined.
            if cls.__name__ in set(c.__name__ for c in parent_state.class_subclasses):
                if is_testing_env():
                    # Clear existing subclass with same name when app is reloaded via
                    # utils.prerequisites.get_app(reload=True)
                    parent_state.class_subclasses = set(
                        c
                        for c in parent_state.class_subclasses
                        if c.__name__ != cls.__name__
                    )
                else:
                    # During normal operation, subclasses cannot have the same name, even if they are
                    # defined in different modules.
                    raise StateValueError(
                        f"The substate class '{cls.__name__}' has been defined multiple times. "
                        "Shadowing substate classes is not allowed."
                    )
            # Track this new subclass in the parent state's subclasses set.
            parent_state.class_subclasses.add(cls)

        # Get computed vars.
        computed_vars = cls._get_computed_vars()

        new_backend_vars = {
            name: value
            for name, value in cls.__dict__.items()
            if types.is_backend_base_variable(name, cls)
        }

        cls.backend_vars = {
            **cls.inherited_backend_vars,
            **new_backend_vars,
        }

        # Set the base and computed vars.
        cls.base_vars = {
            f.name: BaseVar(_var_name=f.name, _var_type=f.outer_type_)._var_set_state(
                cls
            )
            for f in cls.get_fields().values()
            if f.name not in cls.get_skip_vars()
        }
        cls.computed_vars = {v._var_name: v._var_set_state(cls) for v in computed_vars}
        cls.vars = {
            **cls.inherited_vars,
            **cls.base_vars,
            **cls.computed_vars,
        }
        cls.event_handlers = {}

        # Setup the base vars at the class level.
        for prop in cls.base_vars.values():
            cls._init_var(prop)

        # Set up the event handlers.
        events = {
            name: fn
            for name, fn in cls.__dict__.items()
            if cls._item_is_event_handler(name, fn)
        }

        for mixin in cls._mixins():
            for name, value in mixin.__dict__.items():
                if isinstance(value, ComputedVar):
                    fget = cls._copy_fn(value.fget)
                    newcv = value._replace(fget=fget)
                    # cleanup refs to mixin cls in var_data
                    newcv._var_data = None
                    newcv._var_set_state(cls)
                    setattr(cls, name, newcv)
                    cls.computed_vars[newcv._var_name] = newcv
                    cls.vars[newcv._var_name] = newcv
                    continue
                if types.is_backend_base_variable(name, mixin):
                    cls.backend_vars[name] = copy.deepcopy(value)
                    continue
                if events.get(name) is not None:
                    continue
                if not cls._item_is_event_handler(name, value):
                    continue
                if parent_state is not None and parent_state.event_handlers.get(name):
                    continue
                value = cls._copy_fn(value)
                value.__qualname__ = f"{cls.__name__}.{name}"
                events[name] = value

        # Create the setvar event handler for this state
        cls._create_setvar()

        for name, fn in events.items():
            handler = cls._create_event_handler(fn)
            cls.event_handlers[name] = handler
            setattr(cls, name, handler)

        cls._init_var_dependency_dicts()

    @staticmethod
    def _copy_fn(fn: Callable) -> Callable:
        """Copy a function. Used to copy ComputedVars and EventHandlers from mixins.

        Args:
            fn: The function to copy.

        Returns:
            The copied function.
        """
        newfn = FunctionType(
            fn.__code__,
            fn.__globals__,
            name=fn.__name__,
            argdefs=fn.__defaults__,
            closure=fn.__closure__,
        )
        newfn.__annotations__ = fn.__annotations__
        if mark := getattr(fn, BACKGROUND_TASK_MARKER, None):
            setattr(newfn, BACKGROUND_TASK_MARKER, mark)
        return newfn

    @staticmethod
    def _item_is_event_handler(name: str, value: Any) -> bool:
        """Check if the item is an event handler.

        Args:
            name: The name of the item.
            value: The value of the item.

        Returns:
            Whether the item is an event handler.
        """
        return (
            not name.startswith("_")
            and isinstance(value, Callable)
            and not isinstance(value, EventHandler)
            and hasattr(value, "__code__")
        )

    @classmethod
    def _mixins(cls) -> List[Type]:
        """Get the mixin classes of the state.

        Returns:
            The mixin classes of the state.
        """
        return [
            mixin
            for mixin in cls.__mro__
            if (
                mixin not in [pydantic.BaseModel, Base, cls]
                and issubclass(mixin, BaseState)
                and mixin._mixin is True
            )
        ]

    @classmethod
    def _init_var_dependency_dicts(cls):
        """Initialize the var dependency tracking dicts.

        Allows the state to know which vars each ComputedVar depends on and
        whether a ComputedVar depends on a var in its parent state.

        Additional updates tracking dicts for vars and substates that always
        need to be recomputed.
        """
        # Initialize per-class var dependency tracking.
        cls._computed_var_dependencies = defaultdict(set)
        cls._substate_var_dependencies = defaultdict(set)

        inherited_vars = set(cls.inherited_vars).union(
            set(cls.inherited_backend_vars),
        )
        for cvar_name, cvar in cls.computed_vars.items():
            # Add the dependencies.
            for var in cvar._deps(objclass=cls):
                cls._computed_var_dependencies[var].add(cvar_name)
                if var in inherited_vars:
                    # track that this substate depends on its parent for this var
                    state_name = cls.get_name()
                    parent_state = cls.get_parent_state()
                    while parent_state is not None and var in {
                        **parent_state.vars,
                        **parent_state.backend_vars,
                    }:
                        parent_state._substate_var_dependencies[var].add(state_name)
                        state_name, parent_state = (
                            parent_state.get_name(),
                            parent_state.get_parent_state(),
                        )

        # ComputedVar with cache=False always need to be recomputed
        cls._always_dirty_computed_vars = set(
            cvar_name
            for cvar_name, cvar in cls.computed_vars.items()
            if not cvar._cache
        )

        # Any substate containing a ComputedVar with cache=False always needs to be recomputed
        if cls._always_dirty_computed_vars:
            # Tell parent classes that this substate has always dirty computed vars
            state_name = cls.get_name()
            parent_state = cls.get_parent_state()
            while parent_state is not None:
                parent_state._always_dirty_substates.add(state_name)
                state_name, parent_state = (
                    parent_state.get_name(),
                    parent_state.get_parent_state(),
                )

    @classmethod
    def _check_overridden_methods(cls):
        """Check for shadow methods and raise error if any.

        Raises:
            NameError: When an event handler shadows an inbuilt state method.
        """
        overridden_methods = set()
        state_base_functions = cls._get_base_functions()
        for name, method in inspect.getmembers(cls, inspect.isfunction):
            # Check if the method is overridden and not a dunder method
            if (
                not name.startswith("__")
                and method.__name__ in state_base_functions
                and state_base_functions[method.__name__] != method
            ):
                overridden_methods.add(method.__name__)

        for method_name in overridden_methods:
            raise NameError(
                f"The event handler name `{method_name}` shadows a builtin State method; use a different name instead"
            )

    @classmethod
    def _check_overriden_basevars(cls):
        """Check for shadow base vars and raise error if any.

        Raises:
            NameError: When a computed var shadows a base var.
        """
        for computed_var_ in cls._get_computed_vars():
            if computed_var_._var_name in cls.__annotations__:
                raise NameError(
                    f"The computed var name `{computed_var_._var_name}` shadows a base var in {cls.__module__}.{cls.__name__}; use a different name instead"
                )

    @classmethod
    def get_skip_vars(cls) -> set[str]:
        """Get the vars to skip when serializing.

        Returns:
            The vars to skip when serializing.
        """
        return (
            set(cls.inherited_vars)
            | {
                "parent_state",
                "substates",
                "dirty_vars",
                "dirty_substates",
                "router_data",
            }
            | types.RESERVED_BACKEND_VAR_NAMES
        )

    @classmethod
    @functools.lru_cache()
    def get_parent_state(cls) -> Type[BaseState] | None:
        """Get the parent state.

        Returns:
            The parent state.
        """
        parent_states = [
            base
            for base in cls.__bases__
            if issubclass(base, BaseState) and base is not BaseState and not base._mixin
        ]
        assert (
            len(parent_states) < 2
        ), f"Only one parent state is allowed {parent_states}."
        return parent_states[0] if len(parent_states) == 1 else None  # type: ignore

    @classmethod
    def get_substates(cls) -> set[Type[BaseState]]:
        """Get the substates of the state.

        Returns:
            The substates of the state.
        """
        return cls.class_subclasses

    @classmethod
    @functools.lru_cache()
    def get_name(cls) -> str:
        """Get the name of the state.

        Returns:
            The name of the state.
        """
        return format.to_snake_case(cls.__name__)

    @classmethod
    @functools.lru_cache()
    def get_full_name(cls) -> str:
        """Get the full name of the state.

        Returns:
            The full name of the state.
        """
        name = cls.get_name()
        parent_state = cls.get_parent_state()
        if parent_state is not None:
            name = ".".join((parent_state.get_full_name(), name))
        return name

    @classmethod
    @functools.lru_cache()
    def get_class_substate(cls, path: Sequence[str] | str) -> Type[BaseState]:
        """Get the class substate.

        Args:
            path: The path to the substate.

        Returns:
            The class substate.

        Raises:
            ValueError: If the substate is not found.
        """
        if isinstance(path, str):
            path = tuple(path.split("."))

        if len(path) == 0:
            return cls
        if path[0] == cls.get_name():
            if len(path) == 1:
                return cls
            path = path[1:]
        for substate in cls.get_substates():
            if path[0] == substate.get_name():
                return substate.get_class_substate(path[1:])
        raise ValueError(f"Invalid path: {path}")

    @classmethod
    def get_class_var(cls, path: Sequence[str]) -> Any:
        """Get the class var.

        Args:
            path: The path to the var.

        Returns:
            The class var.

        Raises:
            ValueError: If the path is invalid.
        """
        path, name = path[:-1], path[-1]
        substate = cls.get_class_substate(tuple(path))
        if not hasattr(substate, name):
            raise ValueError(f"Invalid path: {path}")
        return getattr(substate, name)

    @classmethod
    def _init_var(cls, prop: BaseVar):
        """Initialize a variable.

        Args:
            prop: The variable to initialize

        Raises:
            VarTypeError: if the variable has an incorrect type
        """
        from reflex.utils.exceptions import VarTypeError

        if not types.is_valid_var_type(prop._var_type):
            raise VarTypeError(
                "State vars must be primitive Python types, "
                "Plotly figures, Pandas dataframes, "
                "or subclasses of rx.Base. "
                f'Found var "{prop._var_name}" with type {prop._var_type}.'
            )
        cls._set_var(prop)
        cls._create_setter(prop)
        cls._set_default_value(prop)

    @classmethod
    def add_var(cls, name: str, type_: Any, default_value: Any = None):
        """Add dynamically a variable to the State.

        The variable added this way can be used in the same way as a variable
        defined statically in the model.

        Args:
            name: The name of the variable
            type_: The type of the variable
            default_value: The default value of the variable

        Raises:
            NameError: if a variable of this name already exists
        """
        if name in cls.__fields__:
            raise NameError(
                f"The variable '{name}' already exist. Use a different name"
            )

        # create the variable based on name and type
        var = BaseVar(_var_name=name, _var_type=type_)
        var._var_set_state(cls)

        # add the pydantic field dynamically (must be done before _init_var)
        cls.add_field(var, default_value)

        cls._init_var(var)

        # update the internal dicts so the new variable is correctly handled
        cls.base_vars.update({name: var})
        cls.vars.update({name: var})

        # let substates know about the new variable
        for substate_class in cls.class_subclasses:
            substate_class.vars.setdefault(name, var)

        # Reinitialize dependency tracking dicts.
        cls._init_var_dependency_dicts()

    @classmethod
    def _set_var(cls, prop: BaseVar):
        """Set the var as a class member.

        Args:
            prop: The var instance to set.
        """
        setattr(cls, prop._var_name, prop)

    @classmethod
    def _create_event_handler(cls, fn):
        """Create an event handler for the given function.

        Args:
            fn: The function to create an event handler for.

        Returns:
            The event handler.
        """
        return EventHandler(fn=fn, state_full_name=cls.get_full_name())

    @classmethod
    def _create_setvar(cls):
        """Create the setvar method for the state."""
        cls.setvar = cls.event_handlers["setvar"] = EventHandlerSetVar(state_cls=cls)

    @classmethod
    def _create_setter(cls, prop: BaseVar):
        """Create a setter for the var.

        Args:
            prop: The var to create a setter for.
        """
        setter_name = prop.get_setter_name(include_state=False)
        if setter_name not in cls.__dict__:
            event_handler = cls._create_event_handler(prop.get_setter())
            cls.event_handlers[setter_name] = event_handler
            setattr(cls, setter_name, event_handler)

    @classmethod
    def _set_default_value(cls, prop: BaseVar):
        """Set the default value for the var.

        Args:
            prop: The var to set the default value for.
        """
        # Get the pydantic field for the var.
        field = cls.get_fields()[prop._var_name]
        if field.required:
            default_value = prop.get_default_value()
            if default_value is not None:
                field.required = False
                field.default = default_value
        if (
            not field.required
            and field.default is None
            and not types.is_optional(prop._var_type)
        ):
            # Ensure frontend uses null coalescing when accessing.
            prop._var_type = Optional[prop._var_type]

    @staticmethod
    def _get_base_functions() -> dict[str, FunctionType]:
        """Get all functions of the state class excluding dunder methods.

        Returns:
            The functions of rx.State class as a dict.
        """
        return {
            func[0]: func[1]
            for func in inspect.getmembers(BaseState, predicate=inspect.isfunction)
            if not func[0].startswith("__")
        }

    @classmethod
    def setup_dynamic_args(cls, args: dict[str, str]):
        """Set up args for easy access in renderer.

        Args:
            args: a dict of args
        """

        def argsingle_factory(param):
            @ComputedVar
            def inner_func(self) -> str:
                return self.router.page.params.get(param, "")

            return inner_func

        def arglist_factory(param):
            @ComputedVar
            def inner_func(self) -> List:
                return self.router.page.params.get(param, [])

            return inner_func

        for param, value in args.items():
            if value == constants.RouteArgType.SINGLE:
                func = argsingle_factory(param)
            elif value == constants.RouteArgType.LIST:
                func = arglist_factory(param)
            else:
                continue
            # to allow passing as a prop
            func._var_name = param
            cls.vars[param] = cls.computed_vars[param] = func._var_set_state(cls)  # type: ignore
            setattr(cls, param, func)

            # Reinitialize dependency tracking dicts.
            cls._init_var_dependency_dicts()

    def __getattribute__(self, name: str) -> Any:
        """Get the state var.

        If the var is inherited, get the var from the parent state.

        Args:
            name: The name of the var.

        Returns:
            The value of the var.
        """
        # If the state hasn't been initialized yet, return the default value.
        if not super().__getattribute__("__dict__"):
            return super().__getattribute__(name)

        inherited_vars = {
            **super().__getattribute__("inherited_vars"),
            **super().__getattribute__("inherited_backend_vars"),
        }

        # For now, handle router_data updates as a special case.
        if name in inherited_vars or name == constants.ROUTER_DATA:
            parent_state = super().__getattribute__("parent_state")
            if parent_state is not None:
                return getattr(parent_state, name)

        # Allow event handlers to be called on the instance directly.
        event_handlers = super().__getattribute__("event_handlers")
        if name in event_handlers:
            handler = event_handlers[name]
            if handler.is_background:
                fn = _no_chain_background_task(type(self), name, handler.fn)
            else:
                fn = functools.partial(handler.fn, self)
            fn.__module__ = handler.fn.__module__  # type: ignore
            fn.__qualname__ = handler.fn.__qualname__  # type: ignore
            return fn

        backend_vars = super().__getattribute__("_backend_vars")
        if name in backend_vars:
            value = backend_vars[name]
        else:
            value = super().__getattribute__(name)

        if isinstance(value, EventHandler):
            # The event handler is inherited from a parent, so let the parent convert
            # it to a callable function.
            parent_state = super().__getattribute__("parent_state")
            if parent_state is not None:
                return getattr(parent_state, name)

        if isinstance(value, MutableProxy.__mutable_types__) and (
            name in super().__getattribute__("base_vars") or name in backend_vars
        ):
            # track changes in mutable containers (list, dict, set, etc)
            return MutableProxy(wrapped=value, state=self, field_name=name)

        return value

    def __setattr__(self, name: str, value: Any):
        """Set the attribute.

        If the attribute is inherited, set the attribute on the parent state.

        Args:
            name: The name of the attribute.
            value: The value of the attribute.
        """
        if isinstance(value, MutableProxy):
            # unwrap proxy objects when assigning back to the state
            value = value.__wrapped__

        # Set the var on the parent state.
        inherited_vars = {**self.inherited_vars, **self.inherited_backend_vars}
        if name in inherited_vars:
            setattr(self.parent_state, name, value)
            return

        if name in self.backend_vars:
            self._backend_vars.__setitem__(name, value)
            self.dirty_vars.add(name)
            self._mark_dirty()
            return

        # Set the attribute.
        super().__setattr__(name, value)

        # Add the var to the dirty list.
        if name in self.vars or name in self._computed_var_dependencies:
            self.dirty_vars.add(name)
            self._mark_dirty()

        # For now, handle router_data updates as a special case
        if name == constants.ROUTER_DATA:
            self.dirty_vars.add(name)
            self._mark_dirty()

    def reset(self):
        """Reset all the base vars to their default values."""
        # Reset the base vars.
        fields = self.get_fields()
        for prop_name in self.base_vars:
            if prop_name == constants.ROUTER:
                continue  # never reset the router data
            field = fields[prop_name]
            if default_factory := field.default_factory:
                default = default_factory()
            else:
                default = copy.deepcopy(field.default)
            setattr(self, prop_name, default)

        # Recursively reset the substates.
        for substate in self.substates.values():
            substate.reset()

    def _reset_client_storage(self):
        """Reset client storage base vars to their default values."""
        # Client-side storage is reset during hydrate so that clearing cookies
        # on the browser also resets the values on the backend.
        fields = self.get_fields()
        for prop_name in self.base_vars:
            field = fields[prop_name]
            if isinstance(field.default, ClientStorageBase) or (
                isinstance(field.type_, type)
                and issubclass(field.type_, ClientStorageBase)
            ):
                setattr(self, prop_name, copy.deepcopy(field.default))

        # Recursively reset the substate client storage.
        for substate in self.substates.values():
            substate._reset_client_storage()

    def get_substate(self, path: Sequence[str]) -> BaseState:
        """Get the substate.

        Args:
            path: The path to the substate.

        Returns:
            The substate.

        Raises:
            ValueError: If the substate is not found.
        """
        if len(path) == 0:
            return self
        if path[0] == self.get_name():
            if len(path) == 1:
                return self
            path = path[1:]
        if path[0] not in self.substates:
            raise ValueError(f"Invalid path: {path}")
        return self.substates[path[0]].get_substate(path[1:])

    @classmethod
    def _get_common_ancestor(cls, other: Type[BaseState]) -> str:
        """Find the name of the nearest common ancestor shared by this and the other state.

        Args:
            other: The other state.

        Returns:
            Full name of the nearest common ancestor.
        """
        common_ancestor_parts = []
        for part1, part2 in zip(
            cls.get_full_name().split("."),
            other.get_full_name().split("."),
        ):
            if part1 != part2:
                break
            common_ancestor_parts.append(part1)
        return ".".join(common_ancestor_parts)

    @classmethod
    def _determine_missing_parent_states(
        cls, target_state_cls: Type[BaseState]
    ) -> tuple[str, list[str]]:
        """Determine the missing parent states between the target_state_cls and common ancestor of this state.

        Args:
            target_state_cls: The class of the state to find missing parent states for.

        Returns:
            The name of the common ancestor and the list of missing parent states.
        """
        common_ancestor_name = cls._get_common_ancestor(target_state_cls)
        common_ancestor_parts = common_ancestor_name.split(".")
        target_state_parts = tuple(target_state_cls.get_full_name().split("."))
        relative_target_state_parts = target_state_parts[len(common_ancestor_parts) :]

        # Determine which parent states to fetch from the common ancestor down to the target_state_cls.
        fetch_parent_states = [common_ancestor_name]
        for relative_parent_state_name in relative_target_state_parts:
            fetch_parent_states.append(
                ".".join((fetch_parent_states[-1], relative_parent_state_name))
            )

        return common_ancestor_name, fetch_parent_states[1:-1]

    def _get_parent_states(self) -> list[tuple[str, BaseState]]:
        """Get all parent state instances up to the root of the state tree.

        Returns:
            A list of tuples containing the name and the instance of each parent state.
        """
        parent_states_with_name = []
        parent_state = self
        while parent_state.parent_state is not None:
            parent_state = parent_state.parent_state
            parent_states_with_name.append((parent_state.get_full_name(), parent_state))
        return parent_states_with_name

    async def _populate_parent_states(self, target_state_cls: Type[BaseState]):
        """Populate substates in the tree between the target_state_cls and common ancestor of this state.

        Args:
            target_state_cls: The class of the state to populate parent states for.

        Returns:
            The parent state instance of target_state_cls.

        Raises:
            RuntimeError: If redis is not used in this backend process.
        """
        state_manager = get_state_manager()
        if not isinstance(state_manager, StateManagerRedis):
            raise RuntimeError(
                f"Cannot populate parent states of {target_state_cls.get_full_name()} without redis. "
                "(All states should already be available -- this is likely a bug).",
            )

        # Find the missing parent states up to the common ancestor.
        (
            common_ancestor_name,
            missing_parent_states,
        ) = self._determine_missing_parent_states(target_state_cls)

        # Fetch all missing parent states and link them up to the common ancestor.
        parent_states_tuple = self._get_parent_states()
        root_state = parent_states_tuple[-1][1]
        parent_states_by_name = dict(parent_states_tuple)
        parent_state = parent_states_by_name[common_ancestor_name]
        for parent_state_name in missing_parent_states:
            try:
                parent_state = root_state.get_substate(parent_state_name.split("."))
                # The requested state is already cached, do NOT fetch it again.
                continue
            except ValueError:
                # The requested state is missing, fetch from redis.
                pass
            parent_state = await state_manager.get_state(
                token=_substate_key(
                    self.router.session.client_token, parent_state_name
                ),
                top_level=False,
                get_substates=False,
                parent_state=parent_state,
            )

        # Return the direct parent of target_state_cls for subsequent linking.
        return parent_state

    def _get_state_from_cache(self, state_cls: Type[BaseState]) -> BaseState:
        """Get a state instance from the cache.

        Args:
            state_cls: The class of the state.

        Returns:
            The instance of state_cls associated with this state's client_token.
        """
        if self.parent_state is None:
            root_state = self
        else:
            root_state = self._get_parent_states()[-1][1]
        return root_state.get_substate(state_cls.get_full_name().split("."))

    async def _get_state_from_redis(self, state_cls: Type[BaseState]) -> BaseState:
        """Get a state instance from redis.

        Args:
            state_cls: The class of the state.

        Returns:
            The instance of state_cls associated with this state's client_token.

        Raises:
            RuntimeError: If redis is not used in this backend process.
        """
        # Fetch all missing parent states from redis.
        parent_state_of_state_cls = await self._populate_parent_states(state_cls)

        # Then get the target state and all its substates.
        state_manager = get_state_manager()
        if not isinstance(state_manager, StateManagerRedis):
            raise RuntimeError(
                f"Requested state {state_cls.get_full_name()} is not cached and cannot be accessed without redis. "
                "(All states should already be available -- this is likely a bug).",
            )
        return await state_manager.get_state(
            token=_substate_key(self.router.session.client_token, state_cls),
            top_level=False,
            get_substates=True,
            parent_state=parent_state_of_state_cls,
        )

    async def get_state(self, state_cls: Type[BaseState]) -> BaseState:
        """Get an instance of the state associated with this token.

        Allows for arbitrary access to sibling states from within an event handler.

        Args:
            state_cls: The class of the state.

        Returns:
            The instance of state_cls associated with this state's client_token.
        """
        # Fast case - if this state instance is already cached, get_substate from root state.
        try:
            return self._get_state_from_cache(state_cls)
        except ValueError:
            pass

        # Slow case - fetch missing parent states from redis.
        return await self._get_state_from_redis(state_cls)

    def _get_event_handler(
        self, event: Event
    ) -> tuple[BaseState | StateProxy, EventHandler]:
        """Get the event handler for the given event.

        Args:
            event: The event to get the handler for.


        Returns:
            The event handler.

        Raises:
            ValueError: If the event handler or substate is not found.
        """
        # Get the event handler.
        path = event.name.split(".")
        path, name = path[:-1], path[-1]
        substate = self.get_substate(path)
        if not substate:
            raise ValueError(
                "The value of state cannot be None when processing an event."
            )
        handler = substate.event_handlers[name]

        # For background tasks, proxy the state
        if handler.is_background:
            substate = StateProxy(substate)

        return substate, handler

    async def _process(self, event: Event) -> AsyncIterator[StateUpdate]:
        """Obtain event info and process event.

        Args:
            event: The event to process.

        Yields:
            The state update after processing the event.
        """
        # Get the event handler.
        substate, handler = self._get_event_handler(event)

        # Run the event generator and yield state updates.
        async for update in self._process_event(
            handler=handler,
            state=substate,
            payload=event.payload,
        ):
            yield update

    def _check_valid(self, handler: EventHandler, events: Any) -> Any:
        """Check if the events yielded are valid. They must be EventHandlers or EventSpecs.

        Args:
            handler: EventHandler.
            events: The events to be checked.

        Raises:
            TypeError: If any of the events are not valid.

        Returns:
            The events as they are if valid.
        """

        def _is_valid_type(events: Any) -> bool:
            return isinstance(events, (Event, EventHandler, EventSpec))

        if events is None or _is_valid_type(events):
            return events
        try:
            if all(_is_valid_type(e) for e in events):
                return events
        except TypeError:
            pass

        raise TypeError(
            f"Your handler {handler.fn.__qualname__} must only return/yield: None, Events or other EventHandlers referenced by their class (not using `self`)"
        )

    def _as_state_update(
        self,
        handler: EventHandler,
        events: EventSpec | list[EventSpec] | None,
        final: bool,
    ) -> StateUpdate:
        """Convert the events to a StateUpdate.

        Fixes the events and checks for validity before converting.

        Args:
            handler: The handler where the events originated from.
            events: The events to queue with the update.
            final: Whether the handler is done processing.

        Returns:
            The valid StateUpdate containing the events and final flag.
        """
        # get the delta from the root of the state tree
        state = self
        while state.parent_state is not None:
            state = state.parent_state

        token = self.router.session.client_token

        # Convert valid EventHandler and EventSpec into Event
        fixed_events = fix_events(self._check_valid(handler, events), token)

        # Get the delta after processing the event.
        delta = state.get_delta()
        state._clean()

        return StateUpdate(
            delta=delta,
            events=fixed_events,
            final=final if not handler.is_background else True,
        )

    async def _process_event(
        self, handler: EventHandler, state: BaseState | StateProxy, payload: Dict
    ) -> AsyncIterator[StateUpdate]:
        """Process event.

        Args:
            handler: EventHandler to process.
            state: State to process the handler.
            payload: The event payload.

        Yields:
            StateUpdate object
        """
        from reflex.utils import telemetry

        # Get the function to process the event.
        fn = functools.partial(handler.fn, state)

        # Wrap the function in a try/except block.
        try:
            # Handle async functions.
            if asyncio.iscoroutinefunction(fn.func):
                events = await fn(**payload)

            # Handle regular functions.
            else:
                events = fn(**payload)
            # Handle async generators.
            if inspect.isasyncgen(events):
                async for event in events:
                    yield state._as_state_update(handler, event, final=False)
                yield state._as_state_update(handler, events=None, final=True)

            # Handle regular generators.
            elif inspect.isgenerator(events):
                try:
                    while True:
                        yield state._as_state_update(handler, next(events), final=False)
                except StopIteration as si:
                    # the "return" value of the generator is not available
                    # in the loop, we must catch StopIteration to access it
                    if si.value is not None:
                        yield state._as_state_update(handler, si.value, final=False)
                yield state._as_state_update(handler, events=None, final=True)

            # Handle regular event chains.
            else:
                yield state._as_state_update(handler, events, final=True)

        # If an error occurs, throw a window alert.
        except Exception as ex:
            error = traceback.format_exc()
            print(error)
            telemetry.send_error(ex, context="backend")
            yield state._as_state_update(
                handler,
                window_alert("An error occurred. See logs for details."),
                final=True,
            )

    def _mark_dirty_computed_vars(self) -> None:
        """Mark ComputedVars that need to be recalculated based on dirty_vars."""
        dirty_vars = self.dirty_vars
        while dirty_vars:
            calc_vars, dirty_vars = dirty_vars, set()
            for cvar in self._dirty_computed_vars(from_vars=calc_vars):
                self.dirty_vars.add(cvar)
                dirty_vars.add(cvar)
                actual_var = self.computed_vars.get(cvar)
                if actual_var is not None:
                    actual_var.mark_dirty(instance=self)

    def _expired_computed_vars(self) -> set[str]:
        """Determine ComputedVars that need to be recalculated based on the expiration time.

        Returns:
            Set of computed vars to include in the delta.
        """
        return set(
            cvar
            for cvar in self.computed_vars
            if self.computed_vars[cvar].needs_update(instance=self)
        )

    def _dirty_computed_vars(
        self, from_vars: set[str] | None = None, include_backend: bool = True
    ) -> set[str]:
        """Determine ComputedVars that need to be recalculated based on the given vars.

        Args:
            from_vars: find ComputedVar that depend on this set of vars. If unspecified, will use the dirty_vars.
            include_backend: whether to include backend vars in the calculation.

        Returns:
            Set of computed vars to include in the delta.
        """
        return set(
            cvar
            for dirty_var in from_vars or self.dirty_vars
            for cvar in self._computed_var_dependencies[dirty_var]
            if include_backend or not self.computed_vars[cvar]._backend
        )

    @classmethod
    def _potentially_dirty_substates(cls) -> set[Type[BaseState]]:
        """Determine substates which could be affected by dirty vars in this state.

        Returns:
            Set of State classes that may need to be fetched to recalc computed vars.
        """
        # _always_dirty_substates need to be fetched to recalc computed vars.
        fetch_substates = set(
            cls.get_class_substate((cls.get_name(), *substate_name.split(".")))
            for substate_name in cls._always_dirty_substates
        )
        for dependent_substates in cls._substate_var_dependencies.values():
            fetch_substates.update(
                set(
                    cls.get_class_substate((cls.get_name(), *substate_name.split(".")))
                    for substate_name in dependent_substates
                )
            )
        return fetch_substates

    def get_delta(self) -> Delta:
        """Get the delta for the state.

        Returns:
            The delta for the state.
        """
        delta = {}

        # Apply dirty variables down into substates
        self.dirty_vars.update(self._always_dirty_computed_vars)
        self._mark_dirty()

        frontend_computed_vars: set[str] = {
            name for name, cv in self.computed_vars.items() if not cv._backend
        }

        # Return the dirty vars for this instance, any cached/dependent computed vars,
        # and always dirty computed vars (cache=False)
        delta_vars = (
            self.dirty_vars.intersection(self.base_vars)
            .union(self.dirty_vars.intersection(frontend_computed_vars))
            .union(self._dirty_computed_vars(include_backend=False))
            .union(self._always_dirty_computed_vars)
        )

        subdelta = {
            prop: getattr(self, prop)
            for prop in delta_vars
            if not types.is_backend_base_variable(prop, type(self))
        }
        if len(subdelta) > 0:
            delta[self.get_full_name()] = subdelta

        # Recursively find the substate deltas.
        substates = self.substates
        for substate in self.dirty_substates.union(self._always_dirty_substates):
            delta.update(substates[substate].get_delta())

        # Format the delta.
        delta = format.format_state(delta)

        # Return the delta.
        return delta

    def _mark_dirty(self):
        """Mark the substate and all parent states as dirty."""
        state_name = self.get_name()
        if (
            self.parent_state is not None
            and state_name not in self.parent_state.dirty_substates
        ):
            self.parent_state.dirty_substates.add(self.get_name())
            self.parent_state._mark_dirty()

        # Append expired computed vars to dirty_vars to trigger recalculation
        self.dirty_vars.update(self._expired_computed_vars())

        # have to mark computed vars dirty to allow access to newly computed
        # values within the same ComputedVar function
        self._mark_dirty_computed_vars()
        self._mark_dirty_substates()

    def _mark_dirty_substates(self):
        """Propagate dirty var / computed var status into substates."""
        substates = self.substates
        for var in self.dirty_vars:
            for substate_name in self._substate_var_dependencies[var]:
                self.dirty_substates.add(substate_name)
                substate = substates[substate_name]
                substate.dirty_vars.add(var)
                substate._mark_dirty()

    def _update_was_touched(self):
        """Update the _was_touched flag based on dirty_vars."""
        if self.dirty_vars and not self._was_touched:
            for var in self.dirty_vars:
                if var in self.base_vars or var in self._backend_vars:
                    self._was_touched = True
                    break

    def _get_was_touched(self) -> bool:
        """Check current dirty_vars and flag to determine if state instance was modified.

        If any dirty vars belong to this state, mark _was_touched.

        This flag determines whether this state instance should be persisted to redis.

        Returns:
            Whether this state instance was ever modified.
        """
        # Ensure the flag is up to date based on the current dirty_vars
        self._update_was_touched()
        return self._was_touched

    def _clean(self):
        """Reset the dirty vars."""
        # Update touched status before cleaning dirty_vars.
        self._update_was_touched()

        # Recursively clean the substates.
        for substate in self.dirty_substates:
            if substate not in self.substates:
                continue
            self.substates[substate]._clean()

        # Clean this state.
        self.dirty_vars = set()
        self.dirty_substates = set()

    def get_value(self, key: str, include: set[str] | None = None) -> Any:
        """Get the value of a field (without proxying).

        The returned value will NOT track dirty state updates.

        Args:
            key: The key of the field.
            include: Optional set of fields to include.

        Returns:
            The value of the field.
        """
        if isinstance(key, MutableProxy):
            return super().get_value(key.__wrapped__, include=include)
        return super().get_value(key, include=include)

    def dict(
        self, include_computed: bool = True, initial: bool = False, **kwargs
    ) -> dict[str, Any]:
        """Convert the object to a dictionary.

        Args:
            include_computed: Whether to include computed vars.
            initial: Whether to get the initial value of computed vars.
            **kwargs: Kwargs to pass to the pydantic dict method.

        Returns:
            The object as a dictionary.
        """
        if include_computed:
            # Apply dirty variables down into substates to allow never-cached ComputedVar to
            # trigger recalculation of dependent vars
            self.dirty_vars.update(self._always_dirty_computed_vars)
            self._mark_dirty()

        base_vars = {
            prop_name: self.get_value(
                getattr(self, prop_name),
                include=self.base_vars[prop_name]._var_used_attributes,
            )  # type: ignore[call-arg]
            for prop_name in self.base_vars
            if self.base_vars[prop_name]._var_is_used
            or prop_name == constants.ROUTER
            or prop_name == constants.CompileVars.IS_HYDRATED
        }
        if initial:
            computed_vars = {
                # Include initial computed vars.
                prop_name: cv._initial_value
                if isinstance(cv, ComputedVar)
                and not isinstance(cv._initial_value, types.Unset)
                else self.get_value(
                    getattr(self, prop_name),
                    include=self.computed_vars[prop_name]._var_used_attributes,
                )  # type: ignore[call-arg]
                for prop_name, cv in self.computed_vars.items()
<<<<<<< HEAD
                if self.computed_vars[prop_name]._var_is_used
=======
                if not cv._backend
>>>>>>> d253fc4d
            }
        elif include_computed:
            computed_vars = {
                # Include the computed vars.
<<<<<<< HEAD
                prop_name: self.get_value(
                    getattr(self, prop_name),
                    include=self.computed_vars[prop_name]._var_used_attributes,
                )  # type: ignore[call-arg]
                for prop_name in self.computed_vars
                if self.computed_vars[prop_name]._var_is_used
=======
                prop_name: self.get_value(getattr(self, prop_name))
                for prop_name, cv in self.computed_vars.items()
                if not cv._backend
>>>>>>> d253fc4d
            }
        else:
            computed_vars = {}

        variables = {**base_vars, **computed_vars}

        d = {
            self.get_full_name(): {k: variables[k] for k in sorted(variables)},
        }
        for substate_d in [
            v.dict(include_computed=include_computed, initial=initial, **kwargs)
            for v in self.substates.values()
        ]:
            d.update(substate_d)

        return d

    async def __aenter__(self) -> BaseState:
        """Enter the async context manager protocol.

        This should not be used for the State class, but exists for
        type-compatibility with StateProxy.

        Raises:
            TypeError: always, because async contextmanager protocol is only supported for background task.
        """
        raise TypeError(
            "Only background task should use `async with self` to modify state."
        )

    async def __aexit__(self, *exc_info: Any) -> None:
        """Exit the async context manager protocol.

        This should not be used for the State class, but exists for
        type-compatibility with StateProxy.

        Args:
            exc_info: The exception info tuple.
        """
        pass

    def __getstate__(self):
        """Get the state for redis serialization.

        This method is called by cloudpickle to serialize the object.

        It explicitly removes parent_state and substates because those are serialized separately
        by the StateManagerRedis to allow for better horizontal scaling as state size increases.

        Returns:
            The state dict for serialization.
        """
        state = super().__getstate__()
        # Never serialize parent_state or substates
        state["__dict__"] = state["__dict__"].copy()
        state["__dict__"]["parent_state"] = None
        state["__dict__"]["substates"] = {}
        state["__dict__"].pop("_was_touched", None)
        return state


EventHandlerSetVar.update_forward_refs()


class State(BaseState):
    """The app Base State."""

    # The hydrated bool.
    is_hydrated: bool = False


class UpdateVarsInternalState(State):
    """Substate for handling internal state var updates."""

    async def update_vars_internal(self, vars: dict[str, Any]) -> None:
        """Apply updates to fully qualified state vars.

        The keys in `vars` should be in the form of `{state.get_full_name()}.{var_name}`,
        and each value will be set on the appropriate substate instance.

        This function is primarily used to apply cookie and local storage
        updates from the frontend to the appropriate substate.

        Args:
            vars: The fully qualified vars and values to update.
        """
        for var, value in vars.items():
            state_name, _, var_name = var.rpartition(".")
            var_state_cls = State.get_class_substate(state_name)
            var_state = await self.get_state(var_state_cls)
            setattr(var_state, var_name, value)


class OnLoadInternalState(State):
    """Substate for handling on_load event enumeration.

    This is a separate substate to avoid deserializing the entire state tree for every page navigation.
    """

    def on_load_internal(self) -> list[Event | EventSpec] | None:
        """Queue on_load handlers for the current page.

        Returns:
            The list of events to queue for on load handling.
        """
        # Do not app._compile()!  It should be already compiled by now.
        app = getattr(prerequisites.get_app(), constants.CompileVars.APP)
        load_events = app.get_load_events(self.router.page.path)
        if not load_events:
            self.is_hydrated = True
            return  # Fast path for navigation with no on_load events defined.
        self.is_hydrated = False
        return [
            *fix_events(
                load_events,
                self.router.session.client_token,
                router_data=self.router_data,
            ),
            State.set_is_hydrated(True),  # type: ignore
        ]


class ComponentState(State, mixin=True):
    """Base class to allow for the creation of a state instance per component.

    This allows for the bundling of UI and state logic into a single class,
    where each instance has a separate instance of the state.

    Subclass this class and define vars and event handlers in the traditional way.
    Then define a `get_component` method that returns the UI for the component instance.

    See the full [docs](https://reflex.dev/docs/substates/component-state/) for more.

    Basic example:
    ```python
    # Subclass ComponentState and define vars and event handlers.
    class Counter(rx.ComponentState):
        # Define vars that change.
        count: int = 0

        # Define event handlers.
        def increment(self):
            self.count += 1

        def decrement(self):
            self.count -= 1

        @classmethod
        def get_component(cls, **props):
            # Access the state vars and event handlers using `cls`.
            return rx.hstack(
                rx.button("Decrement", on_click=cls.decrement),
                rx.text(cls.count),
                rx.button("Increment", on_click=cls.increment),
                **props,
            )

    counter = Counter.create()
    ```
    """

    # The number of components created from this class.
    _per_component_state_instance_count: ClassVar[int] = 0

    @classmethod
    def __init_subclass__(cls, mixin: bool = True, **kwargs):
        """Overwrite mixin default to True.

        Args:
            mixin: Whether the subclass is a mixin and should not be initialized.
            **kwargs: The kwargs to pass to the pydantic init_subclass method.
        """
        super().__init_subclass__(mixin=mixin, **kwargs)

    @classmethod
    def get_component(cls, *children, **props) -> "Component":
        """Get the component instance.

        Args:
            children: The children of the component.
            props: The props of the component.

        Raises:
            NotImplementedError: if the subclass does not override this method.
        """
        raise NotImplementedError(
            f"{cls.__name__} must implement get_component to return the component instance."
        )

    @classmethod
    def create(cls, *children, **props) -> "Component":
        """Create a new instance of the Component.

        Args:
            children: The children of the component.
            props: The props of the component.

        Returns:
            A new instance of the Component with an independent copy of the State.
        """
        cls._per_component_state_instance_count += 1
        state_cls_name = f"{cls.__name__}_n{cls._per_component_state_instance_count}"
        component_state = type(state_cls_name, (cls, State), {}, mixin=False)
        component = component_state.get_component(*children, **props)
        component.State = component_state
        return component


class StateProxy(wrapt.ObjectProxy):
    """Proxy of a state instance to control mutability of vars for a background task.

    Since a background task runs against a state instance without holding the
    state_manager lock for the token, the reference may become stale if the same
    state is modified by another event handler.

    The proxy object ensures that writes to the state are blocked unless
    explicitly entering a context which refreshes the state from state_manager
    and holds the lock for the token until exiting the context. After exiting
    the context, a StateUpdate may be emitted to the frontend to notify the
    client of the state change.

    A background task will be passed the `StateProxy` as `self`, so mutability
    can be safely performed inside an `async with self` block.

        class State(rx.State):
            counter: int = 0

            @rx.background
            async def bg_increment(self):
                await asyncio.sleep(1)
                async with self:
                    self.counter += 1
    """

    def __init__(self, state_instance):
        """Create a proxy for a state instance.

        Args:
            state_instance: The state instance to proxy.
        """
        super().__init__(state_instance)
        # compile is not relevant to backend logic
        self._self_app = getattr(prerequisites.get_app(), constants.CompileVars.APP)
        self._self_substate_path = state_instance.get_full_name().split(".")
        self._self_actx = None
        self._self_mutable = False
        self._self_actx_lock = asyncio.Lock()

    async def __aenter__(self) -> StateProxy:
        """Enter the async context manager protocol.

        Sets mutability to True and enters the `App.modify_state` async context,
        which refreshes the state from state_manager and holds the lock for the
        given state token until exiting the context.

        Background tasks should avoid blocking calls while inside the context.

        Returns:
            This StateProxy instance in mutable mode.
        """
        await self._self_actx_lock.acquire()
        self._self_actx = self._self_app.modify_state(
            token=_substate_key(
                self.__wrapped__.router.session.client_token,
                self._self_substate_path,
            )
        )
        mutable_state = await self._self_actx.__aenter__()
        super().__setattr__(
            "__wrapped__", mutable_state.get_substate(self._self_substate_path)
        )
        self._self_mutable = True
        return self

    async def __aexit__(self, *exc_info: Any) -> None:
        """Exit the async context manager protocol.

        Sets proxy mutability to False and persists any state changes.

        Args:
            exc_info: The exception info tuple.
        """
        if self._self_actx is None:
            return
        self._self_mutable = False
        try:
            await self._self_actx.__aexit__(*exc_info)
        finally:
            self._self_actx_lock.release()
        self._self_actx = None

    def __enter__(self):
        """Enter the regular context manager protocol.

        This is not supported for background tasks, and exists only to raise a more useful exception
        when the StateProxy is used incorrectly.

        Raises:
            TypeError: always, because only async contextmanager protocol is supported.
        """
        raise TypeError("Background task must use `async with self` to modify state.")

    def __exit__(self, *exc_info: Any) -> None:
        """Exit the regular context manager protocol.

        Args:
            exc_info: The exception info tuple.
        """
        pass

    def __getattr__(self, name: str) -> Any:
        """Get the attribute from the underlying state instance.

        Args:
            name: The name of the attribute.

        Returns:
            The value of the attribute.

        Raises:
            ImmutableStateError: If the state is not in mutable mode.
        """
        if name in ["substates", "parent_state"] and not self._self_mutable:
            raise ImmutableStateError(
                "Background task StateProxy is immutable outside of a context "
                "manager. Use `async with self` to modify state."
            )
        value = super().__getattr__(name)
        if not name.startswith("_self_") and isinstance(value, MutableProxy):
            # ensure mutations to these containers are blocked unless proxy is _mutable
            return ImmutableMutableProxy(
                wrapped=value.__wrapped__,
                state=self,  # type: ignore
                field_name=value._self_field_name,
            )
        if isinstance(value, functools.partial) and value.args[0] is self.__wrapped__:
            # Rebind event handler to the proxy instance
            value = functools.partial(
                value.func,
                self,
                *value.args[1:],
                **value.keywords,
            )
        if isinstance(value, MethodType) and value.__self__ is self.__wrapped__:
            # Rebind methods to the proxy instance
            value = type(value)(value.__func__, self)  # type: ignore
        return value

    def __setattr__(self, name: str, value: Any) -> None:
        """Set the attribute on the underlying state instance.

        If the attribute is internal, set it on the proxy instance instead.

        Args:
            name: The name of the attribute.
            value: The value of the attribute.

        Raises:
            ImmutableStateError: If the state is not in mutable mode.
        """
        if (
            name.startswith("_self_")  # wrapper attribute
            or self._self_mutable  # lock held
            # non-persisted state attribute
            or name in self.__wrapped__.get_skip_vars()
        ):
            super().__setattr__(name, value)
            return

        raise ImmutableStateError(
            "Background task StateProxy is immutable outside of a context "
            "manager. Use `async with self` to modify state."
        )

    def get_substate(self, path: Sequence[str]) -> BaseState:
        """Only allow substate access with lock held.

        Args:
            path: The path to the substate.

        Returns:
            The substate.

        Raises:
            ImmutableStateError: If the state is not in mutable mode.
        """
        if not self._self_mutable:
            raise ImmutableStateError(
                "Background task StateProxy is immutable outside of a context "
                "manager. Use `async with self` to modify state."
            )
        return self.__wrapped__.get_substate(path)

    async def get_state(self, state_cls: Type[BaseState]) -> BaseState:
        """Get an instance of the state associated with this token.

        Args:
            state_cls: The class of the state.

        Returns:
            The state.

        Raises:
            ImmutableStateError: If the state is not in mutable mode.
        """
        if not self._self_mutable:
            raise ImmutableStateError(
                "Background task StateProxy is immutable outside of a context "
                "manager. Use `async with self` to modify state."
            )
        return await self.__wrapped__.get_state(state_cls)

    def _as_state_update(self, *args, **kwargs) -> StateUpdate:
        """Temporarily allow mutability to access parent_state.

        Args:
            *args: The args to pass to the underlying state instance.
            **kwargs: The kwargs to pass to the underlying state instance.

        Returns:
            The state update.
        """
        self._self_mutable = True
        try:
            return self.__wrapped__._as_state_update(*args, **kwargs)
        finally:
            self._self_mutable = False


class StateUpdate(Base):
    """A state update sent to the frontend."""

    # The state delta.
    delta: Delta = {}

    # Events to be added to the event queue.
    events: List[Event] = []

    # Whether this is the final state update for the event.
    final: bool = True


class StateManager(Base, ABC):
    """A class to manage many client states."""

    # The state class to use.
    state: Type[BaseState]

    @classmethod
    def create(cls, state: Type[BaseState]):
        """Create a new state manager.

        Args:
            state: The state class to use.

        Returns:
            The state manager (either memory or redis).
        """
        redis = prerequisites.get_redis()
        if redis is not None:
            # make sure expiration values are obtained only from the config object on creation
            config = get_config()
            return StateManagerRedis(
                state=state,
                redis=redis,
                token_expiration=config.redis_token_expiration,
                lock_expiration=config.redis_lock_expiration,
            )
        return StateManagerMemory(state=state)

    @abstractmethod
    async def get_state(self, token: str) -> BaseState:
        """Get the state for a token.

        Args:
            token: The token to get the state for.

        Returns:
            The state for the token.
        """
        pass

    @abstractmethod
    async def set_state(self, token: str, state: BaseState):
        """Set the state for a token.

        Args:
            token: The token to set the state for.
            state: The state to set.
        """
        pass

    @abstractmethod
    @contextlib.asynccontextmanager
    async def modify_state(self, token: str) -> AsyncIterator[BaseState]:
        """Modify the state for a token while holding exclusive lock.

        Args:
            token: The token to modify the state for.

        Yields:
            The state for the token.
        """
        yield self.state()


class StateManagerMemory(StateManager):
    """A state manager that stores states in memory."""

    # The mapping of client ids to states.
    states: Dict[str, BaseState] = {}

    # The mutex ensures the dict of mutexes is updated exclusively
    _state_manager_lock = asyncio.Lock()

    # The dict of mutexes for each client
    _states_locks: Dict[str, asyncio.Lock] = pydantic.PrivateAttr({})

    class Config:
        """The Pydantic config."""

        fields = {
            "_states_locks": {"exclude": True},
        }

    async def get_state(self, token: str) -> BaseState:
        """Get the state for a token.

        Args:
            token: The token to get the state for.

        Returns:
            The state for the token.
        """
        # Memory state manager ignores the substate suffix and always returns the top-level state.
        token = _split_substate_key(token)[0]
        if token not in self.states:
            self.states[token] = self.state(_reflex_internal_init=True)
        return self.states[token]

    async def set_state(self, token: str, state: BaseState):
        """Set the state for a token.

        Args:
            token: The token to set the state for.
            state: The state to set.
        """
        pass

    @contextlib.asynccontextmanager
    async def modify_state(self, token: str) -> AsyncIterator[BaseState]:
        """Modify the state for a token while holding exclusive lock.

        Args:
            token: The token to modify the state for.

        Yields:
            The state for the token.
        """
        # Memory state manager ignores the substate suffix and always returns the top-level state.
        token = _split_substate_key(token)[0]
        if token not in self._states_locks:
            async with self._state_manager_lock:
                if token not in self._states_locks:
                    self._states_locks[token] = asyncio.Lock()

        async with self._states_locks[token]:
            state = await self.get_state(token)
            yield state
            await self.set_state(token, state)


# Workaround https://github.com/cloudpipe/cloudpickle/issues/408 for dynamic pydantic classes
if not isinstance(State.validate.__func__, FunctionType):
    cython_function_or_method = type(State.validate.__func__)

    @dill.register(cython_function_or_method)
    def _dill_reduce_cython_function_or_method(pickler, obj):
        # Ignore cython function when pickling.
        pass


@dill.register(type(State))
def _dill_reduce_state(pickler, obj):
    if obj is not State and issubclass(obj, State):
        # Avoid serializing subclasses of State, instead get them by reference from the State class.
        pickler.save_reduce(State.get_class_substate, (obj.get_full_name(),), obj=obj)
    else:
        dill.Pickler.dispatch[type](pickler, obj)


class StateManagerRedis(StateManager):
    """A state manager that stores states in redis."""

    # The redis client to use.
    redis: Redis

    # The token expiration time (s).
    token_expiration: int = config.redis_token_expiration

    # The maximum time to hold a lock (ms).
    lock_expiration: int = config.redis_lock_expiration

    # The keyspace subscription string when redis is waiting for lock to be released
    _redis_notify_keyspace_events: str = (
        "K"  # Enable keyspace notifications (target a particular key)
        "g"  # For generic commands (DEL, EXPIRE, etc)
        "x"  # For expired events
        "e"  # For evicted events (i.e. maxmemory exceeded)
    )

    # These events indicate that a lock is no longer held
    _redis_keyspace_lock_release_events: Set[bytes] = {
        b"del",
        b"expire",
        b"expired",
        b"evicted",
    }

    # Only warn about each state class size once.
    _warned_about_state_size: ClassVar[Set[str]] = set()

    def _get_root_state(self, state: BaseState) -> BaseState:
        """Chase parent_state pointers to find an instance of the top-level state.

        Args:
            state: The state to start from.

        Returns:
            An instance of the top-level state (self.state).
        """
        while type(state) != self.state and state.parent_state is not None:
            state = state.parent_state
        return state

    async def _get_parent_state(self, token: str) -> BaseState | None:
        """Get the parent state for the state requested in the token.

        Args:
            token: The token to get the state for (_substate_key).

        Returns:
            The parent state for the state requested by the token or None if there is no such parent.
        """
        parent_state = None
        client_token, state_path = _split_substate_key(token)
        parent_state_name = state_path.rpartition(".")[0]
        if parent_state_name:
            # Retrieve the parent state to populate event handlers onto this substate.
            parent_state = await self.get_state(
                token=_substate_key(client_token, parent_state_name),
                top_level=False,
                get_substates=False,
            )
        return parent_state

    async def _populate_substates(
        self,
        token: str,
        state: BaseState,
        all_substates: bool = False,
    ):
        """Fetch and link substates for the given state instance.

        There is no return value; the side-effect is that `state` will have `substates` populated,
        and each substate will have its `parent_state` set to `state`.

        Args:
            token: The token to get the state for.
            state: The state instance to populate substates for.
            all_substates: Whether to fetch all substates or just required substates.
        """
        client_token, _ = _split_substate_key(token)

        if all_substates:
            # All substates are requested.
            fetch_substates = state.get_substates()
        else:
            # Only _potentially_dirty_substates need to be fetched to recalc computed vars.
            fetch_substates = state._potentially_dirty_substates()

        tasks = {}
        # Retrieve the necessary substates from redis.
        for substate_cls in fetch_substates:
            substate_name = substate_cls.get_name()
            tasks[substate_name] = asyncio.create_task(
                self.get_state(
                    token=_substate_key(client_token, substate_cls),
                    top_level=False,
                    get_substates=all_substates,
                    parent_state=state,
                )
            )

        for substate_name, substate_task in tasks.items():
            state.substates[substate_name] = await substate_task

    async def get_state(
        self,
        token: str,
        top_level: bool = True,
        get_substates: bool = True,
        parent_state: BaseState | None = None,
    ) -> BaseState:
        """Get the state for a token.

        Args:
            token: The token to get the state for.
            top_level: If true, return an instance of the top-level state (self.state).
            get_substates: If true, also retrieve substates.
            parent_state: If provided, use this parent_state instead of getting it from redis.

        Returns:
            The state for the token.

        Raises:
            RuntimeError: when the state_cls is not specified in the token
        """
        # Split the actual token from the fully qualified substate name.
        _, state_path = _split_substate_key(token)
        if state_path:
            # Get the State class associated with the given path.
            state_cls = self.state.get_class_substate(state_path)
        else:
            raise RuntimeError(
                "StateManagerRedis requires token to be specified in the form of {token}_{state_full_name}"
            )

        # Fetch the serialized substate from redis.
        redis_state = await self.redis.get(token)

        if redis_state is not None:
            # Deserialize the substate.
            state = dill.loads(redis_state)

            # Populate parent state if missing and requested.
            if parent_state is None:
                parent_state = await self._get_parent_state(token)
            # Set up Bidirectional linkage between this state and its parent.
            if parent_state is not None:
                parent_state.substates[state.get_name()] = state
                state.parent_state = parent_state
            # Populate substates if requested.
            await self._populate_substates(token, state, all_substates=get_substates)

            # To retain compatibility with previous implementation, by default, we return
            # the top-level state by chasing `parent_state` pointers up the tree.
            if top_level:
                return self._get_root_state(state)
            return state

        # TODO: dedupe the following logic with the above block
        # Key didn't exist so we have to create a new instance for this token.
        if parent_state is None:
            parent_state = await self._get_parent_state(token)
        # Instantiate the new state class (but don't persist it yet).
        state = state_cls(
            parent_state=parent_state,
            init_substates=False,
            _reflex_internal_init=True,
        )
        # Set up Bidirectional linkage between this state and its parent.
        if parent_state is not None:
            parent_state.substates[state.get_name()] = state
            state.parent_state = parent_state
        # Populate substates for the newly created state.
        await self._populate_substates(token, state, all_substates=get_substates)
        # To retain compatibility with previous implementation, by default, we return
        # the top-level state by chasing `parent_state` pointers up the tree.
        if top_level:
            return self._get_root_state(state)
        return state

    def _warn_if_too_large(
        self,
        state: BaseState,
        pickle_state_size: int,
    ):
        """Print a warning when the state is too large.

        Args:
            state: The state to check.
            pickle_state_size: The size of the pickled state.
        """
        state_full_name = state.get_full_name()
        if (
            state_full_name not in self._warned_about_state_size
            and pickle_state_size > TOO_LARGE_SERIALIZED_STATE
            and state.substates
        ):
            console.warn(
                f"State {state_full_name} serializes to {pickle_state_size} bytes "
                "which may present performance issues. Consider reducing the size of this state."
            )
            self._warned_about_state_size.add(state_full_name)

    async def set_state(
        self,
        token: str,
        state: BaseState,
        lock_id: bytes | None = None,
    ):
        """Set the state for a token.

        Args:
            token: The token to set the state for.
            state: The state to set.
            lock_id: If provided, the lock_key must be set to this value to set the state.

        Raises:
            LockExpiredError: If lock_id is provided and the lock for the token is not held by that ID.
            RuntimeError: If the state instance doesn't match the state name in the token.
        """
        # Check that we're holding the lock.
        if (
            lock_id is not None
            and await self.redis.get(self._lock_key(token)) != lock_id
        ):
            raise LockExpiredError(
                f"Lock expired for token {token} while processing. Consider increasing "
                f"`app.state_manager.lock_expiration` (currently {self.lock_expiration}) "
                "or use `@rx.background` decorator for long-running tasks."
            )
        client_token, substate_name = _split_substate_key(token)
        # If the substate name on the token doesn't match the instance name, it cannot have a parent.
        if state.parent_state is not None and state.get_full_name() != substate_name:
            raise RuntimeError(
                f"Cannot `set_state` with mismatching token {token} and substate {state.get_full_name()}."
            )

        # Recursively set_state on all known substates.
        tasks = []
        for substate in state.substates.values():
            tasks.append(
                asyncio.create_task(
                    self.set_state(
                        token=_substate_key(client_token, substate),
                        state=substate,
                        lock_id=lock_id,
                    )
                )
            )
        # Persist only the given state (parents or substates are excluded by BaseState.__getstate__).
        if state._get_was_touched():
            pickle_state = dill.dumps(state, byref=True)
            self._warn_if_too_large(state, len(pickle_state))
            await self.redis.set(
                _substate_key(client_token, state),
                pickle_state,
                ex=self.token_expiration,
            )

        # Wait for substates to be persisted.
        for t in tasks:
            await t

    @contextlib.asynccontextmanager
    async def modify_state(self, token: str) -> AsyncIterator[BaseState]:
        """Modify the state for a token while holding exclusive lock.

        Args:
            token: The token to modify the state for.

        Yields:
            The state for the token.
        """
        async with self._lock(token) as lock_id:
            state = await self.get_state(token)
            yield state
            await self.set_state(token, state, lock_id)

    @staticmethod
    def _lock_key(token: str) -> bytes:
        """Get the redis key for a token's lock.

        Args:
            token: The token to get the lock key for.

        Returns:
            The redis lock key for the token.
        """
        # All substates share the same lock domain, so ignore any substate path suffix.
        client_token = _split_substate_key(token)[0]
        return f"{client_token}_lock".encode()

    async def _try_get_lock(self, lock_key: bytes, lock_id: bytes) -> bool | None:
        """Try to get a redis lock for a token.

        Args:
            lock_key: The redis key for the lock.
            lock_id: The ID of the lock.

        Returns:
            True if the lock was obtained.
        """
        return await self.redis.set(
            lock_key,
            lock_id,
            px=self.lock_expiration,
            nx=True,  # only set if it doesn't exist
        )

    async def _wait_lock(self, lock_key: bytes, lock_id: bytes) -> None:
        """Wait for a redis lock to be released via pubsub.

        Coroutine will not return until the lock is obtained.

        Args:
            lock_key: The redis key for the lock.
            lock_id: The ID of the lock.

        Raises:
            ResponseError: when the keyspace config cannot be set.
        """
        state_is_locked = False
        lock_key_channel = f"__keyspace@0__:{lock_key.decode()}"
        # Enable keyspace notifications for the lock key, so we know when it is available.
        try:
            await self.redis.config_set(
                "notify-keyspace-events",
                self._redis_notify_keyspace_events,
            )
        except ResponseError:
            # Some redis servers only allow out-of-band configuration, so ignore errors here.
            ignore_config_error = os.environ.get(
                "REFLEX_IGNORE_REDIS_CONFIG_ERROR",
                None,
            )
            if not ignore_config_error:
                raise
        async with self.redis.pubsub() as pubsub:
            await pubsub.psubscribe(lock_key_channel)
            while not state_is_locked:
                # wait for the lock to be released
                while True:
                    if not await self.redis.exists(lock_key):
                        break  # key was removed, try to get the lock again
                    message = await pubsub.get_message(
                        ignore_subscribe_messages=True,
                        timeout=self.lock_expiration / 1000.0,
                    )
                    if message is None:
                        continue
                    if message["data"] in self._redis_keyspace_lock_release_events:
                        break
                state_is_locked = await self._try_get_lock(lock_key, lock_id)

    @contextlib.asynccontextmanager
    async def _lock(self, token: str):
        """Obtain a redis lock for a token.

        Args:
            token: The token to obtain a lock for.

        Yields:
            The ID of the lock (to be passed to set_state).

        Raises:
            LockExpiredError: If the lock has expired while processing the event.
        """
        lock_key = self._lock_key(token)
        lock_id = uuid.uuid4().hex.encode()

        if not await self._try_get_lock(lock_key, lock_id):
            # Missed the fast-path to get lock, subscribe for lock delete/expire events
            await self._wait_lock(lock_key, lock_id)
        state_is_locked = True

        try:
            yield lock_id
        except LockExpiredError:
            state_is_locked = False
            raise
        finally:
            if state_is_locked:
                # only delete our lock
                await self.redis.delete(lock_key)

    async def close(self):
        """Explicitly close the redis connection and connection_pool.

        It is necessary in testing scenarios to close between asyncio test cases
        to avoid having lingering redis connections associated with event loops
        that will be closed (each test case uses its own event loop).

        Note: Connections will be automatically reopened when needed.
        """
        await self.redis.aclose(close_connection_pool=True)


def get_state_manager() -> StateManager:
    """Get the state manager for the app that is currently running.

    Returns:
        The state manager.
    """
    app = getattr(prerequisites.get_app(), constants.CompileVars.APP)
    return app.state_manager


class ClientStorageBase:
    """Base class for client-side storage."""

    def options(self) -> dict[str, Any]:
        """Get the options for the storage.

        Returns:
            All set options for the storage (not None).
        """
        return {
            format.to_camel_case(k): v for k, v in vars(self).items() if v is not None
        }


class Cookie(ClientStorageBase, str):
    """Represents a state Var that is stored as a cookie in the browser."""

    name: str | None
    path: str
    max_age: int | None
    domain: str | None
    secure: bool | None
    same_site: str

    def __new__(
        cls,
        object: Any = "",
        encoding: str | None = None,
        errors: str | None = None,
        /,
        name: str | None = None,
        path: str = "/",
        max_age: int | None = None,
        domain: str | None = None,
        secure: bool | None = None,
        same_site: str = "lax",
    ):
        """Create a client-side Cookie (str).

        Args:
            object: The initial object.
            encoding: The encoding to use.
            errors: The error handling scheme to use.
            name: The name of the cookie on the client side.
            path: Cookie path. Use / as the path if the cookie should be accessible on all pages.
            max_age: Relative max age of the cookie in seconds from when the client receives it.
            domain: Domain for the cookie (sub.domain.com or .allsubdomains.com).
            secure: Is the cookie only accessible through HTTPS?
            same_site: Whether the cookie is sent with third party requests.
                One of (true|false|none|lax|strict)

        Returns:
            The client-side Cookie object.

        Note: expires (absolute Date) is not supported at this time.
        """
        if encoding or errors:
            inst = super().__new__(cls, object, encoding or "utf-8", errors or "strict")
        else:
            inst = super().__new__(cls, object)
        inst.name = name
        inst.path = path
        inst.max_age = max_age
        inst.domain = domain
        inst.secure = secure
        inst.same_site = same_site
        return inst


class LocalStorage(ClientStorageBase, str):
    """Represents a state Var that is stored in localStorage in the browser."""

    name: str | None
    sync: bool = False

    def __new__(
        cls,
        object: Any = "",
        encoding: str | None = None,
        errors: str | None = None,
        /,
        name: str | None = None,
        sync: bool = False,
    ) -> "LocalStorage":
        """Create a client-side localStorage (str).

        Args:
            object: The initial object.
            encoding: The encoding to use.
            errors: The error handling scheme to use.
            name: The name of the storage key on the client side.
            sync: Whether changes should be propagated to other tabs.

        Returns:
            The client-side localStorage object.
        """
        if encoding or errors:
            inst = super().__new__(cls, object, encoding or "utf-8", errors or "strict")
        else:
            inst = super().__new__(cls, object)
        inst.name = name
        inst.sync = sync
        return inst


class SessionStorage(ClientStorageBase, str):
    """Represents a state Var that is stored in sessionStorage in the browser."""

    name: str | None

    def __new__(
        cls,
        object: Any = "",
        encoding: str | None = None,
        errors: str | None = None,
        /,
        name: str | None = None,
    ) -> "SessionStorage":
        """Create a client-side sessionStorage (str).

        Args:
            object: The initial object.
            encoding: The encoding to use.
            errors: The error handling scheme to use
            name: The name of the storage on the client side

        Returns:
            The client-side sessionStorage object.
        """
        if encoding or errors:
            inst = super().__new__(cls, object, encoding or "utf-8", errors or "strict")
        else:
            inst = super().__new__(cls, object)
        inst.name = name
        return inst


class MutableProxy(wrapt.ObjectProxy):
    """A proxy for a mutable object that tracks changes."""

    # Methods on wrapped objects which should mark the state as dirty.
    __mark_dirty_attrs__ = set(
        [
            "add",
            "append",
            "clear",
            "difference_update",
            "discard",
            "extend",
            "insert",
            "intersection_update",
            "pop",
            "popitem",
            "remove",
            "reverse",
            "setdefault",
            "sort",
            "symmetric_difference_update",
            "update",
        ]
    )
    # Methods on wrapped objects might return mutable objects that should be tracked.
    __wrap_mutable_attrs__ = set(
        [
            "get",
            "setdefault",
        ]
    )

    # These internal attributes on rx.Base should NOT be wrapped in a MutableProxy.
    __never_wrap_base_attrs__ = set(Base.__dict__) - {"set"} | set(
        pydantic.BaseModel.__dict__
    )

    __mutable_types__ = (list, dict, set, Base)

    def __init__(self, wrapped: Any, state: BaseState, field_name: str):
        """Create a proxy for a mutable object that tracks changes.

        Args:
            wrapped: The object to proxy.
            state: The state to mark dirty when the object is changed.
            field_name: The name of the field on the state associated with the
                wrapped object.
        """
        super().__init__(wrapped)
        self._self_state = state
        self._self_field_name = field_name

    def _mark_dirty(
        self,
        wrapped=None,
        instance=None,
        args=tuple(),
        kwargs=None,
    ) -> Any:
        """Mark the state as dirty, then call a wrapped function.

        Intended for use with `FunctionWrapper` from the `wrapt` library.

        Args:
            wrapped: The wrapped function.
            instance: The instance of the wrapped function.
            args: The args for the wrapped function.
            kwargs: The kwargs for the wrapped function.

        Returns:
            The result of the wrapped function.
        """
        self._self_state.dirty_vars.add(self._self_field_name)
        self._self_state._mark_dirty()
        if wrapped is not None:
            return wrapped(*args, **(kwargs or {}))

    def _wrap_recursive(self, value: Any) -> Any:
        """Wrap a value recursively if it is mutable.

        Args:
            value: The value to wrap.

        Returns:
            The wrapped value.
        """
        # Recursively wrap mutable types, but do not re-wrap MutableProxy instances.
        if isinstance(value, self.__mutable_types__) and not isinstance(
            value, MutableProxy
        ):
            return type(self)(
                wrapped=value,
                state=self._self_state,
                field_name=self._self_field_name,
            )
        return value

    def _wrap_recursive_decorator(self, wrapped, instance, args, kwargs) -> Any:
        """Wrap a function that returns a possibly mutable value.

        Intended for use with `FunctionWrapper` from the `wrapt` library.

        Args:
            wrapped: The wrapped function.
            instance: The instance of the wrapped function.
            args: The args for the wrapped function.
            kwargs: The kwargs for the wrapped function.

        Returns:
            The result of the wrapped function (possibly wrapped in a MutableProxy).
        """
        return self._wrap_recursive(wrapped(*args, **kwargs))

    def __getattr__(self, __name: str) -> Any:
        """Get the attribute on the proxied object and return a proxy if mutable.

        Args:
            __name: The name of the attribute.

        Returns:
            The attribute value.
        """
        value = super().__getattr__(__name)

        if callable(value):
            if __name in self.__mark_dirty_attrs__:
                # Wrap special callables, like "append", which should mark state dirty.
                value = wrapt.FunctionWrapper(value, self._mark_dirty)

            if __name in self.__wrap_mutable_attrs__:
                # Wrap methods that may return mutable objects tied to the state.
                value = wrapt.FunctionWrapper(
                    value,
                    self._wrap_recursive_decorator,
                )

            if (
                isinstance(self.__wrapped__, Base)
                and __name not in self.__never_wrap_base_attrs__
                and hasattr(value, "__func__")
            ):
                # Wrap methods called on Base subclasses, which might do _anything_
                return wrapt.FunctionWrapper(
                    functools.partial(value.__func__, self),
                    self._wrap_recursive_decorator,
                )

        if isinstance(value, self.__mutable_types__) and __name not in (
            "__wrapped__",
            "_self_state",
        ):
            # Recursively wrap mutable attribute values retrieved through this proxy.
            return self._wrap_recursive(value)

        return value

    def __getitem__(self, key) -> Any:
        """Get the item on the proxied object and return a proxy if mutable.

        Args:
            key: The key of the item.

        Returns:
            The item value.
        """
        value = super().__getitem__(key)
        # Recursively wrap mutable items retrieved through this proxy.
        return self._wrap_recursive(value)

    def __iter__(self) -> Any:
        """Iterate over the proxied object and return a proxy if mutable.

        Yields:
            Each item value (possibly wrapped in MutableProxy).
        """
        for value in super().__iter__():
            # Recursively wrap mutable items retrieved through this proxy.
            yield self._wrap_recursive(value)

    def __delattr__(self, name):
        """Delete the attribute on the proxied object and mark state dirty.

        Args:
            name: The name of the attribute.
        """
        self._mark_dirty(super().__delattr__, args=(name,))

    def __delitem__(self, key):
        """Delete the item on the proxied object and mark state dirty.

        Args:
            key: The key of the item.
        """
        self._mark_dirty(super().__delitem__, args=(key,))

    def __setitem__(self, key, value):
        """Set the item on the proxied object and mark state dirty.

        Args:
            key: The key of the item.
            value: The value of the item.
        """
        self._mark_dirty(super().__setitem__, args=(key, value))

    def __setattr__(self, name, value):
        """Set the attribute on the proxied object and mark state dirty.

        If the attribute starts with "_self_", then the state is NOT marked
        dirty as these are internal proxy attributes.

        Args:
            name: The name of the attribute.
            value: The value of the attribute.
        """
        if name.startswith("_self_"):
            # Special case attributes of the proxy itself, not applied to the wrapped object.
            super().__setattr__(name, value)
            return
        self._mark_dirty(super().__setattr__, args=(name, value))

    def __copy__(self) -> Any:
        """Return a copy of the proxy.

        Returns:
            A copy of the wrapped object, unconnected to the proxy.
        """
        return copy.copy(self.__wrapped__)

    def __deepcopy__(self, memo=None) -> Any:
        """Return a deepcopy of the proxy.

        Args:
            memo: The memo dict to use for the deepcopy.

        Returns:
            A deepcopy of the wrapped object, unconnected to the proxy.
        """
        return copy.deepcopy(self.__wrapped__, memo=memo)

    def __reduce_ex__(self, protocol_version):
        """Get the state for redis serialization.

        This method is called by cloudpickle to serialize the object.

        It explicitly serializes the wrapped object, stripping off the mutable proxy.

        Args:
            protocol_version: The protocol version.

        Returns:
            Tuple of (wrapped class, empty args, class __getstate__)
        """
        return self.__wrapped__.__reduce_ex__(protocol_version)


@serializer
def serialize_mutable_proxy(mp: MutableProxy) -> SerializedType:
    """Serialize the wrapped value of a MutableProxy.

    Args:
        mp: The MutableProxy to serialize.

    Returns:
        The serialized wrapped object.

    Raises:
        ValueError: when the wrapped object is not serializable.
    """
    value = serialize(mp.__wrapped__)
    if value is None:
        raise ValueError(f"Cannot serialize {type(mp.__wrapped__)}")
    return value


class ImmutableMutableProxy(MutableProxy):
    """A proxy for a mutable object that tracks changes.

    This wrapper comes from StateProxy, and will raise an exception if an attempt is made
    to modify the wrapped object when the StateProxy is immutable.
    """

    def _mark_dirty(
        self,
        wrapped=None,
        instance=None,
        args=tuple(),
        kwargs=None,
    ) -> Any:
        """Raise an exception when an attempt is made to modify the object.

        Intended for use with `FunctionWrapper` from the `wrapt` library.

        Args:
            wrapped: The wrapped function.
            instance: The instance of the wrapped function.
            args: The args for the wrapped function.
            kwargs: The kwargs for the wrapped function.

        Returns:
            The result of the wrapped function.

        Raises:
            ImmutableStateError: if the StateProxy is not mutable.
        """
        if not self._self_state._self_mutable:
            raise ImmutableStateError(
                "Background task StateProxy is immutable outside of a context "
                "manager. Use `async with self` to modify state."
            )
        return super()._mark_dirty(
            wrapped=wrapped, instance=instance, args=args, kwargs=kwargs
        )


def code_uses_state_contexts(javascript_code: str) -> bool:
    """Check if the rendered Javascript uses state contexts.

    Args:
        javascript_code: The Javascript code to check.

    Returns:
        True if the code attempts to access a member of StateContexts.
    """
    return bool("useContext(StateContexts" in javascript_code)


def reload_state_module(
    module: str,
    state: Type[BaseState] = State,
) -> None:
    """Reset rx.State subclasses to avoid conflict when reloading.

    Args:
        module: The module to reload.
        state: Recursive argument for the state class to reload.

    """
    for subclass in tuple(state.class_subclasses):
        reload_state_module(module=module, state=subclass)
        if subclass.__module__ == module and module is not None:
            state.class_subclasses.remove(subclass)
            state._always_dirty_substates.discard(subclass.get_name())
    state._init_var_dependency_dicts()
    state.get_class_substate.cache_clear()<|MERGE_RESOLUTION|>--- conflicted
+++ resolved
@@ -1734,27 +1734,16 @@
                     include=self.computed_vars[prop_name]._var_used_attributes,
                 )  # type: ignore[call-arg]
                 for prop_name, cv in self.computed_vars.items()
-<<<<<<< HEAD
-                if self.computed_vars[prop_name]._var_is_used
-=======
-                if not cv._backend
->>>>>>> d253fc4d
+                if not cv._backend and cv._var_is_used
             }
         elif include_computed:
             computed_vars = {
                 # Include the computed vars.
-<<<<<<< HEAD
                 prop_name: self.get_value(
-                    getattr(self, prop_name),
-                    include=self.computed_vars[prop_name]._var_used_attributes,
-                )  # type: ignore[call-arg]
-                for prop_name in self.computed_vars
-                if self.computed_vars[prop_name]._var_is_used
-=======
-                prop_name: self.get_value(getattr(self, prop_name))
+                    getattr(self, prop_name), include=cv._var_used_attributes
+                )
                 for prop_name, cv in self.computed_vars.items()
-                if not cv._backend
->>>>>>> d253fc4d
+                if not cv._backend and cv._var_is_used
             }
         else:
             computed_vars = {}
