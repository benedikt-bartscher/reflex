"""Define the reflex state specification."""

from __future__ import annotations

import asyncio
import contextlib
import copy
import dataclasses
import functools
import inspect
import json
import pickle
import sys
import time
import typing
import uuid
from abc import ABC, abstractmethod
from collections import defaultdict
from hashlib import md5
from pathlib import Path
from types import FunctionType, MethodType
from typing import (
    TYPE_CHECKING,
    Any,
    AsyncIterator,
    BinaryIO,
    Callable,
    ClassVar,
    Dict,
    List,
    Optional,
    Sequence,
    Set,
    Tuple,
    Type,
    TypeVar,
    Union,
    cast,
    get_args,
    get_type_hints,
)

from redis.asyncio.client import PubSub
from sqlalchemy.orm import DeclarativeBase
from typing_extensions import Self

from reflex import event
from reflex.config import PerformanceMode, get_config
from reflex.istate.data import RouterData
from reflex.istate.storage import ClientStorageBase
from reflex.model import Model
from reflex.vars.base import (
    ComputedVar,
    DynamicRouteVar,
    Var,
    computed_var,
    dispatch,
    get_unique_variable_name,
    is_computed_var,
)

try:
    import pydantic.v1 as pydantic
except ModuleNotFoundError:
    import pydantic

from pydantic import BaseModel as BaseModelV2

try:
    from pydantic.v1 import BaseModel as BaseModelV1
except ModuleNotFoundError:
    BaseModelV1 = BaseModelV2

try:
    from pydantic.v1 import validator
except ModuleNotFoundError:
    from pydantic import validator

import wrapt
from redis.asyncio import Redis
from redis.exceptions import ResponseError

import reflex.istate.dynamic
from reflex import constants
from reflex.base import Base
from reflex.config import environment
from reflex.event import (
    BACKGROUND_TASK_MARKER,
    Event,
    EventHandler,
    EventSpec,
    fix_events,
)
from reflex.utils import console, format, path_ops, prerequisites, types
from reflex.utils.exceptions import (
    ComputedVarShadowsBaseVars,
    ComputedVarShadowsStateVar,
    DynamicComponentInvalidSignature,
    DynamicRouteArgShadowsStateVar,
    EventHandlerShadowsBuiltInStateMethod,
    ImmutableStateError,
    InvalidLockWarningThresholdError,
    InvalidStateManagerMode,
    LockExpiredError,
    ReflexRuntimeError,
    SetUndefinedStateVarError,
    StateSchemaMismatchError,
    StateSerializationError,
    StateTooLargeError,
)
from reflex.utils.exec import is_testing_env
from reflex.utils.serializers import serializer
from reflex.utils.types import (
    _isinstance,
    get_origin,
    is_optional,
    is_union,
    override,
    value_inside_optional,
)
from reflex.vars import VarData

if TYPE_CHECKING:
    from reflex.components.component import Component


Delta = Dict[str, Any]
var = computed_var


if environment.REFLEX_PERF_MODE.get() != PerformanceMode.OFF:
    # If the state is this large, it's considered a performance issue.
    TOO_LARGE_SERIALIZED_STATE = environment.REFLEX_STATE_SIZE_LIMIT.get() * 1024
    # Only warn about each state class size once.
    _WARNED_ABOUT_STATE_SIZE: Set[str] = set()

# Errors caught during pickling of state
HANDLED_PICKLE_ERRORS = (
    pickle.PicklingError,
    AttributeError,
    IndexError,
    TypeError,
    ValueError,
)


def _no_chain_background_task(
    state_cls: Type["BaseState"], name: str, fn: Callable
) -> Callable:
    """Protect against directly chaining a background task from another event handler.

    Args:
        state_cls: The state class that the event handler is in.
        name: The name of the background task.
        fn: The background task coroutine function / generator.

    Returns:
        A compatible coroutine function / generator that raises a runtime error.

    Raises:
        TypeError: If the background task is not async.
    """
    call = f"{state_cls.__name__}.{name}"
    message = (
        f"Cannot directly call background task {name!r}, use "
        f"`yield {call}` or `return {call}` instead."
    )
    if inspect.iscoroutinefunction(fn):

        async def _no_chain_background_task_co(*args, **kwargs):
            raise RuntimeError(message)

        return _no_chain_background_task_co
    if inspect.isasyncgenfunction(fn):

        async def _no_chain_background_task_gen(*args, **kwargs):
            yield
            raise RuntimeError(message)

        return _no_chain_background_task_gen

    raise TypeError(f"{fn} is marked as a background task, but is not async.")


def _substate_key(
    token: str,
    state_cls_or_name: BaseState | Type[BaseState] | str | Sequence[str],
) -> str:
    """Get the substate key.

    Args:
        token: The token of the state.
        state_cls_or_name: The state class/instance or name or sequence of name parts.

    Returns:
        The substate key.
    """
    if isinstance(state_cls_or_name, BaseState) or (
        isinstance(state_cls_or_name, type) and issubclass(state_cls_or_name, BaseState)
    ):
        state_cls_or_name = state_cls_or_name.get_full_name()
    elif isinstance(state_cls_or_name, (list, tuple)):
        state_cls_or_name = ".".join(state_cls_or_name)
    return f"{token}_{state_cls_or_name}"


def _split_substate_key(substate_key: str) -> tuple[str, str]:
    """Split the substate key into token and state name.

    Args:
        substate_key: The substate key.

    Returns:
        Tuple of token and state name.
    """
    token, _, state_name = substate_key.partition("_")
    return token, state_name


@dataclasses.dataclass(frozen=True, init=False)
class EventHandlerSetVar(EventHandler):
    """A special event handler to wrap setvar functionality."""

    state_cls: Type[BaseState] = dataclasses.field(init=False)

    def __init__(self, state_cls: Type[BaseState]):
        """Initialize the EventHandlerSetVar.

        Args:
            state_cls: The state class that vars will be set on.
        """
        super().__init__(
            fn=type(self).setvar,
            state_full_name=state_cls.get_full_name(),
        )
        object.__setattr__(self, "state_cls", state_cls)

    def setvar(self, var_name: str, value: Any):
        """Set the state variable to the value of the event.

        Note: `self` here will be an instance of the state, not EventHandlerSetVar.

        Args:
            var_name: The name of the variable to set.
            value: The value to set the variable to.
        """
        getattr(self, constants.SETTER_PREFIX + var_name)(value)

    def __call__(self, *args: Any) -> EventSpec:
        """Performs pre-checks and munging on the provided args that will become an EventSpec.

        Args:
            *args: The event args.

        Returns:
            The (partial) EventSpec that will be used to create the event to setvar.

        Raises:
            AttributeError: If the given Var name does not exist on the state.
            EventHandlerValueError: If the given Var name is not a str
            NotImplementedError: If the setter for the given Var is async
        """
        from reflex.utils.exceptions import EventHandlerValueError

        if args:
            if not isinstance(args[0], str):
                raise EventHandlerValueError(
                    f"Var name must be passed as a string, got {args[0]!r}"
                )

            handler = getattr(self.state_cls, constants.SETTER_PREFIX + args[0], None)

            # Check that the requested Var setter exists on the State at compile time.
            if handler is None:
                raise AttributeError(
                    f"Variable `{args[0]}` cannot be set on `{self.state_cls.get_full_name()}`"
                )

            if asyncio.iscoroutinefunction(handler.fn):
                raise NotImplementedError(
                    f"Setter for {args[0]} is async, which is not supported."
                )

        return super().__call__(*args)


if TYPE_CHECKING:
    from pydantic.v1.fields import ModelField


def _unwrap_field_type(type_: Type) -> Type:
    """Unwrap rx.Field type annotations.

    Args:
        type_: The type to unwrap.

    Returns:
        The unwrapped type.
    """
    from reflex.vars import Field

    if get_origin(type_) is Field:
        return get_args(type_)[0]
    return type_


def get_var_for_field(cls: Type[BaseState], f: ModelField):
    """Get a Var instance for a Pydantic field.

    Args:
        cls: The state class.
        f: The Pydantic field.

    Returns:
        The Var instance.
    """
    field_name = format.format_state_name(cls.get_full_name()) + "." + f.name

    return dispatch(
        field_name=field_name,
        var_data=VarData.from_state(cls, f.name),
        result_var_type=_unwrap_field_type(f.outer_type_),
    )


class BaseState(Base, ABC, extra=pydantic.Extra.allow):
    """The state of the app."""

    # A map from the var name to the var.
    vars: ClassVar[Dict[str, Var]] = {}

    # The base vars of the class.
    base_vars: ClassVar[Dict[str, Var]] = {}

    # The computed vars of the class.
    computed_vars: ClassVar[Dict[str, ComputedVar]] = {}

    # Vars inherited by the parent state.
    inherited_vars: ClassVar[Dict[str, Var]] = {}

    # Backend base vars that are never sent to the client.
    backend_vars: ClassVar[Dict[str, Any]] = {}

    # Backend base vars inherited
    inherited_backend_vars: ClassVar[Dict[str, Any]] = {}

    # The event handlers.
    event_handlers: ClassVar[Dict[str, EventHandler]] = {}

    # A set of subclassses of this class.
    class_subclasses: ClassVar[Set[Type[BaseState]]] = set()

    # Mapping of var name to set of computed variables that depend on it
    _computed_var_dependencies: ClassVar[Dict[str, Set[str]]] = {}

    # Mapping of var name to set of substates that depend on it
    _substate_var_dependencies: ClassVar[Dict[str, Set[str]]] = {}

    # Set of vars which always need to be recomputed
    _always_dirty_computed_vars: ClassVar[Set[str]] = set()

    # Set of substates which always need to be recomputed
    _always_dirty_substates: ClassVar[Set[str]] = set()

    # The parent state.
    parent_state: Optional[BaseState] = None

    # The substates of the state.
    substates: Dict[str, BaseState] = {}

    # The set of dirty vars.
    dirty_vars: Set[str] = set()

    # The set of dirty substates.
    dirty_substates: Set[str] = set()

    # The routing path that triggered the state
    router_data: Dict[str, Any] = {}

    # Per-instance copy of backend base variable values
    _backend_vars: Dict[str, Any] = {}

    # The router data for the current page
    router: RouterData = RouterData()

    # Whether the state has ever been touched since instantiation.
    _was_touched: bool = False

    # Whether this state class is a mixin and should not be instantiated.
    _mixin: ClassVar[bool] = False

    # A special event handler for setting base vars.
    setvar: ClassVar[EventHandler]

    def __init__(
        self,
        parent_state: BaseState | None = None,
        init_substates: bool = True,
        _reflex_internal_init: bool = False,
        **kwargs,
    ):
        """Initialize the state.

        DO NOT INSTANTIATE STATE CLASSES DIRECTLY! Use StateManager.get_state() instead.

        Args:
            parent_state: The parent state.
            init_substates: Whether to initialize the substates in this instance.
            _reflex_internal_init: A flag to indicate that the state is being initialized by the framework.
            **kwargs: The kwargs to set as attributes on the state.

        Raises:
            ReflexRuntimeError: If the state is instantiated directly by end user.
        """
        from reflex.utils.exceptions import ReflexRuntimeError

        if not _reflex_internal_init and not is_testing_env():
            raise ReflexRuntimeError(
                "State classes should not be instantiated directly in a Reflex app. "
                "See https://reflex.dev/docs/state/ for further information."
            )
        if type(self)._mixin:
            raise ReflexRuntimeError(
                f"{type(self).__name__} is a state mixin and cannot be instantiated directly."
            )
        kwargs["parent_state"] = parent_state
        super().__init__()
        for name, value in kwargs.items():
            setattr(self, name, value)

        # Setup the substates (for memory state manager only).
        if init_substates:
            for substate in self.get_substates():
                self.substates[substate.get_name()] = substate(
                    parent_state=self,
                    _reflex_internal_init=True,
                )

        # Create a fresh copy of the backend variables for this instance
        self._backend_vars = copy.deepcopy(
            {name: item for name, item in self.backend_vars.items()}
        )

    def __repr__(self) -> str:
        """Get the string representation of the state.

        Returns:
            The string representation of the state.
        """
        return f"{type(self).__name__}({self.dict()})"

    @classmethod
    def _get_computed_vars(cls) -> list[ComputedVar]:
        """Helper function to get all computed vars of a instance.

        Returns:
            A list of computed vars.
        """
        return [
            v
            for mixin in [*cls._mixins(), cls]
            for name, v in mixin.__dict__.items()
            if is_computed_var(v) and name not in cls.inherited_vars
        ]

    @classmethod
    def _validate_module_name(cls) -> None:
        """Check if the module name is valid.

        Reflex uses ___ as state name module separator.

        Raises:
            NameError: If the module name is invalid.
        """
        if "___" in cls.__module__:
            raise NameError(
                "The module name of a State class cannot contain '___'. "
                "Please rename the module."
            )

    @classmethod
    def __init_subclass__(cls, mixin: bool = False, **kwargs):
        """Do some magic for the subclass initialization.

        Args:
            mixin: Whether the subclass is a mixin and should not be initialized.
            **kwargs: The kwargs to pass to the pydantic init_subclass method.

        Raises:
            StateValueError: If a substate class shadows another.
        """
        from reflex.utils.exceptions import StateValueError

        super().__init_subclass__(**kwargs)

        cls._mixin = mixin
        if mixin:
            return

        # Handle locally-defined states for pickling.
        if "<locals>" in cls.__qualname__:
            cls._handle_local_def()

        # Validate the module name.
        cls._validate_module_name()

        # Event handlers should not shadow builtin state methods.
        cls._check_overridden_methods()

        # Computed vars should not shadow builtin state props.
        cls._check_overridden_basevars()

        # Reset subclass tracking for this class.
        cls.class_subclasses = set()

        # Reset dirty substate tracking for this class.
        cls._always_dirty_substates = set()

        # Get the parent vars.
        parent_state = cls.get_parent_state()
        if parent_state is not None:
            cls.inherited_vars = parent_state.vars
            cls.inherited_backend_vars = parent_state.backend_vars

            # Check if another substate class with the same name has already been defined.
            if cls.get_name() in set(
                c.get_name() for c in parent_state.class_subclasses
            ):
                # This should not happen, since we have added module prefix to state names in #3214
                raise StateValueError(
                    f"The substate class '{cls.get_name()}' has been defined multiple times. "
                    "Shadowing substate classes is not allowed."
                )
            # Track this new subclass in the parent state's subclasses set.
            parent_state.class_subclasses.add(cls)

        # Get computed vars.
        computed_vars = cls._get_computed_vars()
        cls._check_overridden_computed_vars()

        new_backend_vars = {
            name: value
            for name, value in cls.__dict__.items()
            if types.is_backend_base_variable(name, cls)
        }
        # Add annotated backend vars that may not have a default value.
        new_backend_vars.update(
            {
                name: cls._get_var_default(name, annotation_value)
                for name, annotation_value in cls._get_type_hints().items()
                if name not in new_backend_vars
                and types.is_backend_base_variable(name, cls)
            }
        )

        cls.backend_vars = {
            **cls.inherited_backend_vars,
            **new_backend_vars,
        }

        # Set the base and computed vars.
        cls.base_vars = {
            f.name: get_var_for_field(cls, f)
            for f in cls.get_fields().values()
            if f.name not in cls.get_skip_vars()
        }
        cls.computed_vars = {
            v._js_expr: v._replace(merge_var_data=VarData.from_state(cls))
            for v in computed_vars
        }
        cls.vars = {
            **cls.inherited_vars,
            **cls.base_vars,
            **cls.computed_vars,
        }
        cls.event_handlers = {}

        # Setup the base vars at the class level.
        for prop in cls.base_vars.values():
            cls._init_var(prop)

        # Set up the event handlers.
        events = {
            name: fn
            for name, fn in cls.__dict__.items()
            if cls._item_is_event_handler(name, fn)
        }

        for mixin in cls._mixins():
            for name, value in mixin.__dict__.items():
                if name in cls.inherited_vars:
                    continue
                if is_computed_var(value):
                    fget = cls._copy_fn(value.fget)
                    newcv = value._replace(fget=fget, _var_data=VarData.from_state(cls))
                    # cleanup refs to mixin cls in var_data
                    setattr(cls, name, newcv)
                    cls.computed_vars[newcv._js_expr] = newcv
                    cls.vars[newcv._js_expr] = newcv
                    continue
                if types.is_backend_base_variable(name, mixin):
                    cls.backend_vars[name] = copy.deepcopy(value)
                    continue
                if events.get(name) is not None:
                    continue
                if not cls._item_is_event_handler(name, value):
                    continue
                if parent_state is not None and parent_state.event_handlers.get(name):
                    continue
                value = cls._copy_fn(value)
                value.__qualname__ = f"{cls.__name__}.{name}"
                events[name] = value

        # Create the setvar event handler for this state
        cls._create_setvar()

        for name, fn in events.items():
            handler = cls._create_event_handler(fn)
            cls.event_handlers[name] = handler
            setattr(cls, name, handler)

        # Initialize per-class var dependency tracking.
        cls._computed_var_dependencies = defaultdict(set)
        cls._substate_var_dependencies = defaultdict(set)
        cls._init_var_dependency_dicts()

    @staticmethod
    def _copy_fn(fn: Callable) -> Callable:
        """Copy a function. Used to copy ComputedVars and EventHandlers from mixins.

        Args:
            fn: The function to copy.

        Returns:
            The copied function.
        """
        newfn = FunctionType(
            fn.__code__,
            fn.__globals__,
            name=fn.__name__,
            argdefs=fn.__defaults__,
            closure=fn.__closure__,
        )
        newfn.__annotations__ = fn.__annotations__
        if mark := getattr(fn, BACKGROUND_TASK_MARKER, None):
            setattr(newfn, BACKGROUND_TASK_MARKER, mark)
        return newfn

    @staticmethod
    def _item_is_event_handler(name: str, value: Any) -> bool:
        """Check if the item is an event handler.

        Args:
            name: The name of the item.
            value: The value of the item.

        Returns:
            Whether the item is an event handler.
        """
        return (
            not name.startswith("_")
            and isinstance(value, Callable)
            and not isinstance(value, EventHandler)
            and hasattr(value, "__code__")
        )

    @classmethod
    def _evaluate(
        cls, f: Callable[[Self], Any], of_type: Union[type, None] = None
    ) -> Var:
        """Evaluate a function to a ComputedVar. Experimental.

        Args:
            f: The function to evaluate.
            of_type: The type of the ComputedVar. Defaults to Component.

        Returns:
            The ComputedVar.
        """
        console.warn(
            "The _evaluate method is experimental and may be removed in future versions."
        )
        from reflex.components.component import Component

        of_type = of_type or Component

        unique_var_name = get_unique_variable_name()

        @computed_var(_js_expr=unique_var_name, return_type=of_type)
        def computed_var_func(state: Self):
            result = f(state)

            if not _isinstance(result, of_type):
                console.warn(
                    f"Inline ComputedVar {f} expected type {of_type}, got {type(result)}. "
                    "You can specify expected type with `of_type` argument."
                )

            return result

        setattr(cls, unique_var_name, computed_var_func)
        cls.computed_vars[unique_var_name] = computed_var_func
        cls.vars[unique_var_name] = computed_var_func
        cls._update_substate_inherited_vars({unique_var_name: computed_var_func})
        cls._always_dirty_computed_vars.add(unique_var_name)

        return getattr(cls, unique_var_name)

    @classmethod
    def _mixins(cls) -> List[Type]:
        """Get the mixin classes of the state.

        Returns:
            The mixin classes of the state.
        """
        return [
            mixin
            for mixin in cls.__mro__
            if (
                mixin not in [pydantic.BaseModel, Base, cls]
                and issubclass(mixin, BaseState)
                and mixin._mixin is True
            )
        ]

    @classmethod
    def _handle_local_def(cls):
        """Handle locally-defined states for pickling."""
        known_names = dir(reflex.istate.dynamic)
        proposed_name = cls.__name__
        for ix in range(len(known_names)):
            if proposed_name not in known_names:
                break
            proposed_name = f"{cls.__name__}_{ix}"
        setattr(reflex.istate.dynamic, proposed_name, cls)
        cls.__original_name__ = cls.__name__
        cls.__original_module__ = cls.__module__
        cls.__name__ = cls.__qualname__ = proposed_name
        cls.__module__ = reflex.istate.dynamic.__name__

    @classmethod
    def _get_type_hints(cls) -> dict[str, Any]:
        """Get the type hints for this class.

        If the class is dynamic, evaluate the type hints with the original
        module in the local namespace.

        Returns:
            The type hints dict.
        """
        original_module = getattr(cls, "__original_module__", None)
        if original_module is not None:
            localns = sys.modules[original_module].__dict__
        else:
            localns = None

        return get_type_hints(cls, localns=localns)

    @classmethod
    def _init_var_dependency_dicts(cls):
        """Initialize the var dependency tracking dicts.

        Allows the state to know which vars each ComputedVar depends on and
        whether a ComputedVar depends on a var in its parent state.

        Additional updates tracking dicts for vars and substates that always
        need to be recomputed.
        """
        inherited_vars = set(cls.inherited_vars).union(
            set(cls.inherited_backend_vars),
        )
        for cvar_name, cvar in cls.computed_vars.items():
            # Add the dependencies.
            for var in cvar._deps(objclass=cls):
                cls._computed_var_dependencies[var].add(cvar_name)
                if var in inherited_vars:
                    # track that this substate depends on its parent for this var
                    state_name = cls.get_name()
                    parent_state = cls.get_parent_state()
                    while parent_state is not None and var in {
                        **parent_state.vars,
                        **parent_state.backend_vars,
                    }:
                        parent_state._substate_var_dependencies[var].add(state_name)
                        state_name, parent_state = (
                            parent_state.get_name(),
                            parent_state.get_parent_state(),
                        )

        # ComputedVar with cache=False always need to be recomputed
        cls._always_dirty_computed_vars = set(
            cvar_name
            for cvar_name, cvar in cls.computed_vars.items()
            if not cvar._cache
        )

        # Any substate containing a ComputedVar with cache=False always needs to be recomputed
        if cls._always_dirty_computed_vars:
            # Tell parent classes that this substate has always dirty computed vars
            state_name = cls.get_name()
            parent_state = cls.get_parent_state()
            while parent_state is not None:
                parent_state._always_dirty_substates.add(state_name)
                state_name, parent_state = (
                    parent_state.get_name(),
                    parent_state.get_parent_state(),
                )

        # Reset cached schema value
        cls._to_schema.cache_clear()

    @classmethod
    def _check_overridden_methods(cls):
        """Check for shadow methods and raise error if any.

        Raises:
            EventHandlerShadowsBuiltInStateMethod: When an event handler shadows an inbuilt state method.
        """
        overridden_methods = set()
        state_base_functions = cls._get_base_functions()
        for name, method in inspect.getmembers(cls, inspect.isfunction):
            # Check if the method is overridden and not a dunder method
            if (
                not name.startswith("__")
                and method.__name__ in state_base_functions
                and state_base_functions[method.__name__] != method
            ):
                overridden_methods.add(method.__name__)

        for method_name in overridden_methods:
            raise EventHandlerShadowsBuiltInStateMethod(
                f"The event handler name `{method_name}` shadows a builtin State method; use a different name instead"
            )

    @classmethod
    def _check_overridden_basevars(cls):
        """Check for shadow base vars and raise error if any.

        Raises:
            ComputedVarShadowsBaseVars: When a computed var shadows a base var.
        """
        for computed_var_ in cls._get_computed_vars():
            if computed_var_._js_expr in cls.__annotations__:
                raise ComputedVarShadowsBaseVars(
                    f"The computed var name `{computed_var_._js_expr}` shadows a base var in {cls.__module__}.{cls.__name__}; use a different name instead"
                )

    @classmethod
    def _check_overridden_computed_vars(cls) -> None:
        """Check for shadow computed vars and raise error if any.

        Raises:
            ComputedVarShadowsStateVar: When a computed var shadows another.
        """
        for name, cv in cls.__dict__.items():
            if not is_computed_var(cv):
                continue
            name = cv._js_expr
            if name in cls.inherited_vars or name in cls.inherited_backend_vars:
                raise ComputedVarShadowsStateVar(
                    f"The computed var name `{cv._js_expr}` shadows a var in {cls.__module__}.{cls.__name__}; use a different name instead"
                )

    @classmethod
    def get_skip_vars(cls) -> set[str]:
        """Get the vars to skip when serializing.

        Returns:
            The vars to skip when serializing.
        """
        return (
            set(cls.inherited_vars)
            | {
                "parent_state",
                "substates",
                "dirty_vars",
                "dirty_substates",
                "router_data",
            }
            | types.RESERVED_BACKEND_VAR_NAMES
        )

    @classmethod
    @functools.lru_cache()
    def get_parent_state(cls) -> Type[BaseState] | None:
        """Get the parent state.

        Raises:
            ValueError: If more than one parent state is found.

        Returns:
            The parent state.
        """
        parent_states = [
            base
            for base in cls.__bases__
            if issubclass(base, BaseState) and base is not BaseState and not base._mixin
        ]
        if len(parent_states) >= 2:
            raise ValueError(f"Only one parent state is allowed {parent_states}.")
        return parent_states[0] if len(parent_states) == 1 else None  # type: ignore

    @classmethod
    def get_substates(cls) -> set[Type[BaseState]]:
        """Get the substates of the state.

        Returns:
            The substates of the state.
        """
        return cls.class_subclasses

    @classmethod
    @functools.lru_cache()
    def get_name(cls) -> str:
        """Get the name of the state.

        Returns:
            The name of the state.
        """
        module = cls.__module__.replace(".", "___")
        return format.to_snake_case(f"{module}___{cls.__name__}")

    @classmethod
    @functools.lru_cache()
    def get_full_name(cls) -> str:
        """Get the full name of the state.

        Returns:
            The full name of the state.
        """
        name = cls.get_name()
        parent_state = cls.get_parent_state()
        if parent_state is not None:
            name = ".".join((parent_state.get_full_name(), name))
        return name

    @classmethod
    @functools.lru_cache()
    def get_class_substate(cls, path: Sequence[str] | str) -> Type[BaseState]:
        """Get the class substate.

        Args:
            path: The path to the substate.

        Returns:
            The class substate.

        Raises:
            ValueError: If the substate is not found.
        """
        if isinstance(path, str):
            path = tuple(path.split("."))

        if len(path) == 0:
            return cls
        if path[0] == cls.get_name():
            if len(path) == 1:
                return cls
            path = path[1:]
        for substate in cls.get_substates():
            if path[0] == substate.get_name():
                return substate.get_class_substate(path[1:])
        raise ValueError(f"Invalid path: {cls.get_full_name()=} {path=}")

    @classmethod
    def get_all_substate_classes(cls) -> set[Type[BaseState]]:
        """Get all substate classes of the state.

        Returns:
            The set of all substate classes.
        """
        substates = set(cls.get_substates())
        for substate in cls.get_substates():
            substates.update(substate.get_all_substate_classes())
        return substates

    @classmethod
    def get_class_var(cls, path: Sequence[str]) -> Any:
        """Get the class var.

        Args:
            path: The path to the var.

        Returns:
            The class var.

        Raises:
            ValueError: If the path is invalid.
        """
        path, name = path[:-1], path[-1]
        substate = cls.get_class_substate(tuple(path))
        if not hasattr(substate, name):
            raise ValueError(f"Invalid path: {path}")
        return getattr(substate, name)

    @classmethod
    def _init_var(cls, prop: Var):
        """Initialize a variable.

        Args:
            prop: The variable to initialize

        Raises:
            VarTypeError: if the variable has an incorrect type
        """
        from reflex.utils.exceptions import VarTypeError

        if not types.is_valid_var_type(prop._var_type):
            raise VarTypeError(
                "State vars must be primitive Python types, "
                "Plotly figures, Pandas dataframes, "
                "or subclasses of rx.Base. "
                f'Found var "{prop._js_expr}" with type {prop._var_type}.'
            )
        cls._set_var(prop)
        cls._create_setter(prop)
        cls._set_default_value(prop)

    @classmethod
    def add_var(cls, name: str, type_: Any, default_value: Any = None):
        """Add dynamically a variable to the State.

        The variable added this way can be used in the same way as a variable
        defined statically in the model.

        Args:
            name: The name of the variable
            type_: The type of the variable
            default_value: The default value of the variable

        Raises:
            NameError: if a variable of this name already exists
        """
        if name in cls.__fields__:
            raise NameError(
                f"The variable '{name}' already exist. Use a different name"
            )

        # create the variable based on name and type
        var = Var(
            _js_expr=format.format_state_name(cls.get_full_name()) + "." + name,
            _var_type=type_,
            _var_data=VarData.from_state(cls, name),
        ).guess_type()

        # add the pydantic field dynamically (must be done before _init_var)
        cls.add_field(var, default_value)

        cls._init_var(var)

        # update the internal dicts so the new variable is correctly handled
        cls.base_vars.update({name: var})
        cls.vars.update({name: var})

        # let substates know about the new variable
        for substate_class in cls.class_subclasses:
            substate_class.vars.setdefault(name, var)

        # Reinitialize dependency tracking dicts.
        cls._init_var_dependency_dicts()

    @classmethod
    def _set_var(cls, prop: Var):
        """Set the var as a class member.

        Args:
            prop: The var instance to set.
        """
        setattr(cls, prop._var_field_name, prop)

    @classmethod
    def _create_event_handler(cls, fn):
        """Create an event handler for the given function.

        Args:
            fn: The function to create an event handler for.

        Returns:
            The event handler.
        """
        return EventHandler(fn=fn, state_full_name=cls.get_full_name())

    @classmethod
    def _create_setvar(cls):
        """Create the setvar method for the state."""
        cls.setvar = cls.event_handlers["setvar"] = EventHandlerSetVar(state_cls=cls)

    @classmethod
    def _create_setter(cls, prop: Var):
        """Create a setter for the var.

        Args:
            prop: The var to create a setter for.
        """
        setter_name = prop._get_setter_name(include_state=False)
        if setter_name not in cls.__dict__:
            event_handler = cls._create_event_handler(prop._get_setter())
            cls.event_handlers[setter_name] = event_handler
            setattr(cls, setter_name, event_handler)

    @classmethod
    def _set_default_value(cls, prop: Var):
        """Set the default value for the var.

        Args:
            prop: The var to set the default value for.
        """
        # Get the pydantic field for the var.
        field = cls.get_fields()[prop._var_field_name]
        if field.required:
            default_value = prop._get_default_value()
            if default_value is not None:
                field.required = False
                field.default = default_value
        if (
            not field.required
            and field.default is None
            and field.default_factory is None
            and not types.is_optional(prop._var_type)
        ):
            # Ensure frontend uses null coalescing when accessing.
            object.__setattr__(prop, "_var_type", Optional[prop._var_type])

    @classmethod
    def _get_var_default(cls, name: str, annotation_value: Any) -> Any:
        """Get the default value of a (backend) var.

        Args:
            name: The name of the var.
            annotation_value: The annotation value of the var.

        Returns:
            The default value of the var or None.
        """
        try:
            return getattr(cls, name)
        except AttributeError:
            try:
                return Var("", _var_type=annotation_value)._get_default_value()
            except TypeError:
                pass
        return None

    @staticmethod
    def _get_base_functions() -> dict[str, FunctionType]:
        """Get all functions of the state class excluding dunder methods.

        Returns:
            The functions of rx.State class as a dict.
        """
        return {
            func[0]: func[1]
            for func in inspect.getmembers(BaseState, predicate=inspect.isfunction)
            if not func[0].startswith("__")
        }

    @classmethod
    def _update_substate_inherited_vars(cls, vars_to_add: dict[str, Var]):
        """Update the inherited vars of substates recursively when new vars are added.

        Also updates the var dependency tracking dicts after adding vars.

        Args:
            vars_to_add: names to Var instances to add to substates
        """
        for substate_class in cls.class_subclasses:
            for name, var in vars_to_add.items():
                if types.is_backend_base_variable(name, cls):
                    substate_class.backend_vars.setdefault(name, var)
                    substate_class.inherited_backend_vars.setdefault(name, var)
                else:
                    substate_class.vars.setdefault(name, var)
                    substate_class.inherited_vars.setdefault(name, var)
                substate_class._update_substate_inherited_vars(vars_to_add)
        # Reinitialize dependency tracking dicts.
        cls._init_var_dependency_dicts()

    @classmethod
    def setup_dynamic_args(cls, args: dict[str, str]):
        """Set up args for easy access in renderer.

        Args:
            args: a dict of args
        """
        if not args:
            return

        cls._check_overwritten_dynamic_args(list(args.keys()))

        def argsingle_factory(param):
            def inner_func(self) -> str:
                return self.router.page.params.get(param, "")

            return inner_func

        def arglist_factory(param):
            def inner_func(self) -> List[str]:
                return self.router.page.params.get(param, [])

            return inner_func

        dynamic_vars = {}
        for param, value in args.items():
            if value == constants.RouteArgType.SINGLE:
                func = argsingle_factory(param)
            elif value == constants.RouteArgType.LIST:
                func = arglist_factory(param)
            else:
                continue
            dynamic_vars[param] = DynamicRouteVar(
                fget=func,
                cache=True,
                _js_expr=param,
                _var_data=VarData.from_state(cls),
            )
            setattr(cls, param, dynamic_vars[param])

        # Update tracking dicts.
        cls.computed_vars.update(dynamic_vars)
        cls.vars.update(dynamic_vars)
        cls._update_substate_inherited_vars(dynamic_vars)

    @classmethod
    def _check_overwritten_dynamic_args(cls, args: list[str]):
        """Check if dynamic args are shadowing existing vars. Recursively checks all child states.

        Args:
            args: a dict of args

        Raises:
            DynamicRouteArgShadowsStateVar: If a dynamic arg is shadowing an existing var.
        """
        for arg in args:
            if (
                arg in cls.computed_vars
                and not isinstance(cls.computed_vars[arg], DynamicRouteVar)
            ) or arg in cls.base_vars:
                raise DynamicRouteArgShadowsStateVar(
                    f"Dynamic route arg '{arg}' is shadowing an existing var in {cls.__module__}.{cls.__name__}"
                )
        for substate in cls.get_substates():
            substate._check_overwritten_dynamic_args(args)

    def __getattribute__(self, name: str) -> Any:
        """Get the state var.

        If the var is inherited, get the var from the parent state.

        Args:
            name: The name of the var.

        Returns:
            The value of the var.
        """
        # If the state hasn't been initialized yet, return the default value.
        if not super().__getattribute__("__dict__"):
            return super().__getattribute__(name)

        inherited_vars = {
            **super().__getattribute__("inherited_vars"),
            **super().__getattribute__("inherited_backend_vars"),
        }

        # For now, handle router_data updates as a special case.
        if name in inherited_vars or name == constants.ROUTER_DATA:
            parent_state = super().__getattribute__("parent_state")
            if parent_state is not None:
                return getattr(parent_state, name)

        # Allow event handlers to be called on the instance directly.
        event_handlers = super().__getattribute__("event_handlers")
        if name in event_handlers:
            handler = event_handlers[name]
            if handler.is_background:
                fn = _no_chain_background_task(type(self), name, handler.fn)
            else:
                fn = functools.partial(handler.fn, self)
            fn.__module__ = handler.fn.__module__  # type: ignore
            fn.__qualname__ = handler.fn.__qualname__  # type: ignore
            return fn

        backend_vars = super().__getattribute__("_backend_vars")
        if name in backend_vars:
            value = backend_vars[name]
        else:
            value = super().__getattribute__(name)

        if isinstance(value, EventHandler):
            # The event handler is inherited from a parent, so let the parent convert
            # it to a callable function.
            parent_state = super().__getattribute__("parent_state")
            if parent_state is not None:
                return getattr(parent_state, name)

        if MutableProxy._is_mutable_type(value) and (
            name in super().__getattribute__("base_vars") or name in backend_vars
        ):
            # track changes in mutable containers (list, dict, set, etc)
            return MutableProxy(wrapped=value, state=self, field_name=name)

        return value

    def __setattr__(self, name: str, value: Any):
        """Set the attribute.

        If the attribute is inherited, set the attribute on the parent state.

        Args:
            name: The name of the attribute.
            value: The value of the attribute.

        Raises:
            SetUndefinedStateVarError: If a value of a var is set without first defining it.
        """
        if isinstance(value, MutableProxy):
            # unwrap proxy objects when assigning back to the state
            value = value.__wrapped__

        # Set the var on the parent state.
        inherited_vars = {**self.inherited_vars, **self.inherited_backend_vars}
        if name in inherited_vars:
            setattr(self.parent_state, name, value)
            return

        if name in self.backend_vars:
            # abort if unchanged
            if self._backend_vars.get(name) == value:
                return
            self._backend_vars.__setitem__(name, value)
            self.dirty_vars.add(name)
            self._mark_dirty()
            return

        if (
            name not in self.vars
            and name not in self.get_skip_vars()
            and not name.startswith("__")
            and not name.startswith(
                f"_{getattr(type(self), '__original_name__', type(self).__name__)}__"
            )
        ):
            raise SetUndefinedStateVarError(
                f"The state variable '{name}' has not been defined in '{type(self).__name__}'. "
                f"All state variables must be declared before they can be set."
            )

        fields = self.get_fields()

        if name in fields:
            field = fields[name]
            field_type = _unwrap_field_type(field.outer_type_)
            if field.allow_none and not is_optional(field_type):
                field_type = Union[field_type, None]
            if not _isinstance(value, field_type):
                console.deprecate(
                    "mismatched-type-assignment",
                    f"Tried to assign value {value} of type {type(value)} to field {type(self).__name__}.{name} of type {field_type}."
                    " This might lead to unexpected behavior.",
                    "0.6.5",
                    "0.7.0",
                )

        # Set the attribute.
        super().__setattr__(name, value)

        # Add the var to the dirty list.
        if name in self.vars or name in self._computed_var_dependencies:
            self.dirty_vars.add(name)
            self._mark_dirty()

        # For now, handle router_data updates as a special case
        if name == constants.ROUTER_DATA:
            self.dirty_vars.add(name)
            self._mark_dirty()

    def reset(self):
        """Reset all the base vars to their default values."""
        # Reset the base vars.
        fields = self.get_fields()
        for prop_name in self.base_vars:
            if prop_name == constants.ROUTER:
                continue  # never reset the router data
            field = fields[prop_name]
            if default_factory := field.default_factory:
                default = default_factory()
            else:
                default = copy.deepcopy(field.default)
            setattr(self, prop_name, default)

        # Reset the backend vars.
        for prop_name, value in self.backend_vars.items():
            setattr(self, prop_name, copy.deepcopy(value))

        # Recursively reset the substates.
        for substate in self.substates.values():
            substate.reset()

    def _reset_client_storage(self):
        """Reset client storage base vars to their default values."""
        # Client-side storage is reset during hydrate so that clearing cookies
        # on the browser also resets the values on the backend.
        fields = self.get_fields()
        for prop_name in self.base_vars:
            field = fields[prop_name]
            if isinstance(field.default, ClientStorageBase) or (
                isinstance(field.type_, type)
                and issubclass(field.type_, ClientStorageBase)
            ):
                setattr(self, prop_name, copy.deepcopy(field.default))

        # Recursively reset the substate client storage.
        for substate in self.substates.values():
            substate._reset_client_storage()

    def get_substate(self, path: Sequence[str]) -> BaseState:
        """Get the substate.

        Args:
            path: The path to the substate.

        Returns:
            The substate.

        Raises:
            ValueError: If the substate is not found.
        """
        if len(path) == 0:
            return self
        if path[0] == self.get_name():
            if len(path) == 1:
                return self
            path = path[1:]
        if path[0] not in self.substates:
            raise ValueError(
                f"Invalid path: {path=} {self.get_full_name()=} {self.substates.keys()=}"
            )
        return self.substates[path[0]].get_substate(path[1:])

    @classmethod
    def _get_common_ancestor(cls, other: Type[BaseState]) -> str:
        """Find the name of the nearest common ancestor shared by this and the other state.

        Args:
            other: The other state.

        Returns:
            Full name of the nearest common ancestor.
        """
        common_ancestor_parts = []
        for part1, part2 in zip(
            cls.get_full_name().split("."),
            other.get_full_name().split("."),
        ):
            if part1 != part2:
                break
            common_ancestor_parts.append(part1)
        return ".".join(common_ancestor_parts)

    @classmethod
    def _determine_missing_parent_states(
        cls, target_state_cls: Type[BaseState]
    ) -> tuple[str, list[str]]:
        """Determine the missing parent states between the target_state_cls and common ancestor of this state.

        Args:
            target_state_cls: The class of the state to find missing parent states for.

        Returns:
            The name of the common ancestor and the list of missing parent states.
        """
        common_ancestor_name = cls._get_common_ancestor(target_state_cls)
        common_ancestor_parts = common_ancestor_name.split(".")
        target_state_parts = tuple(target_state_cls.get_full_name().split("."))
        relative_target_state_parts = target_state_parts[len(common_ancestor_parts) :]

        # Determine which parent states to fetch from the common ancestor down to the target_state_cls.
        fetch_parent_states = [common_ancestor_name]
        for relative_parent_state_name in relative_target_state_parts:
            fetch_parent_states.append(
                ".".join((fetch_parent_states[-1], relative_parent_state_name))
            )

        return common_ancestor_name, fetch_parent_states[1:-1]

    def _get_parent_states(self) -> list[tuple[str, BaseState]]:
        """Get all parent state instances up to the root of the state tree.

        Returns:
            A list of tuples containing the name and the instance of each parent state.
        """
        parent_states_with_name = []
        parent_state = self
        while parent_state.parent_state is not None:
            parent_state = parent_state.parent_state
            parent_states_with_name.append((parent_state.get_full_name(), parent_state))
        return parent_states_with_name

    def _get_all_loaded_states(self) -> dict[str, BaseState]:
        """Get all loaded states in the state tree.

        Returns:
            A list of all loaded states in the state tree.
        """
        root_state = self._get_root_state()
        d = {root_state.get_full_name(): root_state}
        d.update(root_state._get_loaded_substates())
        return d

    def _get_loaded_substates(self) -> dict[str, BaseState]:
        """Get all loaded substates of this state.

        Returns:
            A list of all loaded substates of this state.
        """
        loaded_substates = {}
        for substate in self.substates.values():
            loaded_substates[substate.get_full_name()] = substate
            loaded_substates.update(substate._get_loaded_substates())
        return loaded_substates

    def _get_root_state(self) -> BaseState:
        """Get the root state of the state tree.

        Returns:
            The root state of the state tree.
        """
        parent_state = self
        while parent_state.parent_state is not None:
            parent_state = parent_state.parent_state
        return parent_state

    async def _populate_parent_states(self, target_state_cls: Type[BaseState]):
        """Populate substates in the tree between the target_state_cls and common ancestor of this state.

        Args:
            target_state_cls: The class of the state to populate parent states for.

        Returns:
            The parent state instance of target_state_cls.

        Raises:
            RuntimeError: If redis is not used in this backend process.
        """
        state_manager = get_state_manager()
        if not isinstance(state_manager, StateManagerRedis):
            raise RuntimeError(
                f"Cannot populate parent states of {target_state_cls.get_full_name()} without redis. "
                "(All states should already be available -- this is likely a bug).",
            )

        # Find the missing parent states up to the common ancestor.
        (
            common_ancestor_name,
            missing_parent_states,
        ) = self._determine_missing_parent_states(target_state_cls)

        # Fetch all missing parent states and link them up to the common ancestor.
        parent_states_tuple = self._get_parent_states()
        root_state = parent_states_tuple[-1][1]
        parent_states_by_name = dict(parent_states_tuple)
        parent_state = parent_states_by_name[common_ancestor_name]
        for parent_state_name in missing_parent_states:
            try:
                parent_state = root_state.get_substate(parent_state_name.split("."))
                # The requested state is already cached, do NOT fetch it again.
                continue
            except ValueError:
                # The requested state is missing, fetch from redis.
                pass
            parent_state = await state_manager.get_state(
                token=_substate_key(
                    self.router.session.client_token, parent_state_name
                ),
                top_level=False,
                get_substates=False,
                parent_state=parent_state,
            )

        # Return the direct parent of target_state_cls for subsequent linking.
        return parent_state

    def _get_state_from_cache(self, state_cls: Type[BaseState]) -> BaseState:
        """Get a state instance from the cache.

        Args:
            state_cls: The class of the state.

        Returns:
            The instance of state_cls associated with this state's client_token.
        """
        root_state = self._get_root_state()
        return root_state.get_substate(state_cls.get_full_name().split("."))

    async def _get_state_from_redis(self, state_cls: Type[BaseState]) -> BaseState:
        """Get a state instance from redis.

        Args:
            state_cls: The class of the state.

        Returns:
            The instance of state_cls associated with this state's client_token.

        Raises:
            RuntimeError: If redis is not used in this backend process.
        """
        # Fetch all missing parent states from redis.
        parent_state_of_state_cls = await self._populate_parent_states(state_cls)

        # Then get the target state and all its substates.
        state_manager = get_state_manager()
        if not isinstance(state_manager, StateManagerRedis):
            raise RuntimeError(
                f"Requested state {state_cls.get_full_name()} is not cached and cannot be accessed without redis. "
                "(All states should already be available -- this is likely a bug).",
            )
        return await state_manager.get_state(
            token=_substate_key(self.router.session.client_token, state_cls),
            top_level=False,
            get_substates=True,
            parent_state=parent_state_of_state_cls,
        )

    async def get_state(self, state_cls: Type[BaseState]) -> BaseState:
        """Get an instance of the state associated with this token.

        Allows for arbitrary access to sibling states from within an event handler.

        Args:
            state_cls: The class of the state.

        Returns:
            The instance of state_cls associated with this state's client_token.
        """
        # Fast case - if this state instance is already cached, get_substate from root state.
        try:
            return self._get_state_from_cache(state_cls)
        except ValueError:
            pass

        # Slow case - fetch missing parent states from redis.
        return await self._get_state_from_redis(state_cls)

    def _get_event_handler(
        self, event: Event
    ) -> tuple[BaseState | StateProxy, EventHandler]:
        """Get the event handler for the given event.

        Args:
            event: The event to get the handler for.


        Returns:
            The event handler.

        Raises:
            ValueError: If the event handler or substate is not found.
        """
        # Get the event handler.
        path = event.name.split(".")
        path, name = path[:-1], path[-1]
        substate = self.get_substate(path)
        if not substate:
            raise ValueError(
                "The value of state cannot be None when processing an event."
            )
        handler = substate.event_handlers[name]

        # For background tasks, proxy the state
        if handler.is_background:
            substate = StateProxy(substate)

        return substate, handler

    async def _process(self, event: Event) -> AsyncIterator[StateUpdate]:
        """Obtain event info and process event.

        Args:
            event: The event to process.

        Yields:
            The state update after processing the event.
        """
        # Get the event handler.
        substate, handler = self._get_event_handler(event)

        # Run the event generator and yield state updates.
        async for update in self._process_event(
            handler=handler,
            state=substate,
            payload=event.payload,
        ):
            yield update

    def _check_valid(self, handler: EventHandler, events: Any) -> Any:
        """Check if the events yielded are valid. They must be EventHandlers or EventSpecs.

        Args:
            handler: EventHandler.
            events: The events to be checked.

        Raises:
            TypeError: If any of the events are not valid.

        Returns:
            The events as they are if valid.
        """

        def _is_valid_type(events: Any) -> bool:
            return isinstance(events, (Event, EventHandler, EventSpec))

        if events is None or _is_valid_type(events):
            return events
        try:
            if all(_is_valid_type(e) for e in events):
                return events
        except TypeError:
            pass

        raise TypeError(
            f"Your handler {handler.fn.__qualname__} must only return/yield: None, Events or other EventHandlers referenced by their class (not using `self`)"
        )

    def _as_state_update(
        self,
        handler: EventHandler,
        events: EventSpec | list[EventSpec] | None,
        final: bool,
    ) -> StateUpdate:
        """Convert the events to a StateUpdate.

        Fixes the events and checks for validity before converting.

        Args:
            handler: The handler where the events originated from.
            events: The events to queue with the update.
            final: Whether the handler is done processing.

        Returns:
            The valid StateUpdate containing the events and final flag.
        """
        # get the delta from the root of the state tree
        state = self._get_root_state()

        token = self.router.session.client_token

        # Convert valid EventHandler and EventSpec into Event
        fixed_events = fix_events(self._check_valid(handler, events), token)

        try:
            # Get the delta after processing the event.
            delta = state.get_delta()
            state._clean()

            return StateUpdate(
                delta=delta,
                events=fixed_events,
                final=final if not handler.is_background else True,
            )
        except Exception as ex:
            state._clean()

            app_instance = getattr(prerequisites.get_app(), constants.CompileVars.APP)

            event_specs = app_instance.backend_exception_handler(ex)

            if event_specs is None:
                return StateUpdate()

            event_specs_correct_type = cast(
                Union[List[Union[EventSpec, EventHandler]], None],
                [event_specs] if isinstance(event_specs, EventSpec) else event_specs,
            )
            fixed_events = fix_events(
                event_specs_correct_type,
                token,
                router_data=state.router_data,
            )
            return StateUpdate(
                events=fixed_events,
                final=True,
            )

    async def _process_event(
        self, handler: EventHandler, state: BaseState | StateProxy, payload: Dict
    ) -> AsyncIterator[StateUpdate]:
        """Process event.

        Args:
            handler: EventHandler to process.
            state: State to process the handler.
            payload: The event payload.

        Yields:
            StateUpdate object
        """
        from reflex.utils import telemetry

        # Get the function to process the event.
        fn = functools.partial(handler.fn, state)

        try:
            type_hints = typing.get_type_hints(handler.fn)
        except Exception:
            type_hints = {}

        for arg, value in list(payload.items()):
            hinted_args = type_hints.get(arg, Any)
            if hinted_args is Any:
                continue
            if is_union(hinted_args):
                if value is None:
                    continue
                hinted_args = value_inside_optional(hinted_args)
            if (
                isinstance(value, dict)
                and inspect.isclass(hinted_args)
                and not types.is_generic_alias(hinted_args)  # py3.9-py3.10
            ):
                if issubclass(hinted_args, Model):
                    # Remove non-fields from the payload
                    payload[arg] = hinted_args(
                        **{
                            key: value
                            for key, value in value.items()
                            if key in hinted_args.__fields__
                        }
                    )
                elif dataclasses.is_dataclass(hinted_args) or issubclass(
                    hinted_args, (Base, BaseModelV1, BaseModelV2)
                ):
                    payload[arg] = hinted_args(**value)
            if isinstance(value, list) and (hinted_args is set or hinted_args is Set):
                payload[arg] = set(value)
            if isinstance(value, list) and (
                hinted_args is tuple or hinted_args is Tuple
            ):
                payload[arg] = tuple(value)

        # Wrap the function in a try/except block.
        try:
            # Handle async functions.
            if asyncio.iscoroutinefunction(fn.func):
                events = await fn(**payload)

            # Handle regular functions.
            else:
                events = fn(**payload)
            # Handle async generators.
            if inspect.isasyncgen(events):
                async for event in events:
                    yield state._as_state_update(handler, event, final=False)
                yield state._as_state_update(handler, events=None, final=True)

            # Handle regular generators.
            elif inspect.isgenerator(events):
                try:
                    while True:
                        yield state._as_state_update(handler, next(events), final=False)
                except StopIteration as si:
                    # the "return" value of the generator is not available
                    # in the loop, we must catch StopIteration to access it
                    if si.value is not None:
                        yield state._as_state_update(handler, si.value, final=False)
                yield state._as_state_update(handler, events=None, final=True)

            # Handle regular event chains.
            else:
                yield state._as_state_update(handler, events, final=True)

        # If an error occurs, throw a window alert.
        except Exception as ex:
            telemetry.send_error(ex, context="backend")

            app_instance = getattr(prerequisites.get_app(), constants.CompileVars.APP)

            event_specs = app_instance.backend_exception_handler(ex)

            yield state._as_state_update(
                handler,
                event_specs,
                final=True,
            )

    def _mark_dirty_computed_vars(self) -> None:
        """Mark ComputedVars that need to be recalculated based on dirty_vars."""
        dirty_vars = self.dirty_vars
        while dirty_vars:
            calc_vars, dirty_vars = dirty_vars, set()
            for cvar in self._dirty_computed_vars(from_vars=calc_vars):
                self.dirty_vars.add(cvar)
                dirty_vars.add(cvar)
                actual_var = self.computed_vars.get(cvar)
                if actual_var is not None:
                    actual_var.mark_dirty(instance=self)

    def _expired_computed_vars(self) -> set[str]:
        """Determine ComputedVars that need to be recalculated based on the expiration time.

        Returns:
            Set of computed vars to include in the delta.
        """
        return set(
            cvar
            for cvar in self.computed_vars
            if self.computed_vars[cvar].needs_update(instance=self)
        )

    def _dirty_computed_vars(
        self, from_vars: set[str] | None = None, include_backend: bool = True
    ) -> set[str]:
        """Determine ComputedVars that need to be recalculated based on the given vars.

        Args:
            from_vars: find ComputedVar that depend on this set of vars. If unspecified, will use the dirty_vars.
            include_backend: whether to include backend vars in the calculation.

        Returns:
            Set of computed vars to include in the delta.
        """
        return set(
            cvar
            for dirty_var in from_vars or self.dirty_vars
            for cvar in self._computed_var_dependencies[dirty_var]
            if include_backend or not self.computed_vars[cvar]._backend
        )

    @classmethod
    def _potentially_dirty_substates(cls) -> set[str]:
        """Determine substates which could be affected by dirty vars in this state.

        Returns:
            Set of State full names that may need to be fetched to recalc computed vars.
        """
        # _always_dirty_substates need to be fetched to recalc computed vars.
        fetch_substates = set(
            f"{cls.get_full_name()}.{substate_name}"
            for substate_name in cls._always_dirty_substates
        )
        for dependent_substates in cls._substate_var_dependencies.values():
            fetch_substates.update(
                set(
                    f"{cls.get_full_name()}.{substate_name}"
                    for substate_name in dependent_substates
                )
            )
        return fetch_substates

    @classmethod
    def _recursive_potentially_dirty_substates(cls) -> set[str]:
        """Recursively determine substates which could be affected by dirty vars in this state.

        Returns:
            Set of full state names that may need to be fetched to recalc computed vars.
        """
        fetch_substates = cls._potentially_dirty_substates()
        for substate_cls in cls.get_substates():
            fetch_substates.update(
                substate_cls._recursive_potentially_dirty_substates()
            )
        return fetch_substates

    def get_delta(self) -> Delta:
        """Get the delta for the state.

        Returns:
            The delta for the state.
        """
        delta = {}

        # Apply dirty variables down into substates
        self.dirty_vars.update(self._always_dirty_computed_vars)
        self._mark_dirty()

        frontend_computed_vars: set[str] = {
            name for name, cv in self.computed_vars.items() if not cv._backend
        }

        # Return the dirty vars for this instance, any cached/dependent computed vars,
        # and always dirty computed vars (cache=False)
        delta_vars = (
            self.dirty_vars.intersection(self.base_vars)
            .union(self.dirty_vars.intersection(frontend_computed_vars))
            .union(self._dirty_computed_vars(include_backend=False))
            .union(self._always_dirty_computed_vars)
        )

        subdelta: Dict[str, Any] = {
            prop: self.get_value(prop)
            for prop in delta_vars
            if not types.is_backend_base_variable(prop, type(self))
        }

        if len(subdelta) > 0:
            delta[self.get_full_name()] = subdelta

        # Recursively find the substate deltas.
        substates = self.substates
        for substate in self.dirty_substates.union(self._always_dirty_substates):
            delta.update(substates[substate].get_delta())

        # Return the delta.
        return delta

    def _mark_dirty(self):
        """Mark the substate and all parent states as dirty."""
        state_name = self.get_name()
        if (
            self.parent_state is not None
            and state_name not in self.parent_state.dirty_substates
        ):
            self.parent_state.dirty_substates.add(self.get_name())
            self.parent_state._mark_dirty()

        # Append expired computed vars to dirty_vars to trigger recalculation
        self.dirty_vars.update(self._expired_computed_vars())

        # have to mark computed vars dirty to allow access to newly computed
        # values within the same ComputedVar function
        self._mark_dirty_computed_vars()
        self._mark_dirty_substates()

    def _mark_dirty_substates(self):
        """Propagate dirty var / computed var status into substates."""
        substates = self.substates
        for var in self.dirty_vars:
            for substate_name in self._substate_var_dependencies[var]:
                self.dirty_substates.add(substate_name)
                substate = substates[substate_name]
                substate.dirty_vars.add(var)
                substate._mark_dirty()

    def _update_was_touched(self):
        """Update the _was_touched flag based on dirty_vars."""
        if self.dirty_vars and not self._was_touched:
            for var in self.dirty_vars:
                if var in self.base_vars or var in self._backend_vars:
                    self._was_touched = True
                    break
                if var == constants.ROUTER_DATA and self.parent_state is None:
                    self._was_touched = True
                    break

    def _get_was_touched(self) -> bool:
        """Check current dirty_vars and flag to determine if state instance was modified.

        If any dirty vars belong to this state, mark _was_touched.

        This flag determines whether this state instance should be persisted to redis.

        Returns:
            Whether this state instance was ever modified.
        """
        # Ensure the flag is up to date based on the current dirty_vars
        self._update_was_touched()
        return self._was_touched

    def _clean(self):
        """Reset the dirty vars."""
        # Update touched status before cleaning dirty_vars.
        self._update_was_touched()

        # Recursively clean the substates.
        for substate in self.dirty_substates:
            if substate not in self.substates:
                continue
            self.substates[substate]._clean()

        # Clean this state.
        self.dirty_vars = set()
        self.dirty_substates = set()

    def get_value(self, key: str) -> Any:
        """Get the value of a field (without proxying).

        The returned value will NOT track dirty state updates.

        Args:
            key: The key of the field.

        Returns:
            The value of the field.
        """
        value = super().get_value(key)
        if isinstance(value, MutableProxy):
            return value.__wrapped__
        return value

    def dict(
        self, include_computed: bool = True, initial: bool = False, **kwargs
    ) -> dict[str, Any]:
        """Convert the object to a dictionary.

        Args:
            include_computed: Whether to include computed vars.
            initial: Whether to get the initial value of computed vars.
            **kwargs: Kwargs to pass to the pydantic dict method.

        Returns:
            The object as a dictionary.
        """
        if include_computed:
            # Apply dirty variables down into substates to allow never-cached ComputedVar to
            # trigger recalculation of dependent vars
            self.dirty_vars.update(self._always_dirty_computed_vars)
            self._mark_dirty()

        base_vars = {
            prop_name: self.get_value(prop_name) for prop_name in self.base_vars
        }
        if initial and include_computed:
            computed_vars = {
                # Include initial computed vars.
                prop_name: (
                    cv._initial_value
                    if is_computed_var(cv)
                    and not isinstance(cv._initial_value, types.Unset)
                    else self.get_value(prop_name)
                )
                for prop_name, cv in self.computed_vars.items()
                if not cv._backend
            }
        elif include_computed:
            computed_vars = {
                # Include the computed vars.
                prop_name: self.get_value(prop_name)
                for prop_name, cv in self.computed_vars.items()
                if not cv._backend
            }
        else:
            computed_vars = {}
        variables = {**base_vars, **computed_vars}
        d = {
            self.get_full_name(): {k: variables[k] for k in sorted(variables)},
        }
        for substate_d in [
            v.dict(include_computed=include_computed, initial=initial, **kwargs)
            for v in self.substates.values()
        ]:
            d.update(substate_d)

        return d

    async def __aenter__(self) -> BaseState:
        """Enter the async context manager protocol.

        This should not be used for the State class, but exists for
        type-compatibility with StateProxy.

        Raises:
            TypeError: always, because async contextmanager protocol is only supported for background task.
        """
        raise TypeError(
            "Only background task should use `async with self` to modify state."
        )

    async def __aexit__(self, *exc_info: Any) -> None:
        """Exit the async context manager protocol.

        This should not be used for the State class, but exists for
        type-compatibility with StateProxy.

        Args:
            exc_info: The exception info tuple.
        """
        pass

    def __getstate__(self):
        """Get the state for redis serialization.

        This method is called by pickle to serialize the object.

        It explicitly removes parent_state and substates because those are serialized separately
        by the StateManagerRedis to allow for better horizontal scaling as state size increases.

        Returns:
            The state dict for serialization.
        """
        state = super().__getstate__()
        state["__dict__"] = state["__dict__"].copy()
        if state["__dict__"].get("parent_state") is not None:
            # Do not serialize router data in substates (only the root state).
            state["__dict__"].pop("router", None)
            state["__dict__"].pop("router_data", None)
        # Never serialize parent_state or substates.
        state["__dict__"].pop("parent_state", None)
        state["__dict__"].pop("substates", None)
        state["__dict__"].pop("_was_touched", None)
        # Remove all inherited vars.
        for inherited_var_name in self.inherited_vars:
            state["__dict__"].pop(inherited_var_name, None)
        return state

    def __setstate__(self, state: dict[str, Any]):
        """Set the state from redis deserialization.

        This method is called by pickle to deserialize the object.

        Args:
            state: The state dict for deserialization.
        """
        state["__dict__"]["parent_state"] = None
        state["__dict__"]["substates"] = {}
        super().__setstate__(state)

    def _check_state_size(
        self,
        pickle_state_size: int,
    ):
        """Print a warning when the state is too large.

        Args:
            pickle_state_size: The size of the pickled state.

        Raises:
            StateTooLargeError: If the state is too large.
        """
        state_full_name = self.get_full_name()
        if (
            state_full_name not in _WARNED_ABOUT_STATE_SIZE
            and pickle_state_size > TOO_LARGE_SERIALIZED_STATE
            and self.substates
        ):
            msg = (
                f"State {state_full_name} serializes to {pickle_state_size} bytes "
                + "which may present performance issues. Consider reducing the size of this state."
            )
            if environment.REFLEX_PERF_MODE.get() == PerformanceMode.WARN:
                console.warn(msg)
            elif environment.REFLEX_PERF_MODE.get() == PerformanceMode.RAISE:
                raise StateTooLargeError(msg)
            _WARNED_ABOUT_STATE_SIZE.add(state_full_name)

    @classmethod
    @functools.lru_cache()
    def _to_schema(cls) -> str:
        """Convert a state to a schema.

        Returns:
            The hash of the schema.
        """

        def _field_tuple(
            field_name: str,
        ) -> Tuple[str, str, Any, Union[bool, None], Any]:
            model_field = cls.__fields__[field_name]
            return (
                field_name,
                model_field.name,
                _serialize_type(model_field.type_),
                (
                    model_field.required
                    if isinstance(model_field.required, bool)
                    else None
                ),
                (model_field.default if is_serializable(model_field.default) else None),
            )

        return md5(
            pickle.dumps(
                list(sorted(_field_tuple(field_name) for field_name in cls.base_vars))
            )
        ).hexdigest()

    def _serialize(self) -> bytes:
        """Serialize the state for redis.

        Returns:
            The serialized state.

        Raises:
            StateSerializationError: If the state cannot be serialized.
        """
        payload = b""
        error = ""
        try:
            payload = pickle.dumps((self._to_schema(), self))
        except HANDLED_PICKLE_ERRORS as og_pickle_error:
            error = (
                f"Failed to serialize state {self.get_full_name()} due to unpicklable object. "
                "This state will not be persisted. "
            )
            try:
                import dill

                payload = dill.dumps((self._to_schema(), self))
            except ImportError:
                error += (
                    f"Pickle error: {og_pickle_error}. "
                    "Consider `pip install 'dill>=0.3.8'` for more exotic serialization support."
                )
            except HANDLED_PICKLE_ERRORS as ex:
                error += f"Dill was also unable to pickle the state: {ex}"
            console.warn(error)

        if environment.REFLEX_PERF_MODE.get() != PerformanceMode.OFF:
            self._check_state_size(len(payload))

        if not payload:
            raise StateSerializationError(error)

        return payload

    @classmethod
    def _deserialize(
        cls, data: bytes | None = None, fp: BinaryIO | None = None
    ) -> BaseState:
        """Deserialize the state from redis/disk.

        data and fp are mutually exclusive, but one must be provided.

        Args:
            data: The serialized state data.
            fp: The file pointer to the serialized state data.

        Returns:
            The deserialized state.

        Raises:
            ValueError: If both data and fp are provided, or neither are provided.
            StateSchemaMismatchError: If the state schema does not match the expected schema.
        """
        if data is not None and fp is None:
            (substate_schema, state) = pickle.loads(data)
        elif fp is not None and data is None:
            (substate_schema, state) = pickle.load(fp)
        else:
            raise ValueError("Only one of `data` or `fp` must be provided")
        if substate_schema != state._to_schema():
            raise StateSchemaMismatchError()
        return state


class State(BaseState):
    """The app Base State."""

    # The hydrated bool.
    is_hydrated: bool = False


T = TypeVar("T", bound=BaseState)


def dynamic(func: Callable[[T], Component]):
    """Create a dynamically generated components from a state class.

    Args:
        func: The function to generate the component.

    Returns:
        The dynamically generated component.

    Raises:
        DynamicComponentInvalidSignature: If the function does not have exactly one parameter.
        DynamicComponentInvalidSignature: If the function does not have a type hint for the state class.
    """
    number_of_parameters = len(inspect.signature(func).parameters)

    func_signature = get_type_hints(func)

    if "return" in func_signature:
        func_signature.pop("return")

    values = list(func_signature.values())

    if number_of_parameters != 1:
        raise DynamicComponentInvalidSignature(
            "The function must have exactly one parameter, which is the state class."
        )

    if len(values) != 1:
        raise DynamicComponentInvalidSignature(
            "You must provide a type hint for the state class in the function."
        )

    state_class: Type[T] = values[0]

    def wrapper() -> Component:
        from reflex.components.base.fragment import fragment

        return fragment(state_class._evaluate(lambda state: func(state)))

    return wrapper


class FrontendEventExceptionState(State):
    """Substate for handling frontend exceptions."""

    @event
    def handle_frontend_exception(self, stack: str, component_stack: str) -> None:
        """Handle frontend exceptions.

        If a frontend exception handler is provided, it will be called.
        Otherwise, the default frontend exception handler will be called.

        Args:
            stack: The stack trace of the exception.
            component_stack: The stack trace of the component where the exception occurred.

        """
        app_instance = getattr(prerequisites.get_app(), constants.CompileVars.APP)
        app_instance.frontend_exception_handler(Exception(stack))


class UpdateVarsInternalState(State):
    """Substate for handling internal state var updates."""

    async def update_vars_internal(self, vars: dict[str, Any]) -> None:
        """Apply updates to fully qualified state vars.

        The keys in `vars` should be in the form of `{state.get_full_name()}.{var_name}`,
        and each value will be set on the appropriate substate instance.

        This function is primarily used to apply cookie and local storage
        updates from the frontend to the appropriate substate.

        Args:
            vars: The fully qualified vars and values to update.
        """
        for var, value in vars.items():
            state_name, _, var_name = var.rpartition(".")
            var_state_cls = State.get_class_substate(state_name)
            var_state = await self.get_state(var_state_cls)
            setattr(var_state, var_name, value)


class OnLoadInternalState(State):
    """Substate for handling on_load event enumeration.

    This is a separate substate to avoid deserializing the entire state tree for every page navigation.
    """

    def on_load_internal(self) -> list[Event | EventSpec] | None:
        """Queue on_load handlers for the current page.

        Returns:
            The list of events to queue for on load handling.
        """
        # Do not app._compile()!  It should be already compiled by now.
        app = getattr(prerequisites.get_app(), constants.CompileVars.APP)
        load_events = app.get_load_events(self.router.page.path)
        if not load_events:
            self.is_hydrated = True
            return  # Fast path for navigation with no on_load events defined.
        self.is_hydrated = False
        return [
            *fix_events(
                load_events,
                self.router.session.client_token,
                router_data=self.router_data,
            ),
            State.set_is_hydrated(True),  # type: ignore
        ]


class ComponentState(State, mixin=True):
    """Base class to allow for the creation of a state instance per component.

    This allows for the bundling of UI and state logic into a single class,
    where each instance has a separate instance of the state.

    Subclass this class and define vars and event handlers in the traditional way.
    Then define a `get_component` method that returns the UI for the component instance.

    See the full [docs](https://reflex.dev/docs/substates/component-state/) for more.

    Basic example:
    ```python
    # Subclass ComponentState and define vars and event handlers.
    class Counter(rx.ComponentState):
        # Define vars that change.
        count: int = 0

        # Define event handlers.
        def increment(self):
            self.count += 1

        def decrement(self):
            self.count -= 1

        @classmethod
        def get_component(cls, **props):
            # Access the state vars and event handlers using `cls`.
            return rx.hstack(
                rx.button("Decrement", on_click=cls.decrement),
                rx.text(cls.count),
                rx.button("Increment", on_click=cls.increment),
                **props,
            )

    counter = Counter.create()
    ```
    """

    # The number of components created from this class.
    _per_component_state_instance_count: ClassVar[int] = 0

    def __init__(self, *args, **kwargs):
        """Do not allow direct initialization of the ComponentState.

        Args:
            *args: The args to pass to the State init method.
            **kwargs: The kwargs to pass to the State init method.

        Raises:
            ReflexRuntimeError: If the ComponentState is initialized directly.
        """
        if type(self)._mixin:
            raise ReflexRuntimeError(
                f"{ComponentState.__name__} {type(self).__name__} is not meant to be initialized directly. "
                + "Use the `create` method to create a new instance and access the state via the `State` attribute."
            )
        super().__init__(*args, **kwargs)

    @classmethod
    def __init_subclass__(cls, mixin: bool = True, **kwargs):
        """Overwrite mixin default to True.

        Args:
            mixin: Whether the subclass is a mixin and should not be initialized.
            **kwargs: The kwargs to pass to the pydantic init_subclass method.
        """
        super().__init_subclass__(mixin=mixin, **kwargs)

    @classmethod
    def get_component(cls, *children, **props) -> "Component":
        """Get the component instance.

        Args:
            children: The children of the component.
            props: The props of the component.

        Raises:
            NotImplementedError: if the subclass does not override this method.
        """
        raise NotImplementedError(
            f"{cls.__name__} must implement get_component to return the component instance."
        )

    @classmethod
    def create(cls, *children, **props) -> "Component":
        """Create a new instance of the Component.

        Args:
            children: The children of the component.
            props: The props of the component.

        Returns:
            A new instance of the Component with an independent copy of the State.
        """
        cls._per_component_state_instance_count += 1
        state_cls_name = f"{cls.__name__}_n{cls._per_component_state_instance_count}"
        component_state = type(
            state_cls_name,
            (cls, State),
            {"__module__": reflex.istate.dynamic.__name__},
            mixin=False,
        )
        # Save a reference to the dynamic state for pickle/unpickle.
        setattr(reflex.istate.dynamic, state_cls_name, component_state)
        component = component_state.get_component(*children, **props)
        component.State = component_state
        return component


class StateProxy(wrapt.ObjectProxy):
    """Proxy of a state instance to control mutability of vars for a background task.

    Since a background task runs against a state instance without holding the
    state_manager lock for the token, the reference may become stale if the same
    state is modified by another event handler.

    The proxy object ensures that writes to the state are blocked unless
    explicitly entering a context which refreshes the state from state_manager
    and holds the lock for the token until exiting the context. After exiting
    the context, a StateUpdate may be emitted to the frontend to notify the
    client of the state change.

    A background task will be passed the `StateProxy` as `self`, so mutability
    can be safely performed inside an `async with self` block.

        class State(rx.State):
            counter: int = 0

            @rx.event(background=True)
            async def bg_increment(self):
                await asyncio.sleep(1)
                async with self:
                    self.counter += 1
    """

    def __init__(
        self, state_instance, parent_state_proxy: Optional["StateProxy"] = None
    ):
        """Create a proxy for a state instance.

        If `get_state` is used on a StateProxy, the resulting state will be
        linked to the given state via parent_state_proxy. The first state in the
        chain is the state that initiated the background task.

        Args:
            state_instance: The state instance to proxy.
            parent_state_proxy: The parent state proxy, for linked mutability and context tracking.
        """
        super().__init__(state_instance)
        # compile is not relevant to backend logic
        self._self_app = getattr(prerequisites.get_app(), constants.CompileVars.APP)
        self._self_substate_path = tuple(state_instance.get_full_name().split("."))
        self._self_actx = None
        self._self_mutable = False
        self._self_actx_lock = asyncio.Lock()
        self._self_actx_lock_holder = None
        self._self_parent_state_proxy = parent_state_proxy

    def _is_mutable(self) -> bool:
        """Check if the state is mutable.

        Returns:
            Whether the state is mutable.
        """
        if self._self_parent_state_proxy is not None:
            return self._self_parent_state_proxy._is_mutable() or self._self_mutable
        return self._self_mutable

    async def __aenter__(self) -> StateProxy:
        """Enter the async context manager protocol.

        Sets mutability to True and enters the `App.modify_state` async context,
        which refreshes the state from state_manager and holds the lock for the
        given state token until exiting the context.

        Background tasks should avoid blocking calls while inside the context.

        Returns:
            This StateProxy instance in mutable mode.

        Raises:
            ImmutableStateError: If the state is already mutable.
        """
        if self._self_parent_state_proxy is not None:
            parent_state = (
                await self._self_parent_state_proxy.__aenter__()
            ).__wrapped__
            super().__setattr__(
                "__wrapped__",
                await parent_state.get_state(
                    State.get_class_substate(self._self_substate_path)
                ),
            )
            return self
        current_task = asyncio.current_task()
        if (
            self._self_actx_lock.locked()
            and current_task == self._self_actx_lock_holder
        ):
            raise ImmutableStateError(
                "The state is already mutable. Do not nest `async with self` blocks."
            )
        await self._self_actx_lock.acquire()
        self._self_actx_lock_holder = current_task
        self._self_actx = self._self_app.modify_state(
            token=_substate_key(
                self.__wrapped__.router.session.client_token,
                self._self_substate_path,
            )
        )
        mutable_state = await self._self_actx.__aenter__()
        super().__setattr__(
            "__wrapped__", mutable_state.get_substate(self._self_substate_path)
        )
        self._self_mutable = True
        return self

    async def __aexit__(self, *exc_info: Any) -> None:
        """Exit the async context manager protocol.

        Sets proxy mutability to False and persists any state changes.

        Args:
            exc_info: The exception info tuple.
        """
        if self._self_parent_state_proxy is not None:
            await self._self_parent_state_proxy.__aexit__(*exc_info)
            return
        if self._self_actx is None:
            return
        self._self_mutable = False
        try:
            await self._self_actx.__aexit__(*exc_info)
        finally:
            self._self_actx_lock_holder = None
            self._self_actx_lock.release()
        self._self_actx = None

    def __enter__(self):
        """Enter the regular context manager protocol.

        This is not supported for background tasks, and exists only to raise a more useful exception
        when the StateProxy is used incorrectly.

        Raises:
            TypeError: always, because only async contextmanager protocol is supported.
        """
        raise TypeError("Background task must use `async with self` to modify state.")

    def __exit__(self, *exc_info: Any) -> None:
        """Exit the regular context manager protocol.

        Args:
            exc_info: The exception info tuple.
        """
        pass

    def __getattr__(self, name: str) -> Any:
        """Get the attribute from the underlying state instance.

        Args:
            name: The name of the attribute.

        Returns:
            The value of the attribute.

        Raises:
            ImmutableStateError: If the state is not in mutable mode.
        """
        if name in ["substates", "parent_state"] and not self._is_mutable():
            raise ImmutableStateError(
                "Background task StateProxy is immutable outside of a context "
                "manager. Use `async with self` to modify state."
            )
        value = super().__getattr__(name)
        if not name.startswith("_self_") and isinstance(value, MutableProxy):
            # ensure mutations to these containers are blocked unless proxy is _mutable
            return ImmutableMutableProxy(
                wrapped=value.__wrapped__,
                state=self,  # type: ignore
                field_name=value._self_field_name,
            )
        if isinstance(value, functools.partial) and value.args[0] is self.__wrapped__:
            # Rebind event handler to the proxy instance
            value = functools.partial(
                value.func,
                self,
                *value.args[1:],
                **value.keywords,
            )
        if isinstance(value, MethodType) and value.__self__ is self.__wrapped__:
            # Rebind methods to the proxy instance
            value = type(value)(value.__func__, self)  # type: ignore
        return value

    def __setattr__(self, name: str, value: Any) -> None:
        """Set the attribute on the underlying state instance.

        If the attribute is internal, set it on the proxy instance instead.

        Args:
            name: The name of the attribute.
            value: The value of the attribute.

        Raises:
            ImmutableStateError: If the state is not in mutable mode.
        """
        if (
            name.startswith("_self_")  # wrapper attribute
            or self._is_mutable()  # lock held
            # non-persisted state attribute
            or name in self.__wrapped__.get_skip_vars()
        ):
            super().__setattr__(name, value)
            return

        raise ImmutableStateError(
            "Background task StateProxy is immutable outside of a context "
            "manager. Use `async with self` to modify state."
        )

    def get_substate(self, path: Sequence[str]) -> BaseState:
        """Only allow substate access with lock held.

        Args:
            path: The path to the substate.

        Returns:
            The substate.

        Raises:
            ImmutableStateError: If the state is not in mutable mode.
        """
        if not self._is_mutable():
            raise ImmutableStateError(
                "Background task StateProxy is immutable outside of a context "
                "manager. Use `async with self` to modify state."
            )
        return self.__wrapped__.get_substate(path)

    async def get_state(self, state_cls: Type[BaseState]) -> BaseState:
        """Get an instance of the state associated with this token.

        Args:
            state_cls: The class of the state.

        Returns:
            The state.

        Raises:
            ImmutableStateError: If the state is not in mutable mode.
        """
        if not self._is_mutable():
            raise ImmutableStateError(
                "Background task StateProxy is immutable outside of a context "
                "manager. Use `async with self` to modify state."
            )
        return type(self)(
            await self.__wrapped__.get_state(state_cls), parent_state_proxy=self
        )

    def _as_state_update(self, *args, **kwargs) -> StateUpdate:
        """Temporarily allow mutability to access parent_state.

        Args:
            *args: The args to pass to the underlying state instance.
            **kwargs: The kwargs to pass to the underlying state instance.

        Returns:
            The state update.
        """
        original_mutable = self._self_mutable
        self._self_mutable = True
        try:
            return self.__wrapped__._as_state_update(*args, **kwargs)
        finally:
            self._self_mutable = original_mutable


@dataclasses.dataclass(
    frozen=True,
)
class StateUpdate:
    """A state update sent to the frontend."""

    # The state delta.
    delta: Delta = dataclasses.field(default_factory=dict)

    # Events to be added to the event queue.
    events: List[Event] = dataclasses.field(default_factory=list)

    # Whether this is the final state update for the event.
    final: bool = True

    def json(self) -> str:
        """Convert the state update to a JSON string.

        Returns:
            The state update as a JSON string.
        """
        return format.json_dumps(self)


class StateManager(Base, ABC):
    """A class to manage many client states."""

    # The state class to use.
    state: Type[BaseState]

    @classmethod
    def create(cls, state: Type[BaseState]):
        """Create a new state manager.

        Args:
            state: The state class to use.

        Raises:
            InvalidStateManagerMode: If the state manager mode is invalid.

        Returns:
            The state manager (either disk, memory or redis).
        """
        config = get_config()
        if prerequisites.parse_redis_url() is not None:
            config.state_manager_mode = constants.StateManagerMode.REDIS
        if config.state_manager_mode == constants.StateManagerMode.MEMORY:
            return StateManagerMemory(state=state)
        if config.state_manager_mode == constants.StateManagerMode.DISK:
            return StateManagerDisk(state=state)
        if config.state_manager_mode == constants.StateManagerMode.REDIS:
            redis = prerequisites.get_redis()
            if redis is not None:
                # make sure expiration values are obtained only from the config object on creation
                return StateManagerRedis(
                    state=state,
                    redis=redis,
                    token_expiration=config.redis_token_expiration,
                    lock_expiration=config.redis_lock_expiration,
                    lock_warning_threshold=config.redis_lock_warning_threshold,
                )
        raise InvalidStateManagerMode(
            f"Expected one of: DISK, MEMORY, REDIS, got {config.state_manager_mode}"
        )

    @abstractmethod
    async def get_state(self, token: str) -> BaseState:
        """Get the state for a token.

        Args:
            token: The token to get the state for.

        Returns:
            The state for the token.
        """
        pass

    @abstractmethod
    async def set_state(self, token: str, state: BaseState):
        """Set the state for a token.

        Args:
            token: The token to set the state for.
            state: The state to set.
        """
        pass

    @abstractmethod
    @contextlib.asynccontextmanager
    async def modify_state(self, token: str) -> AsyncIterator[BaseState]:
        """Modify the state for a token while holding exclusive lock.

        Args:
            token: The token to modify the state for.

        Yields:
            The state for the token.
        """
        yield self.state()


class StateManagerMemory(StateManager):
    """A state manager that stores states in memory."""

    # The mapping of client ids to states.
    states: Dict[str, BaseState] = {}

    # The mutex ensures the dict of mutexes is updated exclusively
    _state_manager_lock = asyncio.Lock()

    # The dict of mutexes for each client
    _states_locks: Dict[str, asyncio.Lock] = pydantic.PrivateAttr({})

    class Config:
        """The Pydantic config."""

        fields = {
            "_states_locks": {"exclude": True},
        }

    @override
    async def get_state(self, token: str) -> BaseState:
        """Get the state for a token.

        Args:
            token: The token to get the state for.

        Returns:
            The state for the token.
        """
        # Memory state manager ignores the substate suffix and always returns the top-level state.
        token = _split_substate_key(token)[0]
        if token not in self.states:
            self.states[token] = self.state(_reflex_internal_init=True)
        return self.states[token]

    @override
    async def set_state(self, token: str, state: BaseState):
        """Set the state for a token.

        Args:
            token: The token to set the state for.
            state: The state to set.
        """
        pass

    @override
    @contextlib.asynccontextmanager
    async def modify_state(self, token: str) -> AsyncIterator[BaseState]:
        """Modify the state for a token while holding exclusive lock.

        Args:
            token: The token to modify the state for.

        Yields:
            The state for the token.
        """
        # Memory state manager ignores the substate suffix and always returns the top-level state.
        token = _split_substate_key(token)[0]
        if token not in self._states_locks:
            async with self._state_manager_lock:
                if token not in self._states_locks:
                    self._states_locks[token] = asyncio.Lock()

        async with self._states_locks[token]:
            state = await self.get_state(token)
            yield state
            await self.set_state(token, state)


def _default_token_expiration() -> int:
    """Get the default token expiration time.

    Returns:
        The default token expiration time.
    """
    return get_config().redis_token_expiration


def _serialize_type(type_: Any) -> str:
    """Serialize a type.

    Args:
        type_: The type to serialize.

    Returns:
        The serialized type.
    """
    if not inspect.isclass(type_):
        return f"{type_}"
    return f"{type_.__module__}.{type_.__qualname__}"


def is_serializable(value: Any) -> bool:
    """Check if a value is serializable.

    Args:
        value: The value to check.

    Returns:
        Whether the value is serializable.
    """
    try:
        return bool(pickle.dumps(value))
    except Exception:
        return False


def reset_disk_state_manager():
    """Reset the disk state manager."""
    states_directory = prerequisites.get_web_dir() / constants.Dirs.STATES
    if states_directory.exists():
        for path in states_directory.iterdir():
            path.unlink()


class StateManagerDisk(StateManager):
    """A state manager that stores states in memory."""

    # The mapping of client ids to states.
    states: Dict[str, BaseState] = {}

    # The mutex ensures the dict of mutexes is updated exclusively
    _state_manager_lock = asyncio.Lock()

    # The dict of mutexes for each client
    _states_locks: Dict[str, asyncio.Lock] = pydantic.PrivateAttr({})

    # The token expiration time (s).
    token_expiration: int = pydantic.Field(default_factory=_default_token_expiration)

    class Config:
        """The Pydantic config."""

        fields = {
            "_states_locks": {"exclude": True},
        }
        keep_untouched = (functools.cached_property,)

    def __init__(self, state: Type[BaseState]):
        """Create a new state manager.

        Args:
            state: The state class to use.
        """
        super().__init__(state=state)

        path_ops.mkdir(self.states_directory)

        self._purge_expired_states()

    @functools.cached_property
    def states_directory(self) -> Path:
        """Get the states directory.

        Returns:
            The states directory.
        """
        return prerequisites.get_web_dir() / constants.Dirs.STATES

    def _purge_expired_states(self):
        """Purge expired states from the disk."""
        import time

        for path in path_ops.ls(self.states_directory):
            # check path is a pickle file
            if path.suffix != ".pkl":
                continue

            # load last edited field from file
            last_edited = path.stat().st_mtime

            # check if the file is older than the token expiration time
            if time.time() - last_edited > self.token_expiration:
                # remove the file
                path.unlink()

    def token_path(self, token: str) -> Path:
        """Get the path for a token.

        Args:
            token: The token to get the path for.

        Returns:
            The path for the token.
        """
        return (
            self.states_directory / f"{md5(token.encode()).hexdigest()}.pkl"
        ).absolute()

    async def load_state(self, token: str) -> BaseState | None:
        """Load a state object based on the provided token.

        Args:
            token: The token used to identify the state object.

        Returns:
            The loaded state object or None.
        """
        token_path = self.token_path(token)

        if token_path.exists():
            try:
                with token_path.open(mode="rb") as file:
                    return BaseState._deserialize(fp=file)
            except Exception:
                pass

    async def populate_substates(
        self, client_token: str, state: BaseState, root_state: BaseState
    ):
        """Populate the substates of a state object.

        Args:
            client_token: The client token.
            state: The state object to populate.
            root_state: The root state object.
        """
        for substate in state.get_substates():
            substate_token = _substate_key(client_token, substate)

            fresh_instance = await root_state.get_state(substate)
            instance = await self.load_state(substate_token)
            if instance is not None:
                # Ensure all substates exist, even if they weren't serialized previously.
                instance.substates = fresh_instance.substates
            else:
                instance = fresh_instance
            state.substates[substate.get_name()] = instance
            instance.parent_state = state

            await self.populate_substates(client_token, instance, root_state)

    @override
    async def get_state(
        self,
        token: str,
    ) -> BaseState:
        """Get the state for a token.

        Args:
            token: The token to get the state for.

        Returns:
            The state for the token.
        """
        client_token = _split_substate_key(token)[0]
        root_state = self.states.get(client_token)
        if root_state is not None:
            # Retrieved state from memory.
            return root_state

        # Deserialize root state from disk.
        root_state = await self.load_state(_substate_key(client_token, self.state))
        # Create a new root state tree with all substates instantiated.
        fresh_root_state = self.state(_reflex_internal_init=True)
        if root_state is None:
            root_state = fresh_root_state
        else:
            # Ensure all substates exist, even if they were not serialized previously.
            root_state.substates = fresh_root_state.substates
        self.states[client_token] = root_state
        await self.populate_substates(client_token, root_state, root_state)
        return root_state

    async def set_state_for_substate(self, client_token: str, substate: BaseState):
        """Set the state for a substate.

        Args:
            client_token: The client token.
            substate: The substate to set.
        """
        substate_token = _substate_key(client_token, substate)

        if substate._get_was_touched():
            substate._was_touched = False  # Reset the touched flag after serializing.
            pickle_state = substate._serialize()
            if pickle_state:
                if not self.states_directory.exists():
                    self.states_directory.mkdir(parents=True, exist_ok=True)
                self.token_path(substate_token).write_bytes(pickle_state)

        for substate_substate in substate.substates.values():
            await self.set_state_for_substate(client_token, substate_substate)

    @override
    async def set_state(self, token: str, state: BaseState):
        """Set the state for a token.

        Args:
            token: The token to set the state for.
            state: The state to set.
        """
        client_token, substate = _split_substate_key(token)
        await self.set_state_for_substate(client_token, state)

    @override
    @contextlib.asynccontextmanager
    async def modify_state(self, token: str) -> AsyncIterator[BaseState]:
        """Modify the state for a token while holding exclusive lock.

        Args:
            token: The token to modify the state for.

        Yields:
            The state for the token.
        """
        # Memory state manager ignores the substate suffix and always returns the top-level state.
        client_token, substate = _split_substate_key(token)
        if client_token not in self._states_locks:
            async with self._state_manager_lock:
                if client_token not in self._states_locks:
                    self._states_locks[client_token] = asyncio.Lock()

        async with self._states_locks[client_token]:
            state = await self.get_state(token)
            yield state
            await self.set_state(token, state)


def _default_lock_expiration() -> int:
    """Get the default lock expiration time.

    Returns:
        The default lock expiration time.
    """
    return get_config().redis_lock_expiration


def _default_lock_warning_threshold() -> int:
    """Get the default lock warning threshold.

    Returns:
        The default lock warning threshold.
    """
    return get_config().redis_lock_warning_threshold


class StateManagerRedis(StateManager):
    """A state manager that stores states in redis."""

    # The redis client to use.
    redis: Redis

    # The token expiration time (s).
    token_expiration: int = pydantic.Field(default_factory=_default_token_expiration)

    # The maximum time to hold a lock (ms).
    lock_expiration: int = pydantic.Field(default_factory=_default_lock_expiration)

<<<<<<< HEAD
    # If HEXPIRE is not supported, use EXPIRE instead.
    _hexpire_not_supported: Optional[bool] = pydantic.PrivateAttr(None)
=======
    # The maximum time to hold a lock (ms) before warning.
    lock_warning_threshold: int = pydantic.Field(
        default_factory=_default_lock_warning_threshold
    )
>>>>>>> 72085408

    # The keyspace subscription string when redis is waiting for lock to be released
    _redis_notify_keyspace_events: str = (
        "K"  # Enable keyspace notifications (target a particular key)
        "g"  # For generic commands (DEL, EXPIRE, etc)
        "x"  # For expired events
        "e"  # For evicted events (i.e. maxmemory exceeded)
    )

    # These events indicate that a lock is no longer held
    _redis_keyspace_lock_release_events: Set[bytes] = {
        b"del",
        b"expire",
        b"expired",
        b"evicted",
    }

    @override
    async def get_state(
        self,
        token: str,
        top_level: bool = True,
        get_substates: bool = True,
        parent_state: BaseState | None = None,
    ) -> BaseState:
        """Get the state for a token.

        Args:
            token: The token to get the state for.
            top_level: If true, return an instance of the top-level state (self.state).
            get_substates: If true, also retrieve substates.
            parent_state: If provided, use this parent_state instead of getting it from redis.

        Returns:
            The state for the token.

        Raises:
            RuntimeError: when the state_cls is not specified in the token
        """
        # new impl from top to bottomA
        client_token, state_path = _split_substate_key(token)
        if state_path:
            # Get the State class associated with the given path.
            state_cls = self.state.get_class_substate(state_path)
        else:
            raise RuntimeError(
                "StateManagerRedis requires token to be specified in the form of {token}_{state_full_name}"
            )

        state_tokens = {state_path}

        # walk up the state path
        walk_state_path = state_path
        while "." in walk_state_path:
            walk_state_path = walk_state_path.rpartition(".")[0]
            state_tokens.add(walk_state_path)

        state_tokens.update(self.state._recursive_potentially_dirty_substates())
        if get_substates:
            state_tokens.update(
                {
                    substate.get_full_name()
                    for substate in state_cls.get_all_substate_classes()
                }
            )

        loaded_states = {}
        if parent_state is not None:
            loaded_states = parent_state._get_all_loaded_states()
            # remove all states that are already loaded
            state_tokens = state_tokens.difference(loaded_states.keys())

        redis_states = await self.hmget(name=client_token, keys=list(state_tokens))
        redis_states.update(loaded_states)
        root_state = redis_states[self.state.get_full_name()]
        self.recursive_link_substates(state=root_state, substates=redis_states)

        if top_level:
            return root_state

        state = redis_states[state_path]
        return state

    def recursive_link_substates(
        self,
        state: BaseState,
        substates: dict[str, BaseState],
    ):
        """Recursively link substates to a state.

        Args:
            state: The state to link substates to.
            substates: The substates to link.
        """
        for substate_cls in state.get_substates():
            if substate_cls.get_full_name() not in substates:
                continue
            substate = substates[substate_cls.get_full_name()]
            state.substates[substate.get_name()] = substate
            substate.parent_state = state
            self.recursive_link_substates(
                state=substate,
                substates=substates,
            )

    async def hmget(self, name: str, keys: List[str]) -> dict[str, BaseState]:
        """Get multiple values from a hash.

        Args:
            name: The name of the hash.
            keys: The keys to get.

        Returns:
            The values.
        """
        d = {}
        for redis_state in await self.redis.hmget(name=name, keys=keys):  # type: ignore
            key = keys.pop(0)
            state = None
            if redis_state is not None:
                with contextlib.suppress(StateSchemaMismatchError):
                    state = BaseState._deserialize(data=redis_state)
            if state is None:
                state_cls = self.state.get_class_substate(key)
                state = state_cls(
                    init_substates=False,
                    _reflex_internal_init=True,
                )
            d[state.get_full_name()] = state
        return d

    @override
    async def set_state(
        self,
        token: str,
        state: BaseState,
        lock_id: bytes | None = None,
    ):
        """Set the state for a token.

        Args:
            token: The token to set the state for.
            state: The state to set.
            lock_id: If provided, the lock_key must be set to this value to set the state.

        Raises:
            LockExpiredError: If lock_id is provided and the lock for the token is not held by that ID.
            RuntimeError: If the state instance doesn't match the state name in the token.
            ResponseError: If the redis command fails.
        """
        # Check that we're holding the lock.
        if (
            lock_id is not None
            and await self.redis.get(self._lock_key(token)) != lock_id
        ):
            raise LockExpiredError(
                f"Lock expired for token {token} while processing. Consider increasing "
                f"`app.state_manager.lock_expiration` (currently {self.lock_expiration}) "
                "or use `@rx.event(background=True)` decorator for long-running tasks."
            )
        elif lock_id is not None:
            time_taken = self.lock_expiration / 1000 - (
                await self.redis.ttl(self._lock_key(token))
            )
            if time_taken > self.lock_warning_threshold / 1000:
                console.warn(
                    f"Lock for token {token} was held too long {time_taken=}s, "
                    f"use `@rx.event(background=True)` decorator for long-running tasks.",
                    dedupe=True,
                )

        client_token, substate_name = _split_substate_key(token)
        # If the substate name on the token doesn't match the instance name, it cannot have a parent.
        if state.parent_state is not None and state.get_full_name() != substate_name:
            raise RuntimeError(
                f"Cannot `set_state` with mismatching token {token} and substate {state.get_full_name()}."
            )

        redis_hashset = {}

        for state_name, substate in state._get_all_loaded_states().items():
            if not substate._get_was_touched():
                continue
            pickle_state = substate._serialize()
            if not pickle_state:
                continue
            redis_hashset[state_name] = pickle_state

        if not redis_hashset:
            return

        try:
            await self._hset_pipeline(client_token, redis_hashset)
        except ResponseError as re:
            if "unknown command 'HEXPIRE'" not in str(re):
                raise
            # HEXPIRE not supported, try again with fallback expire.
            self._hexpire_not_supported = True
            await self._hset_pipeline(client_token, redis_hashset)

    async def _hset_pipeline(self, client_token: str, redis_hashset: dict[str, bytes]):
        """Set multiple fields in a hash with expiration.

        Args:
            client_token: The name of the hash.
            redis_hashset: The keys and values to set.
        """
        pipe = self.redis.pipeline()
        pipe.hset(name=client_token, mapping=redis_hashset)
        if self._hexpire_not_supported:
            pipe.expire(client_token, self.token_expiration)
        else:
            pipe.hexpire(
                client_token,
                self.token_expiration,
                *redis_hashset.keys(),
            )
        await pipe.execute()

    @override
    @contextlib.asynccontextmanager
    async def modify_state(self, token: str) -> AsyncIterator[BaseState]:
        """Modify the state for a token while holding exclusive lock.

        Args:
            token: The token to modify the state for.

        Yields:
            The state for the token.
        """
        async with self._lock(token) as lock_id:
            state = await self.get_state(token)
            yield state
            await self.set_state(token, state, lock_id)

    @validator("lock_warning_threshold")
    @classmethod
    def validate_lock_warning_threshold(cls, lock_warning_threshold: int, values):
        """Validate the lock warning threshold.

        Args:
            lock_warning_threshold: The lock warning threshold.
            values: The validated attributes.

        Returns:
            The lock warning threshold.

        Raises:
            InvalidLockWarningThresholdError: If the lock warning threshold is invalid.
        """
        if lock_warning_threshold >= (lock_expiration := values["lock_expiration"]):
            raise InvalidLockWarningThresholdError(
                f"The lock warning threshold({lock_warning_threshold}) must be less than the lock expiration time({lock_expiration})."
            )
        return lock_warning_threshold

    @staticmethod
    def _lock_key(token: str) -> bytes:
        """Get the redis key for a token's lock.

        Args:
            token: The token to get the lock key for.

        Returns:
            The redis lock key for the token.
        """
        # All substates share the same lock domain, so ignore any substate path suffix.
        client_token = _split_substate_key(token)[0]
        return f"{client_token}_lock".encode()

    async def _try_get_lock(self, lock_key: bytes, lock_id: bytes) -> bool | None:
        """Try to get a redis lock for a token.

        Args:
            lock_key: The redis key for the lock.
            lock_id: The ID of the lock.

        Returns:
            True if the lock was obtained.
        """
        return await self.redis.set(
            lock_key,
            lock_id,
            px=self.lock_expiration,
            nx=True,  # only set if it doesn't exist
        )

    async def _get_pubsub_message(
        self, pubsub: PubSub, timeout: float | None = None
    ) -> None:
        """Get lock release events from the pubsub.

        Args:
            pubsub: The pubsub to get a message from.
            timeout: Remaining time to wait for a message.

        Returns:
            The message.
        """
        if timeout is None:
            timeout = self.lock_expiration / 1000.0

        started = time.time()
        message = await pubsub.get_message(
            ignore_subscribe_messages=True,
            timeout=timeout,
        )
        if (
            message is None
            or message["data"] not in self._redis_keyspace_lock_release_events
        ):
            remaining = timeout - (time.time() - started)
            if remaining <= 0:
                return
            await self._get_pubsub_message(pubsub, timeout=remaining)

    async def _wait_lock(self, lock_key: bytes, lock_id: bytes) -> None:
        """Wait for a redis lock to be released via pubsub.

        Coroutine will not return until the lock is obtained.

        Args:
            lock_key: The redis key for the lock.
            lock_id: The ID of the lock.

        Raises:
            ResponseError: when the keyspace config cannot be set.
        """
        lock_key_channel = f"__keyspace@0__:{lock_key.decode()}"
        # Enable keyspace notifications for the lock key, so we know when it is available.
        try:
            await self.redis.config_set(
                "notify-keyspace-events",
                self._redis_notify_keyspace_events,
            )
        except ResponseError:
            # Some redis servers only allow out-of-band configuration, so ignore errors here.
            if not environment.REFLEX_IGNORE_REDIS_CONFIG_ERROR.get():
                raise
        async with self.redis.pubsub() as pubsub:
            await pubsub.psubscribe(lock_key_channel)
            # wait for the lock to be released
            while True:
                # fast path
                if await self._try_get_lock(lock_key, lock_id):
                    return
                # wait for lock events
                await self._get_pubsub_message(pubsub)

    @contextlib.asynccontextmanager
    async def _lock(self, token: str):
        """Obtain a redis lock for a token.

        Args:
            token: The token to obtain a lock for.

        Yields:
            The ID of the lock (to be passed to set_state).

        Raises:
            LockExpiredError: If the lock has expired while processing the event.
        """
        lock_key = self._lock_key(token)
        lock_id = uuid.uuid4().hex.encode()

        if not await self._try_get_lock(lock_key, lock_id):
            # Missed the fast-path to get lock, subscribe for lock delete/expire events
            await self._wait_lock(lock_key, lock_id)
        state_is_locked = True

        try:
            yield lock_id
        except LockExpiredError:
            state_is_locked = False
            raise
        finally:
            if state_is_locked:
                # only delete our lock
                await self.redis.delete(lock_key)

    async def close(self):
        """Explicitly close the redis connection and connection_pool.

        It is necessary in testing scenarios to close between asyncio test cases
        to avoid having lingering redis connections associated with event loops
        that will be closed (each test case uses its own event loop).

        Note: Connections will be automatically reopened when needed.
        """
        await self.redis.aclose(close_connection_pool=True)


def get_state_manager() -> StateManager:
    """Get the state manager for the app that is currently running.

    Returns:
        The state manager.
    """
    app = getattr(prerequisites.get_app(), constants.CompileVars.APP)
    return app.state_manager


class MutableProxy(wrapt.ObjectProxy):
    """A proxy for a mutable object that tracks changes."""

    # Methods on wrapped objects which should mark the state as dirty.
    __mark_dirty_attrs__ = set(
        [
            "add",
            "append",
            "clear",
            "difference_update",
            "discard",
            "extend",
            "insert",
            "intersection_update",
            "pop",
            "popitem",
            "remove",
            "reverse",
            "setdefault",
            "sort",
            "symmetric_difference_update",
            "update",
        ]
    )
    # Methods on wrapped objects might return mutable objects that should be tracked.
    __wrap_mutable_attrs__ = set(
        [
            "get",
            "setdefault",
        ]
    )

    # These internal attributes on rx.Base should NOT be wrapped in a MutableProxy.
    __never_wrap_base_attrs__ = set(Base.__dict__) - {"set"} | set(
        pydantic.BaseModel.__dict__
    )

    # These types will be wrapped in MutableProxy
    __mutable_types__ = (
        list,
        dict,
        set,
        Base,
        DeclarativeBase,
        BaseModelV2,
        BaseModelV1,
    )

    def __init__(self, wrapped: Any, state: BaseState, field_name: str):
        """Create a proxy for a mutable object that tracks changes.

        Args:
            wrapped: The object to proxy.
            state: The state to mark dirty when the object is changed.
            field_name: The name of the field on the state associated with the
                wrapped object.
        """
        super().__init__(wrapped)
        self._self_state = state
        self._self_field_name = field_name

    def __repr__(self) -> str:
        """Get the representation of the wrapped object.

        Returns:
            The representation of the wrapped object.
        """
        return f"{type(self).__name__}({self.__wrapped__})"

    def _mark_dirty(
        self,
        wrapped=None,
        instance=None,
        args=tuple(),
        kwargs=None,
    ) -> Any:
        """Mark the state as dirty, then call a wrapped function.

        Intended for use with `FunctionWrapper` from the `wrapt` library.

        Args:
            wrapped: The wrapped function.
            instance: The instance of the wrapped function.
            args: The args for the wrapped function.
            kwargs: The kwargs for the wrapped function.

        Returns:
            The result of the wrapped function.
        """
        self._self_state.dirty_vars.add(self._self_field_name)
        self._self_state._mark_dirty()
        if wrapped is not None:
            return wrapped(*args, **(kwargs or {}))

    @classmethod
    def _is_mutable_type(cls, value: Any) -> bool:
        """Check if a value is of a mutable type and should be wrapped.

        Args:
            value: The value to check.

        Returns:
            Whether the value is of a mutable type.
        """
        return isinstance(value, cls.__mutable_types__)

    def _wrap_recursive(self, value: Any) -> Any:
        """Wrap a value recursively if it is mutable.

        Args:
            value: The value to wrap.

        Returns:
            The wrapped value.
        """
        # Recursively wrap mutable types, but do not re-wrap MutableProxy instances.
        if self._is_mutable_type(value) and not isinstance(value, MutableProxy):
            return type(self)(
                wrapped=value,
                state=self._self_state,
                field_name=self._self_field_name,
            )
        return value

    def _wrap_recursive_decorator(self, wrapped, instance, args, kwargs) -> Any:
        """Wrap a function that returns a possibly mutable value.

        Intended for use with `FunctionWrapper` from the `wrapt` library.

        Args:
            wrapped: The wrapped function.
            instance: The instance of the wrapped function.
            args: The args for the wrapped function.
            kwargs: The kwargs for the wrapped function.

        Returns:
            The result of the wrapped function (possibly wrapped in a MutableProxy).
        """
        return self._wrap_recursive(wrapped(*args, **kwargs))

    def __getattr__(self, __name: str) -> Any:
        """Get the attribute on the proxied object and return a proxy if mutable.

        Args:
            __name: The name of the attribute.

        Returns:
            The attribute value.
        """
        value = super().__getattr__(__name)

        if callable(value):
            if __name in self.__mark_dirty_attrs__:
                # Wrap special callables, like "append", which should mark state dirty.
                value = wrapt.FunctionWrapper(value, self._mark_dirty)

            if __name in self.__wrap_mutable_attrs__:
                # Wrap methods that may return mutable objects tied to the state.
                value = wrapt.FunctionWrapper(
                    value,
                    self._wrap_recursive_decorator,
                )

            if (
                isinstance(self.__wrapped__, Base)
                and __name not in self.__never_wrap_base_attrs__
                and hasattr(value, "__func__")
            ):
                # Wrap methods called on Base subclasses, which might do _anything_
                return wrapt.FunctionWrapper(
                    functools.partial(value.__func__, self),
                    self._wrap_recursive_decorator,
                )

        if self._is_mutable_type(value) and __name not in (
            "__wrapped__",
            "_self_state",
        ):
            # Recursively wrap mutable attribute values retrieved through this proxy.
            return self._wrap_recursive(value)

        return value

    def __getitem__(self, key) -> Any:
        """Get the item on the proxied object and return a proxy if mutable.

        Args:
            key: The key of the item.

        Returns:
            The item value.
        """
        value = super().__getitem__(key)
        # Recursively wrap mutable items retrieved through this proxy.
        return self._wrap_recursive(value)

    def __iter__(self) -> Any:
        """Iterate over the proxied object and return a proxy if mutable.

        Yields:
            Each item value (possibly wrapped in MutableProxy).
        """
        for value in super().__iter__():
            # Recursively wrap mutable items retrieved through this proxy.
            yield self._wrap_recursive(value)

    def __delattr__(self, name):
        """Delete the attribute on the proxied object and mark state dirty.

        Args:
            name: The name of the attribute.
        """
        self._mark_dirty(super().__delattr__, args=(name,))

    def __delitem__(self, key):
        """Delete the item on the proxied object and mark state dirty.

        Args:
            key: The key of the item.
        """
        self._mark_dirty(super().__delitem__, args=(key,))

    def __setitem__(self, key, value):
        """Set the item on the proxied object and mark state dirty.

        Args:
            key: The key of the item.
            value: The value of the item.
        """
        self._mark_dirty(super().__setitem__, args=(key, value))

    def __setattr__(self, name, value):
        """Set the attribute on the proxied object and mark state dirty.

        If the attribute starts with "_self_", then the state is NOT marked
        dirty as these are internal proxy attributes.

        Args:
            name: The name of the attribute.
            value: The value of the attribute.
        """
        if name.startswith("_self_"):
            # Special case attributes of the proxy itself, not applied to the wrapped object.
            super().__setattr__(name, value)
            return
        self._mark_dirty(super().__setattr__, args=(name, value))

    def __copy__(self) -> Any:
        """Return a copy of the proxy.

        Returns:
            A copy of the wrapped object, unconnected to the proxy.
        """
        return copy.copy(self.__wrapped__)

    def __deepcopy__(self, memo=None) -> Any:
        """Return a deepcopy of the proxy.

        Args:
            memo: The memo dict to use for the deepcopy.

        Returns:
            A deepcopy of the wrapped object, unconnected to the proxy.
        """
        return copy.deepcopy(self.__wrapped__, memo=memo)

    def __reduce_ex__(self, protocol_version):
        """Get the state for redis serialization.

        This method is called by cloudpickle to serialize the object.

        It explicitly serializes the wrapped object, stripping off the mutable proxy.

        Args:
            protocol_version: The protocol version.

        Returns:
            Tuple of (wrapped class, empty args, class __getstate__)
        """
        return self.__wrapped__.__reduce_ex__(protocol_version)


@serializer
def serialize_mutable_proxy(mp: MutableProxy):
    """Return the wrapped value of a MutableProxy.

    Args:
        mp: The MutableProxy to serialize.

    Returns:
        The wrapped object.
    """
    return mp.__wrapped__


_orig_json_JSONEncoder_default = json.JSONEncoder.default


def _json_JSONEncoder_default_wrapper(self: json.JSONEncoder, o: Any) -> Any:
    """Wrap JSONEncoder.default to handle MutableProxy objects.

    Args:
        self: the JSONEncoder instance.
        o: the object to serialize.

    Returns:
        A JSON-able object.
    """
    try:
        return o.__wrapped__
    except AttributeError:
        pass
    return _orig_json_JSONEncoder_default(self, o)


json.JSONEncoder.default = _json_JSONEncoder_default_wrapper


class ImmutableMutableProxy(MutableProxy):
    """A proxy for a mutable object that tracks changes.

    This wrapper comes from StateProxy, and will raise an exception if an attempt is made
    to modify the wrapped object when the StateProxy is immutable.
    """

    def _mark_dirty(
        self,
        wrapped=None,
        instance=None,
        args=tuple(),
        kwargs=None,
    ) -> Any:
        """Raise an exception when an attempt is made to modify the object.

        Intended for use with `FunctionWrapper` from the `wrapt` library.

        Args:
            wrapped: The wrapped function.
            instance: The instance of the wrapped function.
            args: The args for the wrapped function.
            kwargs: The kwargs for the wrapped function.

        Returns:
            The result of the wrapped function.

        Raises:
            ImmutableStateError: if the StateProxy is not mutable.
        """
        if not self._self_state._is_mutable():
            raise ImmutableStateError(
                "Background task StateProxy is immutable outside of a context "
                "manager. Use `async with self` to modify state."
            )
        return super()._mark_dirty(
            wrapped=wrapped, instance=instance, args=args, kwargs=kwargs
        )


def code_uses_state_contexts(javascript_code: str) -> bool:
    """Check if the rendered Javascript uses state contexts.

    Args:
        javascript_code: The Javascript code to check.

    Returns:
        True if the code attempts to access a member of StateContexts.
    """
    return bool("useContext(StateContexts" in javascript_code)


def reload_state_module(
    module: str,
    state: Type[BaseState] = State,
) -> None:
    """Reset rx.State subclasses to avoid conflict when reloading.

    Args:
        module: The module to reload.
        state: Recursive argument for the state class to reload.

    """
    for subclass in tuple(state.class_subclasses):
        reload_state_module(module=module, state=subclass)
        if subclass.__module__ == module and module is not None:
            state.class_subclasses.remove(subclass)
            state._always_dirty_substates.discard(subclass.get_name())
            state._computed_var_dependencies = defaultdict(set)
            state._substate_var_dependencies = defaultdict(set)
            state._init_var_dependency_dicts()
    state.get_class_substate.cache_clear()<|MERGE_RESOLUTION|>--- conflicted
+++ resolved
@@ -3282,15 +3282,13 @@
     # The maximum time to hold a lock (ms).
     lock_expiration: int = pydantic.Field(default_factory=_default_lock_expiration)
 
-<<<<<<< HEAD
-    # If HEXPIRE is not supported, use EXPIRE instead.
-    _hexpire_not_supported: Optional[bool] = pydantic.PrivateAttr(None)
-=======
     # The maximum time to hold a lock (ms) before warning.
     lock_warning_threshold: int = pydantic.Field(
         default_factory=_default_lock_warning_threshold
     )
->>>>>>> 72085408
+
+    # If HEXPIRE is not supported, use EXPIRE instead.
+    _hexpire_not_supported: Optional[bool] = pydantic.PrivateAttr(None)
 
     # The keyspace subscription string when redis is waiting for lock to be released
     _redis_notify_keyspace_events: str = (
