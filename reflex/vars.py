--- conflicted
+++ resolved
@@ -50,11 +50,7 @@
     ParsedImportDict,
     parse_imports,
 )
-<<<<<<< HEAD
-from reflex.utils.types import Self, override
-=======
-from reflex.utils.types import get_origin, override
->>>>>>> 8f396fc3
+from reflex.utils.types import Self, get_origin, override
 
 if TYPE_CHECKING:
     from reflex.state import BaseState
