"""reflex.testing - tools for testing reflex apps."""

from __future__ import annotations

import asyncio
import contextlib
import dataclasses
import functools
import inspect
import os
import pathlib
import platform
import re
import signal
import socket
import socketserver
import subprocess
import textwrap
import threading
import time
import types
from http.server import SimpleHTTPRequestHandler
from typing import (
    TYPE_CHECKING,
    Any,
    AsyncIterator,
    Callable,
    Coroutine,
    List,
    Optional,
    Type,
    TypeVar,
    Union,
)

import psutil
import uvicorn

import reflex
import reflex.reflex
import reflex.utils.build
import reflex.utils.exec
import reflex.utils.format
import reflex.utils.prerequisites
import reflex.utils.processes
from reflex.state import (
    BaseState,
    StateManager,
    StateManagerDisk,
    StateManagerMemory,
    StateManagerRedis,
    reload_state_module,
)

try:
    from selenium import webdriver  # pyright: ignore [reportMissingImports]
    from selenium.webdriver.remote.webdriver import (  # pyright: ignore [reportMissingImports]
        WebDriver,
    )

    if TYPE_CHECKING:
        from selenium.webdriver.common.options import (
            ArgOptions,  # pyright: ignore [reportMissingImports]
        )
        from selenium.webdriver.remote.webelement import (  # pyright: ignore [reportMissingImports]
            WebElement,
        )

    has_selenium = True
except ImportError:
    has_selenium = False

# The timeout (minutes) to check for the port.
DEFAULT_TIMEOUT = 15
POLL_INTERVAL = 0.25
FRONTEND_POPEN_ARGS = {}
T = TypeVar("T")
TimeoutType = Optional[Union[int, float]]

if platform.system() == "Windows":
    FRONTEND_POPEN_ARGS["creationflags"] = subprocess.CREATE_NEW_PROCESS_GROUP  # type: ignore
    FRONTEND_POPEN_ARGS["shell"] = True
else:
    FRONTEND_POPEN_ARGS["start_new_session"] = True


# borrowed from py3.11
class chdir(contextlib.AbstractContextManager):
    """Non thread-safe context manager to change the current working directory."""

    def __init__(self, path):
        """Prepare contextmanager.

        Args:
            path: the path to change to
        """
        self.path = path
        self._old_cwd = []

    def __enter__(self):
        """Save current directory and perform chdir."""
        self._old_cwd.append(os.getcwd())
        os.chdir(self.path)

    def __exit__(self, *excinfo):
        """Change back to previous directory on stack.

        Args:
            excinfo: sys.exc_info captured in the context block
        """
        os.chdir(self._old_cwd.pop())


@dataclasses.dataclass
class AppHarness:
    """AppHarness executes a reflex app in-process for testing."""

    app_name: str
    app_source: Optional[
        types.FunctionType | types.ModuleType | str | functools.partial[Any]
    ]
    app_path: pathlib.Path
    app_module_path: pathlib.Path
    app_module: Optional[types.ModuleType] = None
    app_instance: Optional[reflex.App] = None
    frontend_process: Optional[subprocess.Popen] = None
    frontend_url: Optional[str] = None
    frontend_output_thread: Optional[threading.Thread] = None
    backend_thread: Optional[threading.Thread] = None
    backend: Optional[uvicorn.Server] = None
    state_manager: Optional[StateManager] = None
    _frontends: list["WebDriver"] = dataclasses.field(default_factory=list)
    _decorated_pages: list = dataclasses.field(default_factory=list)

    @classmethod
    def create(
        cls,
        root: pathlib.Path,
        app_source: Optional[
            types.FunctionType | types.ModuleType | str | functools.partial[Any]
        ] = None,
        app_name: Optional[str] = None,
    ) -> "AppHarness":
        """Create an AppHarness instance at root.

        Args:
            root: the directory that will contain the app under test.
            app_source: if specified, the source code from this function or module is used
                as the main module for the app. It may also be the raw source code text, as a str.
                If unspecified, then root must already contain a working reflex app and will be used directly.
            app_name: provide the name of the app, otherwise will be derived from app_source or root.

        Raises:
            ValueError: when app_source is a string and app_name is not provided.

        Returns:
            AppHarness instance
        """
        if app_name is None:
            if app_source is None:
                app_name = root.name
            elif isinstance(app_source, functools.partial):
                keywords = app_source.keywords
                slug_suffix = "_".join([str(v) for v in keywords.values()])
                func_name = app_source.func.__name__
                app_name = f"{func_name}_{slug_suffix}"
                app_name = re.sub(r"[^a-zA-Z0-9_]", "_", app_name)
            elif isinstance(app_source, str):
                raise ValueError(
                    "app_name must be provided when app_source is a string."
                )
            else:
                app_name = app_source.__name__

            app_name = app_name.lower()
            while "__" in app_name:
                app_name = app_name.replace("__", "_")
        return cls(
            app_name=app_name,
            app_source=app_source,
            app_path=root,
            app_module_path=root / app_name / f"{app_name}.py",
        )

    def get_state_name(self, state_cls_name: str) -> str:
        """Get the state name for the given state class name.

        Args:
            state_cls_name: The state class name

        Returns:
            The state name
        """
        return reflex.utils.format.to_snake_case(
            f"{self.app_name}___{self.app_name}___" + state_cls_name
        )

    def get_full_state_name(self, path: List[str]) -> str:
        """Get the full state name for the given state class name.

        Args:
            path: A list of state class names

        Returns:
            The full state name
        """
        # NOTE: using State.get_name() somehow causes trouble here
        # path = [State.get_name()] + [self.get_state_name(p) for p in path]
        path = ["reflex___state____state"] + [self.get_state_name(p) for p in path]
        return ".".join(path)

    def _get_globals_from_signature(self, func: Any) -> dict[str, Any]:
        """Get the globals from a function or module object.

        Args:
            func: function or module object

        Returns:
            dict of globals
        """
        overrides = {}
        glbs = {}
        if not callable(func):
            return glbs
        if isinstance(func, functools.partial):
            overrides = func.keywords
            func = func.func
        for param in inspect.signature(func).parameters.values():
            if param.default is not inspect.Parameter.empty:
                glbs[param.name] = param.default
        glbs.update(overrides)
        return glbs

    def _get_source_from_app_source(self, app_source: Any) -> str:
        """Get the source from app_source.

        Args:
            app_source: function or module or str

        Returns:
            source code
        """
        if isinstance(app_source, str):
            return app_source
        source = inspect.getsource(app_source)
        source = re.sub(
            r"^\s*def\s+\w+\s*\(.*?\)(\s+->\s+\w+)?:", "", source, flags=re.DOTALL
        )
        return textwrap.dedent(source)

    def _initialize_app(self):
        # disable telemetry reporting for tests
<<<<<<< HEAD
        from reflex.config import environment

        environment.TELEMETRY_ENABLED = False
=======
        os.environ["TELEMETRY_ENABLED"] = "false"
>>>>>>> ab4fd41e
        self.app_path.mkdir(parents=True, exist_ok=True)
        if self.app_source is not None:
            app_globals = self._get_globals_from_signature(self.app_source)
            if isinstance(self.app_source, functools.partial):
                self.app_source = self.app_source.func  # type: ignore
            # get the source from a function or module object
            source_code = "\n".join(
                [
                    "\n".join(
                        self.get_app_global_source(k, v) for k, v in app_globals.items()
                    ),
                    self._get_source_from_app_source(self.app_source),
                ]
            )
            with chdir(self.app_path):
                reflex.reflex._init(
                    name=self.app_name,
                    template=reflex.constants.Templates.DEFAULT,
                    loglevel=reflex.constants.LogLevel.INFO,
                )
                self.app_module_path.write_text(source_code)
        with chdir(self.app_path):
            # ensure config and app are reloaded when testing different app
            reflex.config.get_config(reload=True)
            # Save decorated pages before importing the test app module
            before_decorated_pages = reflex.app.DECORATED_PAGES[self.app_name].copy()
            # Ensure the AppHarness test does not skip State assignment due to running via pytest
            os.environ.pop(reflex.constants.PYTEST_CURRENT_TEST, None)
            self.app_module = reflex.utils.prerequisites.get_compiled_app(
                # Do not reload the module for pre-existing apps (only apps generated from source)
                reload=self.app_source is not None
            )
            # Save the pages that were added during testing
            self._decorated_pages = [
                p
                for p in reflex.app.DECORATED_PAGES[self.app_name]
                if p not in before_decorated_pages
            ]
        self.app_instance = self.app_module.app
        if isinstance(self.app_instance._state_manager, StateManagerRedis):
            # Create our own redis connection for testing.
            self.state_manager = StateManagerRedis.create(self.app_instance.state)
        else:
            self.state_manager = self.app_instance._state_manager

    def _reload_state_module(self):
        """Reload the rx.State module to avoid conflict when reloading."""
        reload_state_module(module=f"{self.app_name}.{self.app_name}")

    def _get_backend_shutdown_handler(self):
        if self.backend is None:
            raise RuntimeError("Backend was not initialized.")

        original_shutdown = self.backend.shutdown

        async def _shutdown_redis(*args, **kwargs) -> None:
            # ensure redis is closed before event loop
            try:
                if self.app_instance is not None and isinstance(
                    self.app_instance.state_manager, StateManagerRedis
                ):
                    await self.app_instance.state_manager.close()
            except ValueError:
                pass
            await original_shutdown(*args, **kwargs)

        return _shutdown_redis

    def _start_backend(self, port=0):
        if self.app_instance is None:
            raise RuntimeError("App was not initialized.")
        self.backend = uvicorn.Server(
            uvicorn.Config(
                app=self.app_instance.api,
                host="127.0.0.1",
                port=port,
            )
        )
        self.backend.shutdown = self._get_backend_shutdown_handler()
        with chdir(self.app_path):
            self.backend_thread = threading.Thread(target=self.backend.run)
        self.backend_thread.start()

    async def _reset_backend_state_manager(self):
        """Reset the StateManagerRedis event loop affinity.

        This is necessary when the backend is restarted and the state manager is a
        StateManagerRedis instance.

        Raises:
            RuntimeError: when the state manager cannot be reset
        """
        if (
            self.app_instance is not None
            and isinstance(
                self.app_instance.state_manager,
                StateManagerRedis,
            )
            and self.app_instance.state is not None
        ):
            with contextlib.suppress(RuntimeError):
                await self.app_instance.state_manager.close()
            self.app_instance._state_manager = StateManagerRedis.create(
                state=self.app_instance.state,
            )
            if not isinstance(self.app_instance.state_manager, StateManagerRedis):
                raise RuntimeError("Failed to reset state manager.")

    def _start_frontend(self):
        # Set up the frontend.
        with chdir(self.app_path):
            config = reflex.config.get_config()
            config.api_url = "http://{0}:{1}".format(
                *self._poll_for_servers().getsockname(),
            )
            reflex.utils.build.setup_frontend(self.app_path)

        # Start the frontend.
        self.frontend_process = reflex.utils.processes.new_process(
            [reflex.utils.prerequisites.get_package_manager(), "run", "dev"],
            cwd=self.app_path / reflex.utils.prerequisites.get_web_dir(),
            env={"PORT": "0"},
            **FRONTEND_POPEN_ARGS,
        )

    def _wait_frontend(self):
        while self.frontend_url is None:
            line = (
                self.frontend_process.stdout.readline()  # pyright: ignore [reportOptionalMemberAccess]
            )
            if not line:
                break
            print(line)  # for pytest diagnosis
            m = re.search(reflex.constants.Next.FRONTEND_LISTENING_REGEX, line)
            if m is not None:
                self.frontend_url = m.group(1)
                config = reflex.config.get_config()
                config.deploy_url = self.frontend_url
                break
        if self.frontend_url is None:
            raise RuntimeError("Frontend did not start")

        def consume_frontend_output():
            while True:
                try:
                    line = (
                        self.frontend_process.stdout.readline()  # pyright: ignore [reportOptionalMemberAccess]
                    )
                # catch I/O operation on closed file.
                except ValueError as e:
                    print(e)
                    break
                if not line:
                    break
                print(line)

        self.frontend_output_thread = threading.Thread(target=consume_frontend_output)
        self.frontend_output_thread.start()

    def start(self) -> "AppHarness":
        """Start the backend in a new thread and dev frontend as a separate process.

        Returns:
            self
        """
        self._initialize_app()
        self._start_backend()
        self._start_frontend()
        self._wait_frontend()
        return self

    @staticmethod
    def get_app_global_source(key, value):
        """Get the source code of a global object.
        If value is a function or class we render the actual
        source of value otherwise we assign value to key.

        Args:
            key: variable name to assign value to.
            value: value of the global variable.

        Returns:
            The rendered app global code.

        """
        if not inspect.isclass(value) and not inspect.isfunction(value):
            return f"{key} = {value!r}"
        return inspect.getsource(value)

    def __enter__(self) -> "AppHarness":
        """Contextmanager protocol for `start()`.

        Returns:
            Instance of AppHarness after calling start()
        """
        return self.start()

    def stop(self) -> None:
        """Stop the frontend and backend servers."""
        self._reload_state_module()

        if self.backend is not None:
            self.backend.should_exit = True
        if self.frontend_process is not None:
            # https://stackoverflow.com/a/70565806
            frontend_children = psutil.Process(self.frontend_process.pid).children(
                recursive=True,
            )
            if platform.system() == "Windows":
                self.frontend_process.terminate()
            else:
                pgrp = os.getpgid(self.frontend_process.pid)
                os.killpg(pgrp, signal.SIGTERM)
            # kill any remaining child processes
            for child in frontend_children:
                # It's okay if the process is already gone.
                with contextlib.suppress(psutil.NoSuchProcess):
                    child.terminate()
            _, still_alive = psutil.wait_procs(frontend_children, timeout=3)
            for child in still_alive:
                # It's okay if the process is already gone.
                with contextlib.suppress(psutil.NoSuchProcess):
                    child.kill()
            # wait for main process to exit
            self.frontend_process.communicate()
        if self.backend_thread is not None:
            self.backend_thread.join()
        if self.frontend_output_thread is not None:
            self.frontend_output_thread.join()
        for driver in self._frontends:
            driver.quit()

        # Cleanup decorated pages added during testing
        for page in self._decorated_pages:
            reflex.app.DECORATED_PAGES[self.app_name].remove(page)

    def __exit__(self, *excinfo) -> None:
        """Contextmanager protocol for `stop()`.

        Args:
            excinfo: sys.exc_info captured in the context block
        """
        self.stop()

    @staticmethod
    def _poll_for(
        target: Callable[[], T],
        timeout: TimeoutType = None,
        step: TimeoutType = None,
    ) -> T | bool:
        """Generic polling logic.

        Args:
            target: callable that returns truthy if polling condition is met.
            timeout: max polling time
            step: interval between checking target()

        Returns:
            return value of target() if truthy within timeout
            False if timeout elapses
        """
        if timeout is None:
            timeout = DEFAULT_TIMEOUT
        if step is None:
            step = POLL_INTERVAL
        deadline = time.time() + timeout
        while time.time() < deadline:
            success = target()
            if success:
                return success
            time.sleep(step)
        return False

    @staticmethod
    async def _poll_for_async(
        target: Callable[[], Coroutine[None, None, T]],
        timeout: TimeoutType = None,
        step: TimeoutType = None,
    ) -> T | bool:
        """Generic polling logic for async functions.

        Args:
            target: callable that returns truthy if polling condition is met.
            timeout: max polling time
            step: interval between checking target()

        Returns:
            return value of target() if truthy within timeout
            False if timeout elapses
        """
        if timeout is None:
            timeout = DEFAULT_TIMEOUT
        if step is None:
            step = POLL_INTERVAL
        deadline = time.time() + timeout
        while time.time() < deadline:
            success = await target()
            if success:
                return success
            await asyncio.sleep(step)
        return False

    def _poll_for_servers(self, timeout: TimeoutType = None) -> socket.socket:
        """Poll backend server for listening sockets.

        Args:
            timeout: how long to wait for listening socket.

        Returns:
            first active listening socket on the backend

        Raises:
            RuntimeError: when the backend hasn't started running
            TimeoutError: when server or sockets are not ready
        """
        if self.backend is None:
            raise RuntimeError("Backend is not running.")
        backend = self.backend
        # check for servers to be initialized
        if not self._poll_for(
            target=lambda: getattr(backend, "servers", False),
            timeout=timeout,
        ):
            raise TimeoutError("Backend servers are not initialized.")
        # check for sockets to be listening
        if not self._poll_for(
            target=lambda: getattr(backend.servers[0], "sockets", False),
            timeout=timeout,
        ):
            raise TimeoutError("Backend is not listening.")
        return backend.servers[0].sockets[0]

    def frontend(
        self,
        driver_clz: Optional[Type["WebDriver"]] = None,
        driver_kwargs: dict[str, Any] | None = None,
        driver_options: ArgOptions | None = None,
        driver_option_args: List[str] | None = None,
        driver_option_capabilities: dict[str, Any] | None = None,
    ) -> "WebDriver":
        """Get a selenium webdriver instance pointed at the app.

        Args:
            driver_clz: webdriver.Chrome (default), webdriver.Firefox, webdriver.Safari,
                webdriver.Edge, etc
            driver_kwargs: additional keyword arguments to pass to the webdriver constructor
            driver_options: selenium ArgOptions instance to pass to the webdriver constructor
            driver_option_args: additional arguments for the webdriver options
            driver_option_capabilities: additional capabilities for the webdriver options

        Returns:
            Instance of the given webdriver navigated to the frontend url of the app.

        Raises:
            RuntimeError: when selenium is not importable or frontend is not running
        """
        if not has_selenium:
            raise RuntimeError(
                "Frontend functionality requires `selenium` to be installed, "
                "and it could not be imported."
            )
        if self.frontend_url is None:
            raise RuntimeError("Frontend is not running.")
        want_headless = False
        if os.environ.get("APP_HARNESS_HEADLESS"):
            want_headless = True
        if driver_clz is None:
            requested_driver = os.environ.get("APP_HARNESS_DRIVER", "Chrome")
            driver_clz = getattr(webdriver, requested_driver)
            if driver_options is None:
                driver_options = getattr(webdriver, f"{requested_driver}Options")()
        if driver_clz is webdriver.Chrome:
            if driver_options is None:
                driver_options = webdriver.ChromeOptions()
            driver_options.add_argument("--class=AppHarness")
            if want_headless:
                driver_options.add_argument("--headless=new")
        elif driver_clz is webdriver.Firefox:
            if driver_options is None:
                driver_options = webdriver.FirefoxOptions()
            if want_headless:
                driver_options.add_argument("-headless")
        elif driver_clz is webdriver.Edge:
            if driver_options is None:
                driver_options = webdriver.EdgeOptions()
            if want_headless:
                driver_options.add_argument("headless")
        if driver_options is None:
            raise RuntimeError(f"Could not determine options for {driver_clz}")
        if args := os.environ.get("APP_HARNESS_DRIVER_ARGS"):
            for arg in args.split(","):
                driver_options.add_argument(arg)
        if driver_option_args is not None:
            for arg in driver_option_args:
                driver_options.add_argument(arg)
        if driver_option_capabilities is not None:
            for key, value in driver_option_capabilities.items():
                driver_options.set_capability(key, value)
        if driver_kwargs is None:
            driver_kwargs = {}
        driver = driver_clz(options=driver_options, **driver_kwargs)  # type: ignore
        driver.get(self.frontend_url)
        self._frontends.append(driver)
        return driver

    async def get_state(self, token: str) -> BaseState:
        """Get the state associated with the given token.

        Args:
            token: The state token to look up.

        Returns:
            The state instance associated with the given token

        Raises:
            RuntimeError: when the app hasn't started running
        """
        if self.state_manager is None:
            raise RuntimeError("state_manager is not set.")
        try:
            return await self.state_manager.get_state(token)
        finally:
            if isinstance(self.state_manager, StateManagerRedis):
                await self.state_manager.close()

    async def set_state(self, token: str, **kwargs) -> None:
        """Set the state associated with the given token.

        Args:
            token: The state token to set.
            kwargs: Attributes to set on the state.

        Raises:
            RuntimeError: when the app hasn't started running
        """
        if self.state_manager is None:
            raise RuntimeError("state_manager is not set.")
        state = await self.get_state(token)
        for key, value in kwargs.items():
            setattr(state, key, value)
        try:
            await self.state_manager.set_state(token, state)
        finally:
            if isinstance(self.state_manager, StateManagerRedis):
                await self.state_manager.close()

    @contextlib.asynccontextmanager
    async def modify_state(self, token: str) -> AsyncIterator[BaseState]:
        """Modify the state associated with the given token and send update to frontend.

        Args:
            token: The state token to modify

        Yields:
            The state instance associated with the given token

        Raises:
            RuntimeError: when the app hasn't started running
        """
        if self.state_manager is None:
            raise RuntimeError("state_manager is not set.")
        if self.app_instance is None:
            raise RuntimeError("App is not running.")
        app_state_manager = self.app_instance.state_manager
        if isinstance(self.state_manager, StateManagerRedis):
            # Temporarily replace the app's state manager with our own, since
            # the redis connection is on the backend_thread event loop
            self.app_instance._state_manager = self.state_manager
        try:
            async with self.app_instance.modify_state(token) as state:
                yield state
        finally:
            if isinstance(self.state_manager, StateManagerRedis):
                self.app_instance._state_manager = app_state_manager
                await self.state_manager.close()

    def poll_for_content(
        self,
        element: "WebElement",
        timeout: TimeoutType = None,
        exp_not_equal: str = "",
    ) -> str:
        """Poll element.text for change.

        Args:
            element: selenium webdriver element to check
            timeout: how long to poll element.text
            exp_not_equal: exit the polling loop when the element text does not match

        Returns:
            The element text when the polling loop exited

        Raises:
            TimeoutError: when the timeout expires before text changes
        """
        if not self._poll_for(
            target=lambda: element.text != exp_not_equal,
            timeout=timeout,
        ):
            raise TimeoutError(
                f"{element} content remains {exp_not_equal!r} while polling.",
            )
        return element.text

    def poll_for_value(
        self,
        element: "WebElement",
        timeout: TimeoutType = None,
        exp_not_equal: str = "",
    ) -> Optional[str]:
        """Poll element.get_attribute("value") for change.

        Args:
            element: selenium webdriver element to check
            timeout: how long to poll element value attribute
            exp_not_equal: exit the polling loop when the value does not match

        Returns:
            The element value when the polling loop exited

        Raises:
            TimeoutError: when the timeout expires before value changes
        """
        if not self._poll_for(
            target=lambda: element.get_attribute("value") != exp_not_equal,
            timeout=timeout,
        ):
            raise TimeoutError(
                f"{element} content remains {exp_not_equal!r} while polling.",
            )
        return element.get_attribute("value")

    def poll_for_clients(self, timeout: TimeoutType = None) -> dict[str, BaseState]:
        """Poll app state_manager for any connected clients.

        Args:
            timeout: how long to wait for client states

        Returns:
            active state instances when the polling loop exited

        Raises:
            RuntimeError: when the app hasn't started running
            TimeoutError: when the timeout expires before any states are seen
            ValueError: when the state_manager is not a memory state manager
        """
        if self.app_instance is None:
            raise RuntimeError("App is not running.")
        state_manager = self.app_instance.state_manager
        if not isinstance(state_manager, (StateManagerMemory, StateManagerDisk)):
            raise ValueError("Only works with memory or disk state manager")
        if not self._poll_for(
            target=lambda: state_manager.states,
            timeout=timeout,
        ):
            raise TimeoutError("No states were observed while polling.")
        return state_manager.states


class SimpleHTTPRequestHandlerCustomErrors(SimpleHTTPRequestHandler):
    """SimpleHTTPRequestHandler with custom error page handling."""

    def __init__(self, *args, error_page_map: dict[int, pathlib.Path], **kwargs):
        """Initialize the handler.

        Args:
            error_page_map: map of error code to error page path
            *args: passed through to superclass
            **kwargs: passed through to superclass
        """
        self.error_page_map = error_page_map
        super().__init__(*args, **kwargs)

    def send_error(
        self, code: int, message: str | None = None, explain: str | None = None
    ) -> None:
        """Send the error page for the given error code.

        If the code matches a custom error page, then message and explain are
        ignored.

        Args:
            code: the error code
            message: the error message
            explain: the error explanation
        """
        error_page = self.error_page_map.get(code)
        if error_page:
            self.send_response(code, message)
            self.send_header("Connection", "close")
            body = error_page.read_bytes()
            self.send_header("Content-Type", self.error_content_type)
            self.send_header("Content-Length", str(len(body)))
            self.end_headers()
            self.wfile.write(body)
        else:
            super().send_error(code, message, explain)


class Subdir404TCPServer(socketserver.TCPServer):
    """TCPServer for SimpleHTTPRequestHandlerCustomErrors that serves from a subdir."""

    def __init__(
        self,
        *args,
        root: pathlib.Path,
        error_page_map: dict[int, pathlib.Path] | None,
        **kwargs,
    ):
        """Initialize the server.

        Args:
            root: the root directory to serve from
            error_page_map: map of error code to error page path
            *args: passed through to superclass
            **kwargs: passed through to superclass
        """
        self.root = root
        self.error_page_map = error_page_map or {}
        super().__init__(*args, **kwargs)

    def finish_request(self, request: socket.socket, client_address: tuple[str, int]):
        """Finish one request by instantiating RequestHandlerClass.

        Args:
            request: the requesting socket
            client_address: (host, port) referring to the client’s address.
        """
        self.RequestHandlerClass(
            request,
            client_address,
            self,
            directory=str(self.root),  # type: ignore
            error_page_map=self.error_page_map,  # type: ignore
        )


class AppHarnessProd(AppHarness):
    """AppHarnessProd executes a reflex app in-process for testing.

    In prod mode, instead of running `next dev` the app is exported as static
    files and served via the builtin python http.server with custom 404 redirect
    handling. Additionally, the backend runs in multi-worker mode.
    """

    frontend_thread: Optional[threading.Thread] = None
    frontend_server: Optional[Subdir404TCPServer] = None

    def _run_frontend(self):
        web_root = (
            self.app_path
            / reflex.utils.prerequisites.get_web_dir()
            / reflex.constants.Dirs.STATIC
        )
        error_page_map = {
            404: web_root / "404.html",
        }
        with Subdir404TCPServer(
            ("", 0),
            SimpleHTTPRequestHandlerCustomErrors,
            root=web_root,
            error_page_map=error_page_map,
        ) as self.frontend_server:
            self.frontend_url = "http://localhost:{1}".format(
                *self.frontend_server.socket.getsockname()
            )
            self.frontend_server.serve_forever()

    def _start_frontend(self):
        # Set up the frontend.
        with chdir(self.app_path):
            config = reflex.config.get_config()
            config.api_url = "http://{0}:{1}".format(
                *self._poll_for_servers().getsockname(),
            )
            reflex.reflex.export(
                zipping=False,
                frontend=True,
                backend=False,
                loglevel=reflex.constants.LogLevel.INFO,
            )

        self.frontend_thread = threading.Thread(target=self._run_frontend)
        self.frontend_thread.start()

    def _wait_frontend(self):
        self._poll_for(lambda: self.frontend_server is not None)
        if self.frontend_server is None or not self.frontend_server.socket.fileno():
            raise RuntimeError("Frontend did not start")

    def _start_backend(self):
        from reflex.config import environment

        if self.app_instance is None:
            raise RuntimeError("App was not initialized.")
        environment.REFLEX_SKIP_COMPILE.set(True)
        self.backend = uvicorn.Server(
            uvicorn.Config(
                app=self.app_instance,
                host="127.0.0.1",
                port=0,
                workers=reflex.utils.processes.get_num_workers(),
            ),
        )
        self.backend.shutdown = self._get_backend_shutdown_handler()
        self.backend_thread = threading.Thread(target=self.backend.run)
        self.backend_thread.start()

    def _poll_for_servers(self, timeout: TimeoutType = None) -> socket.socket:
        from reflex.config import environment

        try:
            return super()._poll_for_servers(timeout)
        finally:
            environment.REFLEX_SKIP_COMPILE.set(False)

    def stop(self):
        """Stop the frontend python webserver."""
        super().stop()
        if self.frontend_server is not None:
            self.frontend_server.shutdown()
        if self.frontend_thread is not None:
            self.frontend_thread.join()<|MERGE_RESOLUTION|>--- conflicted
+++ resolved
@@ -250,13 +250,9 @@
 
     def _initialize_app(self):
         # disable telemetry reporting for tests
-<<<<<<< HEAD
         from reflex.config import environment
 
-        environment.TELEMETRY_ENABLED = False
-=======
-        os.environ["TELEMETRY_ENABLED"] = "false"
->>>>>>> ab4fd41e
+        environment.TELEMETRY_ENABLED.set(False)
         self.app_path.mkdir(parents=True, exist_ok=True)
         if self.app_source is not None:
             app_globals = self._get_globals_from_signature(self.app_source)
