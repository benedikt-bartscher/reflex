--- conflicted
+++ resolved
@@ -33,13 +33,8 @@
 
 from reflex import constants, model
 from reflex.compiler import templates
-<<<<<<< HEAD
 from reflex.config import Config, EnvironmentVariables, get_config
-from reflex.utils import console, net, path_ops, processes
-=======
-from reflex.config import Config, environment, get_config
 from reflex.utils import console, net, path_ops, processes, redir
->>>>>>> c29c6b65
 from reflex.utils.exceptions import (
     GeneratedCodeHasNoFunctionDefs,
     raise_system_package_missing_error,
@@ -98,7 +93,7 @@
     Args:
         package_name: The name of the package.
     """
-    if environment.REFLEX_CHECK_LATEST_VERSION.get() is False:
+    if EnvironmentVariables.REFLEX_CHECK_LATEST_VERSION.get() is False:
         return
     try:
         # Get the latest version from PyPI
