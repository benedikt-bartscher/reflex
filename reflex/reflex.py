"""Reflex CLI to create, run, and deploy apps."""

from __future__ import annotations

# WARNING: do not import any modules that contain rx.State subclasses here
import atexit
import os
from pathlib import Path
from typing import List, Optional

import typer
import typer.core
from reflex_cli.deployments import deployments_cli
from reflex_cli.utils import dependency
from reflex_cli.v2.deployments import check_version, hosting_cli

from reflex import constants
from reflex.config import EnvironmentVariables, get_config
from reflex.custom_components.custom_components import custom_components_cli
<<<<<<< HEAD
from reflex.utils import console, redir, telemetry
=======
from reflex.state import reset_disk_state_manager
from reflex.utils import console, telemetry
>>>>>>> c29c6b65

# Disable typer+rich integration for help panels
typer.core.rich = None  # type: ignore

# Create the app.
try:
    cli = typer.Typer(add_completion=False, pretty_exceptions_enable=False)
except TypeError:
    # Fallback for older typer versions.
    cli = typer.Typer(add_completion=False)

# Get the config.
config = get_config()


def version(value: bool):
    """Get the Reflex version.

    Args:
        value: Whether the version flag was passed.

    Raises:
        typer.Exit: If the version flag was passed.
    """
    if value:
        console.print(constants.Reflex.VERSION)
        raise typer.Exit()


@cli.callback()
def main(
    version: bool = typer.Option(
        None,
        "-v",
        "--version",
        callback=version,
        help="Get the Reflex version.",
        is_eager=True,
    ),
):
    """Reflex CLI to create, run, and deploy apps."""
    pass


def _init(
    name: str,
    template: str | None = None,
    loglevel: constants.LogLevel = config.loglevel,
    ai: bool = False,
):
    """Initialize a new Reflex app in the given directory."""
    from reflex.utils import exec, prerequisites

    # Set the log level.
    console.set_log_level(loglevel)

    # Show system info
    exec.output_system_info()

    # Validate the app name.
    app_name = prerequisites.validate_app_name(name)
    console.rule(f"[bold]Initializing {app_name}")

    # Check prerequisites.
    prerequisites.check_latest_package_version(constants.Reflex.MODULE_NAME)
    prerequisites.initialize_reflex_user_directory()
    prerequisites.ensure_reflex_installation_id()

    # Set up the web project.
    prerequisites.initialize_frontend_dependencies()

    # Initialize the app.
    template = prerequisites.initialize_app(app_name, template, ai)

    # Initialize the .gitignore.
    prerequisites.initialize_gitignore()

    # Initialize the requirements.txt.
    prerequisites.initialize_requirements_txt()

    template_msg = f" using the {template} template" if template else ""
    # Finish initializing the app.
    console.success(f"Initialized {app_name}{template_msg}")


@cli.command()
def init(
    name: str = typer.Option(
        None, metavar="APP_NAME", help="The name of the app to initialize."
    ),
    template: str = typer.Option(
        None,
        help="The template to initialize the app with.",
    ),
    loglevel: constants.LogLevel = typer.Option(
        config.loglevel, help="The log level to use."
    ),
    ai: bool = typer.Option(
        False,
        help="Use AI to create the initial template. Cannot be used with existing app or `--template` option.",
    ),
):
    """Initialize a new Reflex app in the current directory."""
    _init(name, template, loglevel, ai)


def _run(
    env: constants.Env = constants.Env.DEV,
    frontend: bool = True,
    backend: bool = True,
    frontend_port: str = str(config.frontend_port),
    backend_port: str = str(config.backend_port),
    backend_host: str = config.backend_host,
    loglevel: constants.LogLevel = config.loglevel,
):
    """Run the app in the given directory."""
    # Set env mode in the environment
    # This must be set before importing modules that contain rx.State subclasses
    EnvironmentVariables.REFLEX_ENV_MODE.set(env)

    from reflex.state import reset_disk_state_manager
    from reflex.utils import build, exec, prerequisites, processes

    # Set the log level.
    console.set_log_level(loglevel)

    # Show system info
    exec.output_system_info()

    # If no --frontend-only and no --backend-only, then turn on frontend and backend both
    if not frontend and not backend:
        frontend = True
        backend = True

    if not frontend and backend:
        _skip_compile()

    # Check that the app is initialized.
    if prerequisites.needs_reinit(frontend=frontend):
        _init(name=config.app_name, loglevel=loglevel)

    # Delete the states folder if it exists.
    reset_disk_state_manager()

    # Find the next available open port if applicable.
    if frontend:
        frontend_port = processes.handle_port(
            "frontend", frontend_port, str(constants.DefaultPorts.FRONTEND_PORT)
        )

    if backend:
        backend_port = processes.handle_port(
            "backend", backend_port, str(constants.DefaultPorts.BACKEND_PORT)
        )

    # Apply the new ports to the config.
    if frontend_port != str(config.frontend_port):
        config._set_persistent(frontend_port=frontend_port)
    if backend_port != str(config.backend_port):
        config._set_persistent(backend_port=backend_port)

    # Reload the config to make sure the env vars are persistent.
    get_config(reload=True)

    console.rule("[bold]Starting Reflex App")

    prerequisites.check_latest_package_version(constants.Reflex.MODULE_NAME)

    if frontend:
        # Get the app module.
        prerequisites.get_compiled_app()

    # Warn if schema is not up to date.
    prerequisites.check_schema_up_to_date()

    # Get the frontend and backend commands, based on the environment.
    setup_frontend = frontend_cmd = backend_cmd = None
    if env == constants.Env.DEV:
        setup_frontend, frontend_cmd, backend_cmd = (
            build.setup_frontend,
            exec.run_frontend,
            exec.run_backend,
        )
    if env == constants.Env.PROD:
        setup_frontend, frontend_cmd, backend_cmd = (
            build.setup_frontend_prod,
            exec.run_frontend_prod,
            exec.run_backend_prod,
        )
    if not setup_frontend or not frontend_cmd or not backend_cmd:
        raise ValueError("Invalid env")

    # Post a telemetry event.
    telemetry.send(f"run-{env.value}")

    # Display custom message when there is a keyboard interrupt.
    atexit.register(processes.atexit_handler)

    # Run the frontend and backend together.
    commands = []

    # Run the frontend on a separate thread.
    if frontend:
        setup_frontend(Path.cwd())
        commands.append((frontend_cmd, Path.cwd(), frontend_port, backend))

    # In prod mode, run the backend on a separate thread.
    if backend and env == constants.Env.PROD:
        commands.append(
            (
                backend_cmd,
                backend_host,
                backend_port,
                loglevel.subprocess_level(),
                frontend,
            )
        )

    # Start the frontend and backend.
    with processes.run_concurrently_context(*commands):
        # In dev mode, run the backend on the main thread.
        if backend and env == constants.Env.DEV:
            backend_cmd(
                backend_host, int(backend_port), loglevel.subprocess_level(), frontend
            )
            # The windows uvicorn bug workaround
            # https://github.com/reflex-dev/reflex/issues/2335
            if constants.IS_WINDOWS and exec.frontend_process:
                # Sends SIGTERM in windows
                exec.kill(exec.frontend_process.pid)


@cli.command()
def run(
    env: constants.Env = typer.Option(
        constants.Env.DEV, help="The environment to run the app in."
    ),
    frontend: bool = typer.Option(
        False,
        "--frontend-only",
        help="Execute only frontend.",
        envvar=EnvironmentVariables.REFLEX_FRONTEND_ONLY.name,
    ),
    backend: bool = typer.Option(
        False,
        "--backend-only",
        help="Execute only backend.",
        envvar=EnvironmentVariables.REFLEX_BACKEND_ONLY.name,
    ),
    frontend_port: str = typer.Option(
        config.frontend_port, help="Specify a different frontend port."
    ),
    backend_port: str = typer.Option(
        config.backend_port, help="Specify a different backend port."
    ),
    backend_host: str = typer.Option(
        config.backend_host, help="Specify the backend host."
    ),
    loglevel: constants.LogLevel = typer.Option(
        config.loglevel, help="The log level to use."
    ),
):
    """Run the app in the current directory."""
    if frontend and backend:
        console.error("Cannot use both --frontend-only and --backend-only options.")
        raise typer.Exit(1)
    EnvironmentVariables.REFLEX_BACKEND_ONLY.set(backend)
    EnvironmentVariables.REFLEX_FRONTEND_ONLY.set(frontend)

    _run(env, frontend, backend, frontend_port, backend_port, backend_host, loglevel)


@cli.command()
def export(
    zipping: bool = typer.Option(
        True, "--no-zip", help="Disable zip for backend and frontend exports."
    ),
    frontend: bool = typer.Option(
        True, "--backend-only", help="Export only backend.", show_default=False
    ),
    backend: bool = typer.Option(
        True, "--frontend-only", help="Export only frontend.", show_default=False
    ),
    zip_dest_dir: str = typer.Option(
        os.getcwd(),
        help="The directory to export the zip files to.",
        show_default=False,
    ),
    upload_db_file: bool = typer.Option(
        False,
        help="Whether to exclude sqlite db files when exporting backend.",
        hidden=True,
    ),
    loglevel: constants.LogLevel = typer.Option(
        config.loglevel, help="The log level to use."
    ),
):
    """Export the app to a zip file."""
    from reflex.utils import export as export_utils
    from reflex.utils import prerequisites

    if prerequisites.needs_reinit(frontend=True):
        _init(name=config.app_name, loglevel=loglevel)

    export_utils.export(
        zipping=zipping,
        frontend=frontend,
        backend=backend,
        zip_dest_dir=zip_dest_dir,
        upload_db_file=upload_db_file,
        loglevel=loglevel.subprocess_level(),
    )


def _login() -> str:
    """Helper function to authenticate with Reflex hosting service."""
    from reflex_cli.utils import hosting

    access_token, invitation_code = hosting.authenticated_token()
    if access_token:
        console.print("You already logged in.")
        return access_token

    # If not already logged in, open a browser window/tab to the login page.
    access_token = hosting.authenticate_on_browser(invitation_code)

    if not access_token:
        console.error("Unable to authenticate. Please try again or contact support.")
        raise typer.Exit(1)

    console.print("Successfully logged in.")
    return access_token


@cli.command()
def login(
    loglevel: constants.LogLevel = typer.Option(
        config.loglevel, help="The log level to use."
    ),
):
    """Authenticate with Reflex hosting service."""
    # Set the log level.
    console.set_log_level(loglevel)

    _login()


@cli.command()
def loginv2(loglevel: constants.LogLevel = typer.Option(config.loglevel)):
    """Authenicate with experimental Reflex hosting service."""
    from reflex_cli.v2 import cli as hosting_cli

    check_version()

    hosting_cli.login()


@cli.command()
def logout(
    loglevel: constants.LogLevel = typer.Option(
        config.loglevel, help="The log level to use."
    ),
):
    """Log out of access to Reflex hosting service."""
    from reflex_cli.utils import hosting

    console.set_log_level(loglevel)

    hosting.log_out_on_browser()
    console.debug("Deleting access token from config locally")
    hosting.delete_token_from_config(include_invitation_code=True)


@cli.command()
def logoutv2(
    loglevel: constants.LogLevel = typer.Option(
        config.loglevel, help="The log level to use."
    ),
):
    """Log out of access to Reflex hosting service."""
    from reflex_cli.v2.utils import hosting

    check_version()

    console.set_log_level(loglevel)

    hosting.log_out_on_browser()
    console.debug("Deleting access token from config locally")
    hosting.delete_token_from_config(include_invitation_code=True)


db_cli = typer.Typer()
script_cli = typer.Typer()


def _skip_compile():
    """Skip the compile step."""
    EnvironmentVariables.REFLEX_SKIP_COMPILE.set(True)


@db_cli.command(name="init")
def db_init():
    """Create database schema and migration configuration."""
    from reflex import model
    from reflex.utils import prerequisites

    # Check the database url.
    if config.db_url is None:
        console.error("db_url is not configured, cannot initialize.")
        return

    # Check the alembic config.
    if EnvironmentVariables.ALEMBIC_CONFIG.get().exists():
        console.error(
            "Database is already initialized. Use "
            "[bold]reflex db makemigrations[/bold] to create schema change "
            "scripts and [bold]reflex db migrate[/bold] to apply migrations "
            "to a new or existing database.",
        )
        return

    # Initialize the database.
    _skip_compile()
    prerequisites.get_compiled_app()
    model.Model.alembic_init()
    model.Model.migrate(autogenerate=True)


@db_cli.command()
def migrate():
    """Create or update database schema from migration scripts."""
    from reflex import model
    from reflex.utils import prerequisites

    # TODO see if we can use `get_app()` instead (no compile).  Would _skip_compile still be needed then?
    _skip_compile()
    prerequisites.get_compiled_app()
    if not prerequisites.check_db_initialized():
        return
    model.Model.migrate()
    prerequisites.check_schema_up_to_date()


@db_cli.command()
def makemigrations(
    message: str = typer.Option(
        None, help="Human readable identifier for the generated revision."
    ),
):
    """Create autogenerated alembic migration scripts."""
    from alembic.util.exc import CommandError

    from reflex import model
    from reflex.utils import prerequisites

    # TODO see if we can use `get_app()` instead (no compile).  Would _skip_compile still be needed then?
    _skip_compile()
    prerequisites.get_compiled_app()
    if not prerequisites.check_db_initialized():
        return
    with model.Model.get_db_engine().connect() as connection:
        try:
            model.Model.alembic_autogenerate(connection=connection, message=message)
        except CommandError as command_error:
            if "Target database is not up to date." not in str(command_error):
                raise
            console.error(
                f"{command_error} Run [bold]reflex db migrate[/bold] to update database."
            )


@cli.command()
def deploy(
    key: Optional[str] = typer.Option(
        None,
        "-k",
        "--deployment-key",
        help="The name of the deployment. Domain name safe characters only.",
    ),
    app_name: str = typer.Option(
        config.app_name,
        "--app-name",
        help="The name of the App to deploy under.",
        hidden=True,
    ),
    regions: List[str] = typer.Option(
        list(),
        "-r",
        "--region",
        help="The regions to deploy to.",
    ),
    envs: List[str] = typer.Option(
        list(),
        "--env",
        help="The environment variables to set: <key>=<value>. For multiple envs, repeat this option, e.g. --env k1=v2 --env k2=v2.",
    ),
    cpus: Optional[int] = typer.Option(
        None, help="The number of CPUs to allocate.", hidden=True
    ),
    memory_mb: Optional[int] = typer.Option(
        None, help="The amount of memory to allocate.", hidden=True
    ),
    auto_start: Optional[bool] = typer.Option(
        None,
        help="Whether to auto start the instance.",
        hidden=True,
    ),
    auto_stop: Optional[bool] = typer.Option(
        None,
        help="Whether to auto stop the instance.",
        hidden=True,
    ),
    frontend_hostname: Optional[str] = typer.Option(
        None,
        "--frontend-hostname",
        help="The hostname of the frontend.",
        hidden=True,
    ),
    interactive: bool = typer.Option(
        True,
        help="Whether to list configuration options and ask for confirmation.",
    ),
    with_metrics: Optional[str] = typer.Option(
        None,
        help="Setting for metrics scraping for the deployment. Setup required in user code.",
        hidden=True,
    ),
    with_tracing: Optional[str] = typer.Option(
        None,
        help="Setting to export tracing for the deployment. Setup required in user code.",
        hidden=True,
    ),
    upload_db_file: bool = typer.Option(
        False,
        help="Whether to include local sqlite db files when uploading to hosting service.",
        hidden=True,
    ),
    loglevel: constants.LogLevel = typer.Option(
        config.loglevel, help="The log level to use."
    ),
):
    """Deploy the app to the Reflex hosting service."""
    from reflex_cli import cli as hosting_cli

    from reflex.utils import export as export_utils
    from reflex.utils import prerequisites

    # Set the log level.
    console.set_log_level(loglevel)

    # Only check requirements if interactive. There is user interaction for requirements update.
    if interactive:
        dependency.check_requirements()

    # Check if we are set up.
    if prerequisites.needs_reinit(frontend=True):
        _init(name=config.app_name, loglevel=loglevel)
    prerequisites.check_latest_package_version(constants.ReflexHostingCLI.MODULE_NAME)

    hosting_cli.deploy(
        app_name=app_name,
        export_fn=lambda zip_dest_dir,
        api_url,
        deploy_url,
        frontend,
        backend,
        zipping: export_utils.export(
            zip_dest_dir=zip_dest_dir,
            api_url=api_url,
            deploy_url=deploy_url,
            frontend=frontend,
            backend=backend,
            zipping=zipping,
            loglevel=loglevel.subprocess_level(),
            upload_db_file=upload_db_file,
        ),
        key=key,
        regions=regions,
        envs=envs,
        cpus=cpus,
        memory_mb=memory_mb,
        auto_start=auto_start,
        auto_stop=auto_stop,
        frontend_hostname=frontend_hostname,
        interactive=interactive,
        with_metrics=with_metrics,
        with_tracing=with_tracing,
        loglevel=loglevel.subprocess_level(),
    )


@cli.command()
def deployv2(
    app_name: str = typer.Option(
        config.app_name,
        "--app-name",
        help="The name of the App to deploy under.",
        hidden=True,
    ),
    regions: List[str] = typer.Option(
        list(),
        "-r",
        "--region",
        help="The regions to deploy to. `reflex apps regions` For multiple envs, repeat this option, e.g. --region sjc --region iad",
    ),
    envs: List[str] = typer.Option(
        list(),
        "--env",
        help="The environment variables to set: <key>=<value>. For multiple envs, repeat this option, e.g. --env k1=v2 --env k2=v2.",
    ),
    vmtype: Optional[str] = typer.Option(
        None,
        "--vmtype",
        help="Vm type id. Run `reflex apps vmtypes` to get options.",
    ),
    hostname: Optional[str] = typer.Option(
        None,
        "--hostname",
        help="The hostname of the frontend.",
    ),
    interactive: bool = typer.Option(
        True,
        help="Whether to list configuration options and ask for confirmation.",
    ),
    envfile: Optional[str] = typer.Option(
        None,
        "--envfile",
        help="The path to an env file to use. Will override any envs set manually.",
    ),
    loglevel: constants.LogLevel = typer.Option(
        config.loglevel, help="The log level to use."
    ),
    project: Optional[str] = typer.Option(
        None,
        "--project",
        help="project id to deploy to",
    ),
    token: Optional[str] = typer.Option(
        None,
        "--token",
        help="token to use for auth",
    ),
):
    """Deploy the app to the Reflex hosting service."""
    from reflex_cli.v2 import cli as hosting_cli
    from reflex_cli.v2.utils import dependency

    from reflex.utils import export as export_utils
    from reflex.utils import prerequisites

    check_version()

    # Set the log level.
    console.set_log_level(loglevel)

    # Only check requirements if interactive.
    # There is user interaction for requirements update.
    if interactive:
        dependency.check_requirements()

    # Check if we are set up.
    if prerequisites.needs_reinit(frontend=True):
        _init(name=config.app_name, loglevel=loglevel)
    prerequisites.check_latest_package_version(constants.ReflexHostingCLI.MODULE_NAME)

    hosting_cli.deploy(
        app_name=app_name,
        export_fn=lambda zip_dest_dir,
        api_url,
        deploy_url,
        frontend,
        backend,
        zipping: export_utils.export(
            zip_dest_dir=zip_dest_dir,
            api_url=api_url,
            deploy_url=deploy_url,
            frontend=frontend,
            backend=backend,
            zipping=zipping,
            loglevel=loglevel.subprocess_level(),
        ),
        regions=regions,
        envs=envs,
        vmtype=vmtype,
        envfile=envfile,
        hostname=hostname,
        interactive=interactive,
        loglevel=loglevel.subprocess_level(),
        token=token,
        project=project,
    )


cli.add_typer(db_cli, name="db", help="Subcommands for managing the database schema.")
cli.add_typer(script_cli, name="script", help="Subcommands running helper scripts.")
cli.add_typer(
    deployments_cli,
    name="deployments",
    help="Subcommands for managing the Deployments.",
)
cli.add_typer(
    hosting_cli,
    name="apps",
    help="Subcommands for managing the Deployments.",
)
cli.add_typer(
    custom_components_cli,
    name="component",
    help="Subcommands for creating and publishing Custom Components.",
)

if __name__ == "__main__":
    cli()<|MERGE_RESOLUTION|>--- conflicted
+++ resolved
@@ -17,12 +17,7 @@
 from reflex import constants
 from reflex.config import EnvironmentVariables, get_config
 from reflex.custom_components.custom_components import custom_components_cli
-<<<<<<< HEAD
-from reflex.utils import console, redir, telemetry
-=======
-from reflex.state import reset_disk_state_manager
 from reflex.utils import console, telemetry
->>>>>>> c29c6b65
 
 # Disable typer+rich integration for help panels
 typer.core.rich = None  # type: ignore
