--- conflicted
+++ resolved
@@ -713,18 +713,6 @@
         if not inspect.isclass(fixed_type):
             raise TypeError(f"Unsupported type {var_type} for guess_type.")
 
-<<<<<<< HEAD
-        if issubclass(fixed_type, bool):
-            return self.to(BooleanVar, self._var_type)
-        if issubclass(fixed_type, (int, float)):
-            return self.to(NumberVar, self._var_type)
-        if issubclass(fixed_type, (list, tuple, set)):
-            return self.to(ArrayVar, self._var_type)
-        if issubclass(fixed_type, str):
-            return self.to(StringVar, self._var_type)
-
-        return self.to(ObjectVar, self._var_type)
-=======
         if fixed_type is None:
             return self.to(None)
 
@@ -732,15 +720,7 @@
             if issubclass(fixed_type, var_subclass.python_types):
                 return self.to(var_subclass.var_subclass, self._var_type)
 
-        try:
-            if issubclass(fixed_type, Base):
-                return self.to(ObjectVar, self._var_type)
-        except TypeError:
-            pass
-        if dataclasses.is_dataclass(fixed_type):
-            return self.to(ObjectVar, self._var_type)
-        return self
->>>>>>> 41b19586
+        return self.to(ObjectVar, self._var_type)
 
     def get_default_value(self) -> Any:
         """Get the default value of the var.
