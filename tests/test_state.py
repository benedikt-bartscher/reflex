from __future__ import annotations

import asyncio
import copy
import datetime
import functools
import json
import os
import sys
from textwrap import dedent
from typing import Any, Dict, Generator, List, Optional, Union
from unittest.mock import AsyncMock, Mock

import pytest
from plotly.graph_objects import Figure

import reflex as rx
import reflex.config
from reflex import constants
from reflex.app import App
from reflex.base import Base
from reflex.constants import CompileVars, RouteVar, SocketEvent
from reflex.event import Event, EventHandler
from reflex.state import (
    BaseState,
    ImmutableStateError,
    LockExpiredError,
    MutableProxy,
    OnLoadInternalState,
    RouterData,
    State,
    StateManager,
    StateManagerMemory,
    StateManagerRedis,
    StateProxy,
    StateUpdate,
    _substate_key,
)
from reflex.testing import chdir
from reflex.utils import format, prerequisites, types
from reflex.utils.format import json_dumps
from reflex.vars import BaseVar, ComputedVar

from .states import GenState

CI = bool(os.environ.get("CI", False))
LOCK_EXPIRATION = 2000 if CI else 300
LOCK_EXPIRE_SLEEP = 2.5 if CI else 0.4


formatted_router = {
    "session": {"client_token": "", "client_ip": "", "session_id": ""},
    "headers": {
        "host": "",
        "origin": "",
        "upgrade": "",
        "connection": "",
        "pragma": "",
        "cache_control": "",
        "user_agent": "",
        "sec_websocket_version": "",
        "sec_websocket_key": "",
        "sec_websocket_extensions": "",
        "accept_encoding": "",
        "accept_language": "",
    },
    "page": {
        "host": "",
        "path": "",
        "raw_path": "",
        "full_path": "",
        "full_raw_path": "",
        "params": {},
    },
}


class Object(Base):
    """A test object fixture."""

    prop1: int = 42
    prop2: str = "hello"


class TestState(BaseState):
    """A test state."""

    # Set this class as not test one
    __test__ = False

    num1: int
    num2: float = 3.14
    key: str
    map_key: str = "a"
    array: List[float] = [1, 2, 3.14]
    mapping: Dict[str, List[int]] = {"a": [1, 2, 3], "b": [4, 5, 6]}
    obj: Object = Object()
    complex: Dict[int, Object] = {1: Object(), 2: Object()}
    fig: Figure = Figure()
    dt: datetime.datetime = datetime.datetime.fromisoformat("1989-11-09T18:53:00+01:00")

    @ComputedVar
    def sum(self) -> float:
        """Dynamically sum the numbers.

        Returns:
            The sum of the numbers.
        """
        return self.num1 + self.num2

    @ComputedVar
    def upper(self) -> str:
        """Uppercase the key.

        Returns:
            The uppercased key.
        """
        return self.key.upper()

    def do_something(self):
        """Do something."""
        pass


class ChildState(TestState):
    """A child state fixture."""

    value: str
    count: int = 23

    def change_both(self, value: str, count: int):
        """Change both the value and count.

        Args:
            value: The new value.
            count: The new count.
        """
        self.value = value.upper()
        self.count = count * 2


class ChildState2(TestState):
    """A child state fixture."""

    value: str


class ChildState3(TestState):
    """A child state fixture."""

    value: str


class GrandchildState(ChildState):
    """A grandchild state fixture."""

    value2: str

    def do_nothing(self):
        """Do something."""
        pass


class GrandchildState2(ChildState2):
    """A grandchild state fixture."""

    @rx.var(cache=True)
    def cached(self) -> str:
        """A cached var.

        Returns:
            The value.
        """
        return self.value


class GrandchildState3(ChildState3):
    """A great grandchild state fixture."""

    @rx.var
    def computed(self) -> str:
        """A computed var.

        Returns:
            The value.
        """
        return self.value


class DateTimeState(BaseState):
    """A State with some datetime fields."""

    d: datetime.date = datetime.date.fromisoformat("1989-11-09")
    dt: datetime.datetime = datetime.datetime.fromisoformat("1989-11-09T18:53:00+01:00")
    t: datetime.time = datetime.time.fromisoformat("18:53:00+01:00")
    td: datetime.timedelta = datetime.timedelta(days=11, minutes=11)


@pytest.fixture
def test_state() -> TestState:
    """A state.

    Returns:
        A test state.
    """
    return TestState()  # type: ignore


@pytest.fixture
def child_state(test_state) -> ChildState:
    """A child state.

    Args:
        test_state: A test state.

    Returns:
        A test child state.
    """
    child_state = test_state.get_substate(["child_state"])
    assert child_state is not None
    return child_state


@pytest.fixture
def child_state2(test_state) -> ChildState2:
    """A second child state.

    Args:
        test_state: A test state.

    Returns:
        A second test child state.
    """
    child_state2 = test_state.get_substate(["child_state2"])
    assert child_state2 is not None
    return child_state2


@pytest.fixture
def grandchild_state(child_state) -> GrandchildState:
    """A state.

    Args:
        child_state: A child state.

    Returns:
        A test state.
    """
    grandchild_state = child_state.get_substate(["grandchild_state"])
    assert grandchild_state is not None
    return grandchild_state


def test_base_class_vars(test_state):
    """Test that the class vars are set correctly.

    Args:
        test_state: A state.
    """
    fields = test_state.get_fields()
    cls = type(test_state)

    for field in fields:
        if field in test_state.get_skip_vars():
            continue
        prop = getattr(cls, field)
        assert isinstance(prop, BaseVar)
        assert prop._var_name == field

    assert cls.num1._var_type == int
    assert cls.num2._var_type == float
    assert cls.key._var_type == str


def test_computed_class_var(test_state):
    """Test that the class computed vars are set correctly.

    Args:
        test_state: A state.
    """
    cls = type(test_state)
    vars = [(prop._var_name, prop._var_type) for prop in cls.computed_vars.values()]
    assert ("sum", float) in vars
    assert ("upper", str) in vars


def test_class_vars(test_state):
    """Test that the class vars are set correctly.

    Args:
        test_state: A state.
    """
    cls = type(test_state)
    assert cls.vars.keys() == {
        "router",
        "num1",
        "num2",
        "key",
        "map_key",
        "array",
        "mapping",
        "obj",
        "complex",
        "sum",
        "upper",
        "fig",
        "dt",
    }


def test_event_handlers(test_state):
    """Test that event handler is set correctly.

    Args:
        test_state: A state.
    """
    expected_keys = (
        "do_something",
        "set_array",
        "set_complex",
        "set_fig",
        "set_key",
        "set_mapping",
        "set_num1",
        "set_num2",
        "set_obj",
    )

    cls = type(test_state)
    assert all(key in cls.event_handlers for key in expected_keys)


def test_default_value(test_state):
    """Test that the default value of a var is correct.

    Args:
        test_state: A state.
    """
    assert test_state.num1 == 0
    assert test_state.num2 == 3.14
    assert test_state.key == ""
    assert test_state.sum == 3.14
    assert test_state.upper == ""


def test_computed_vars(test_state):
    """Test that the computed var is computed correctly.

    Args:
        test_state: A state.
    """
    test_state.num1 = 1
    test_state.num2 = 4
    assert test_state.sum == 5
    test_state.key = "hello world"
    assert test_state.upper == "HELLO WORLD"


def test_dict(test_state):
    """Test that the dict representation of a state is correct.

    Args:
        test_state: A state.
    """
    substates = {
        "test_state",
        "test_state.child_state",
        "test_state.child_state.grandchild_state",
        "test_state.child_state2",
        "test_state.child_state2.grandchild_state2",
        "test_state.child_state3",
        "test_state.child_state3.grandchild_state3",
    }
    test_state_dict = test_state.dict()
    assert set(test_state_dict) == substates
    assert set(test_state_dict[test_state.get_name()]) == set(test_state.vars)
    assert set(test_state.dict(include_computed=False)[test_state.get_name()]) == set(
        test_state.base_vars
    )


def test_default_setters(test_state):
    """Test that we can set default values.

    Args:
        test_state: A state.
    """
    for prop_name in test_state.base_vars:
        # Each base var should have a default setter.
        assert hasattr(test_state, f"set_{prop_name}")


def test_class_indexing_with_vars():
    """Test that we can index into a state var with another var."""
    prop = TestState.array[TestState.num1]
    assert str(prop) == "{test_state.array.at(test_state.num1)}"

    prop = TestState.mapping["a"][TestState.num1]
    assert str(prop) == '{test_state.mapping["a"].at(test_state.num1)}'

    prop = TestState.mapping[TestState.map_key]
    assert str(prop) == "{test_state.mapping[test_state.map_key]}"


def test_class_attributes():
    """Test that we can get class attributes."""
    prop = TestState.obj.prop1
    assert str(prop) == "{test_state.obj.prop1}"

    prop = TestState.complex[1].prop1
    assert str(prop) == "{test_state.complex[1].prop1}"


def test_get_parent_state():
    """Test getting the parent state."""
    assert TestState.get_parent_state() is None
    assert ChildState.get_parent_state() == TestState
    assert ChildState2.get_parent_state() == TestState
    assert GrandchildState.get_parent_state() == ChildState


def test_get_substates():
    """Test getting the substates."""
    assert TestState.get_substates() == {ChildState, ChildState2, ChildState3}
    assert ChildState.get_substates() == {GrandchildState}
    assert ChildState2.get_substates() == {GrandchildState2}
    assert GrandchildState.get_substates() == set()
    assert GrandchildState2.get_substates() == set()


def test_get_name():
    """Test getting the name of a state."""
    assert TestState.get_name() == "test_state"
    assert ChildState.get_name() == "child_state"
    assert ChildState2.get_name() == "child_state2"
    assert GrandchildState.get_name() == "grandchild_state"


def test_get_full_name():
    """Test getting the full name."""
    assert TestState.get_full_name() == "test_state"
    assert ChildState.get_full_name() == "test_state.child_state"
    assert ChildState2.get_full_name() == "test_state.child_state2"
    assert GrandchildState.get_full_name() == "test_state.child_state.grandchild_state"


def test_get_class_substate():
    """Test getting the substate of a class."""
    assert TestState.get_class_substate(("child_state",)) == ChildState
    assert TestState.get_class_substate(("child_state2",)) == ChildState2
    assert ChildState.get_class_substate(("grandchild_state",)) == GrandchildState
    assert (
        TestState.get_class_substate(("child_state", "grandchild_state"))
        == GrandchildState
    )
    with pytest.raises(ValueError):
        TestState.get_class_substate(("invalid_child",))
    with pytest.raises(ValueError):
        TestState.get_class_substate(
            (
                "child_state",
                "invalid_child",
            )
        )


def test_get_class_var():
    """Test getting the var of a class."""
    assert TestState.get_class_var(("num1",)).equals(TestState.num1)
    assert TestState.get_class_var(("num2",)).equals(TestState.num2)
    assert ChildState.get_class_var(("value",)).equals(ChildState.value)
    assert GrandchildState.get_class_var(("value2",)).equals(GrandchildState.value2)
    assert TestState.get_class_var(("child_state", "value")).equals(ChildState.value)
    assert TestState.get_class_var(
        ("child_state", "grandchild_state", "value2")
    ).equals(
        GrandchildState.value2,
    )
    assert ChildState.get_class_var(("grandchild_state", "value2")).equals(
        GrandchildState.value2,
    )
    with pytest.raises(ValueError):
        TestState.get_class_var(("invalid_var",))
    with pytest.raises(ValueError):
        TestState.get_class_var(
            (
                "child_state",
                "invalid_var",
            )
        )


def test_set_class_var():
    """Test setting the var of a class."""
    with pytest.raises(AttributeError):
        TestState.num3  # type: ignore
    TestState._set_var(
        BaseVar(_var_name="num3", _var_type=int)._var_set_state(TestState)
    )
    var = TestState.num3  # type: ignore
    assert var._var_name == "num3"
    assert var._var_type == int
    assert var._var_state == TestState.get_full_name()


def test_set_parent_and_substates(test_state, child_state, grandchild_state):
    """Test setting the parent and substates.

    Args:
        test_state: A state.
        child_state: A child state.
        grandchild_state: A grandchild state.
    """
    assert len(test_state.substates) == 3
    assert set(test_state.substates) == {"child_state", "child_state2", "child_state3"}

    assert child_state.parent_state == test_state
    assert len(child_state.substates) == 1
    assert set(child_state.substates) == {"grandchild_state"}

    assert grandchild_state.parent_state == child_state
    assert len(grandchild_state.substates) == 0


def test_get_child_attribute(test_state, child_state, child_state2, grandchild_state):
    """Test getting the attribute of a state.

    Args:
        test_state: A state.
        child_state: A child state.
        child_state2: A child state.
        grandchild_state: A grandchild state.
    """
    assert test_state.num1 == 0
    assert child_state.value == ""
    assert child_state2.value == ""
    assert child_state.count == 23
    assert grandchild_state.value2 == ""
    with pytest.raises(AttributeError):
        test_state.invalid
    with pytest.raises(AttributeError):
        test_state.child_state.invalid
    with pytest.raises(AttributeError):
        test_state.child_state.grandchild_state.invalid


def test_set_child_attribute(test_state, child_state, grandchild_state):
    """Test setting the attribute of a state.

    Args:
        test_state: A state.
        child_state: A child state.
        grandchild_state: A grandchild state.
    """
    test_state.num1 = 10
    assert test_state.num1 == 10
    assert child_state.num1 == 10
    assert grandchild_state.num1 == 10

    grandchild_state.num1 = 5
    assert test_state.num1 == 5
    assert child_state.num1 == 5
    assert grandchild_state.num1 == 5

    child_state.value = "test"
    assert child_state.value == "test"
    assert grandchild_state.value == "test"

    grandchild_state.value = "test2"
    assert child_state.value == "test2"
    assert grandchild_state.value == "test2"

    grandchild_state.value2 = "test3"
    assert grandchild_state.value2 == "test3"


def test_get_substate(test_state, child_state, child_state2, grandchild_state):
    """Test getting the substate of a state.

    Args:
        test_state: A state.
        child_state: A child state.
        child_state2: A child state.
        grandchild_state: A grandchild state.
    """
    assert test_state.get_substate(("child_state",)) == child_state
    assert test_state.get_substate(("child_state2",)) == child_state2
    assert (
        test_state.get_substate(("child_state", "grandchild_state")) == grandchild_state
    )
    assert child_state.get_substate(("grandchild_state",)) == grandchild_state
    with pytest.raises(ValueError):
        test_state.get_substate(("invalid",))
    with pytest.raises(ValueError):
        test_state.get_substate(("child_state", "invalid"))
    with pytest.raises(ValueError):
        test_state.get_substate(("child_state", "grandchild_state", "invalid"))


def test_set_dirty_var(test_state):
    """Test changing state vars marks the value as dirty.

    Args:
        test_state: A state.
    """
    # Initially there should be no dirty vars.
    assert test_state.dirty_vars == set()

    # Setting a var should mark it as dirty.
    test_state.num1 = 1
    assert test_state.dirty_vars == {"num1", "sum"}

    # Setting another var should mark it as dirty.
    test_state.num2 = 2
    assert test_state.dirty_vars == {"num1", "num2", "sum"}

    # Cleaning the state should remove all dirty vars.
    test_state._clean()
    assert test_state.dirty_vars == set()


def test_set_dirty_substate(test_state, child_state, child_state2, grandchild_state):
    """Test changing substate vars marks the value as dirty.

    Args:
        test_state: A state.
        child_state: A child state.
        child_state2: A child state.
        grandchild_state: A grandchild state.
    """
    # Initially there should be no dirty vars.
    assert test_state.dirty_vars == set()
    assert child_state.dirty_vars == set()
    assert child_state2.dirty_vars == set()
    assert grandchild_state.dirty_vars == set()

    # Setting a var should mark it as dirty.
    child_state.value = "test"
    assert child_state.dirty_vars == {"value"}
    assert test_state.dirty_substates == {"child_state"}
    assert child_state.dirty_substates == set()

    # Cleaning the parent state should remove the dirty substate.
    test_state._clean()
    assert test_state.dirty_substates == set()
    assert child_state.dirty_vars == set()

    # Setting a var on the grandchild should bubble up.
    grandchild_state.value2 = "test2"
    assert child_state.dirty_substates == {"grandchild_state"}
    assert test_state.dirty_substates == {"child_state"}

    # Cleaning the middle state should keep the parent state dirty.
    child_state._clean()
    assert test_state.dirty_substates == {"child_state"}
    assert child_state.dirty_substates == set()
    assert grandchild_state.dirty_vars == set()


def test_reset(test_state, child_state):
    """Test resetting the state.

    Args:
        test_state: A state.
        child_state: A child state.
    """
    # Set some values.
    test_state.num1 = 1
    test_state.num2 = 2
    child_state.value = "test"

    # Reset the state.
    test_state.reset()

    # The values should be reset.
    assert test_state.num1 == 0
    assert test_state.num2 == 3.14
    assert child_state.value == ""

    expected_dirty_vars = {
        "num1",
        "num2",
        "obj",
        "upper",
        "complex",
        "fig",
        "key",
        "sum",
        "array",
        "map_key",
        "mapping",
        "dt",
    }

    # The dirty vars should be reset.
    assert test_state.dirty_vars == expected_dirty_vars
    assert child_state.dirty_vars == {"count", "value"}

    # The dirty substates should be reset.
    assert test_state.dirty_substates == {"child_state", "child_state2", "child_state3"}


@pytest.mark.asyncio
async def test_process_event_simple(test_state):
    """Test processing an event.

    Args:
        test_state: A state.
    """
    assert test_state.num1 == 0

    event = Event(token="t", name="set_num1", payload={"value": 69})
    update = await test_state._process(event).__anext__()

    # The event should update the value.
    assert test_state.num1 == 69

    # The delta should contain the changes, including computed vars.
    # assert update.delta == {"test_state": {"num1": 69, "sum": 72.14}}
    assert update.delta == {
        "test_state": {"num1": 69, "sum": 72.14, "upper": ""},
        "test_state.child_state3.grandchild_state3": {"computed": ""},
    }
    assert update.events == []


@pytest.mark.asyncio
async def test_process_event_substate(test_state, child_state, grandchild_state):
    """Test processing an event on a substate.

    Args:
        test_state: A state.
        child_state: A child state.
        grandchild_state: A grandchild state.
    """
    # Events should bubble down to the substate.
    assert child_state.value == ""
    assert child_state.count == 23
    event = Event(
        token="t", name="child_state.change_both", payload={"value": "hi", "count": 12}
    )
    update = await test_state._process(event).__anext__()
    assert child_state.value == "HI"
    assert child_state.count == 24
    assert update.delta == {
        "test_state": {"sum": 3.14, "upper": ""},
        "test_state.child_state": {"value": "HI", "count": 24},
        "test_state.child_state3.grandchild_state3": {"computed": ""},
    }
    test_state._clean()

    # Test with the granchild state.
    assert grandchild_state.value2 == ""
    event = Event(
        token="t",
        name="child_state.grandchild_state.set_value2",
        payload={"value": "new"},
    )
    update = await test_state._process(event).__anext__()
    assert grandchild_state.value2 == "new"
    assert update.delta == {
        "test_state": {"sum": 3.14, "upper": ""},
        "test_state.child_state.grandchild_state": {"value2": "new"},
        "test_state.child_state3.grandchild_state3": {"computed": ""},
    }


@pytest.mark.asyncio
async def test_process_event_generator():
    """Test event handlers that generate multiple updates."""
    gen_state = GenState()  # type: ignore
    event = Event(
        token="t",
        name="go",
        payload={"c": 5},
    )
    gen = gen_state._process(event)

    count = 0
    async for update in gen:
        count += 1
        if count == 6:
            assert update.delta == {}
            assert update.final
        else:
            assert gen_state.value == count
            assert update.delta == {
                "gen_state": {"value": count},
            }
            assert not update.final

    assert count == 6


def test_get_client_token(test_state, router_data):
    """Test that the token obtained from the router_data is correct.

    Args:
        test_state: The test state.
        router_data: The router data fixture.
    """
    test_state.router = RouterData(router_data)
    assert (
        test_state.router.session.client_token == "b181904c-3953-4a79-dc18-ae9518c22f05"
    )


def test_get_sid(test_state, router_data):
    """Test getting session id.

    Args:
        test_state: A state.
        router_data: The router data fixture.
    """
    test_state.router = RouterData(router_data)
    assert test_state.router.session.session_id == "9fpxSzPb9aFMb4wFAAAH"


def test_get_headers(test_state, router_data, router_data_headers):
    """Test getting client headers.

    Args:
        test_state: A state.
        router_data: The router data fixture.
        router_data_headers: The expected headers.
    """
    test_state.router = RouterData(router_data)
    assert test_state.router.headers.dict() == {
        format.to_snake_case(k): v for k, v in router_data_headers.items()
    }


def test_get_client_ip(test_state, router_data):
    """Test getting client IP.

    Args:
        test_state: A state.
        router_data: The router data fixture.
    """
    test_state.router = RouterData(router_data)
    assert test_state.router.session.client_ip == "127.0.0.1"


def test_get_current_page(test_state):
    assert test_state.router.page.path == ""

    route = "mypage/subpage"
    test_state.router = RouterData({RouteVar.PATH: route})
    assert test_state.router.page.path == route


def test_get_query_params(test_state):
    assert test_state.router.page.params == {}

    params = {"p1": "a", "p2": "b"}
    test_state.router = RouterData({RouteVar.QUERY: params})
    assert dict(test_state.router.page.params) == params


def test_add_var():
    class DynamicState(BaseState):
        pass

    ds1 = DynamicState()
    assert "dynamic_int" not in ds1.__dict__
    assert not hasattr(ds1, "dynamic_int")
    ds1.add_var("dynamic_int", int, 42)
    # Existing instances get the BaseVar
    assert ds1.dynamic_int.equals(DynamicState.dynamic_int)  # type: ignore
    # New instances get an actual value with the default
    assert DynamicState().dynamic_int == 42

    ds1.add_var("dynamic_list", List[int], [5, 10])
    assert ds1.dynamic_list.equals(DynamicState.dynamic_list)  # type: ignore
    ds2 = DynamicState()
    assert ds2.dynamic_list == [5, 10]
    ds2.dynamic_list.append(15)
    assert ds2.dynamic_list == [5, 10, 15]
    assert DynamicState().dynamic_list == [5, 10]

    ds1.add_var("dynamic_dict", Dict[str, int], {"k1": 5, "k2": 10})
    assert ds1.dynamic_dict.equals(DynamicState.dynamic_dict)  # type: ignore
    assert ds2.dynamic_dict.equals(DynamicState.dynamic_dict)  # type: ignore
    assert DynamicState().dynamic_dict == {"k1": 5, "k2": 10}
    assert DynamicState().dynamic_dict == {"k1": 5, "k2": 10}


def test_add_var_default_handlers(test_state):
    test_state.add_var("rand_int", int, 10)
    assert "set_rand_int" in test_state.event_handlers
    assert isinstance(test_state.event_handlers["set_rand_int"], EventHandler)


class InterdependentState(BaseState):
    """A state with 3 vars and 3 computed vars.

    x: a variable that no computed var depends on
    v1: a varable that one computed var directly depeneds on
    _v2: a backend variable that one computed var directly depends on

    v1x2: a computed var that depends on v1
    v2x2: a computed var that depends on backend var _v2
    v1x2x2: a computed var that depends on computed var v1x2
    """

    x: int = 0
    v1: int = 0
    _v2: int = 1

    @rx.var(cache=True)
    def v1x2(self) -> int:
        """Depends on var v1.

        Returns:
            Var v1 multiplied by 2
        """
        return self.v1 * 2

    @rx.var(cache=True)
    def v2x2(self) -> int:
        """Depends on backend var _v2.

        Returns:
            backend var _v2 multiplied by 2
        """
        return self._v2 * 2

<<<<<<< HEAD
    @rx.var(cache=True, backend=True)
    def v2x2_backend(self) -> int:
        """Depends on backend var _v2.

        Returns:
            backend var _v2 multiplied by 2
        """
        return self._v2 * 2

=======
>>>>>>> a6bdaf1b
    @rx.var(cache=True)
    def v1x2x2(self) -> int:
        """Depends on ComputedVar v1x2.

        Returns:
            ComputedVar v1x2 multiplied by 2
        """
        return self.v1x2 * 2  # type: ignore

    @rx.var(cache=True)
    def _v3(self) -> int:
        """Depends on backend var _v2.

        Returns:
            The value of the backend variable.
        """
        return self._v2

    @rx.var(cache=True)
    def v3x2(self) -> int:
        """Depends on ComputedVar _v3.

        Returns:
            ComputedVar _v3 multiplied by 2
        """
        return self._v3 * 2


@pytest.fixture
def interdependent_state() -> BaseState:
    """A state with varying dependency between vars.

    Returns:
        instance of InterdependentState
    """
    s = InterdependentState()
    s.dict()  # prime initial relationships by accessing all ComputedVars
    return s


def test_not_dirty_computed_var_from_var(interdependent_state):
    """Set Var that no ComputedVar depends on, expect no recalculation.

    Args:
        interdependent_state: A state with varying Var dependencies.
    """
    interdependent_state.x = 5
    assert interdependent_state.get_delta() == {
        interdependent_state.get_full_name(): {"x": 5},
    }


def test_dirty_computed_var_from_var(interdependent_state):
    """Set Var that ComputedVar depends on, expect recalculation.

    The other ComputedVar depends on the changed ComputedVar and should also be
    recalculated. No other ComputedVars should be recalculated.

    Args:
        interdependent_state: A state with varying Var dependencies.
    """
    interdependent_state.v1 = 1
    assert interdependent_state.get_delta() == {
        interdependent_state.get_full_name(): {"v1": 1, "v1x2": 2, "v1x2x2": 4},
    }


def test_dirty_computed_var_from_backend_var(interdependent_state):
    """Set backend var that ComputedVar depends on, expect recalculation.

    Args:
        interdependent_state: A state with varying Var dependencies.
    """
    interdependent_state._v2 = 2
    assert interdependent_state.get_delta() == {
        interdependent_state.get_full_name(): {"v2x2": 4, "v3x2": 4},
    }
    assert "_v3" in InterdependentState.backend_vars


def test_per_state_backend_var(interdependent_state):
    """Set backend var on one instance, expect no affect in other instances.

    Args:
        interdependent_state: A state with varying Var dependencies.
    """
    s2 = InterdependentState()
    assert s2._v2 == interdependent_state._v2
    interdependent_state._v2 = 2
    assert s2._v2 != interdependent_state._v2
    s3 = InterdependentState()
    assert s3._v2 != interdependent_state._v2
    # both s2 and s3 should still have the default value
    assert s2._v2 == s3._v2
    # changing s2._v2 should not affect others
    s2._v2 = 4
    assert s2._v2 != interdependent_state._v2
    assert s2._v2 != s3._v2


def test_child_state():
    """Test that the child state computed vars can reference parent state vars."""

    class MainState(BaseState):
        v: int = 2

    class ChildState(MainState):
        @ComputedVar
        def rendered_var(self):
            return self.v

    ms = MainState()
    cs = ms.substates[ChildState.get_name()]
    assert ms.v == 2
    assert cs.v == 2
    assert cs.rendered_var == 2


def test_conditional_computed_vars():
    """Test that computed vars can have conditionals."""

    class MainState(BaseState):
        flag: bool = False
        t1: str = "a"
        t2: str = "b"

        @ComputedVar
        def rendered_var(self) -> str:
            if self.flag:
                return self.t1
            return self.t2

    ms = MainState()
    # Initially there are no dirty computed vars.
    assert ms._dirty_computed_vars(from_vars={"flag"}) == {"rendered_var"}
    assert ms._dirty_computed_vars(from_vars={"t2"}) == {"rendered_var"}
    assert ms._dirty_computed_vars(from_vars={"t1"}) == {"rendered_var"}
    assert ms.computed_vars["rendered_var"]._deps(objclass=MainState) == {
        "flag",
        "t1",
        "t2",
    }


def test_event_handlers_convert_to_fns(test_state, child_state):
    """Test that when the state is initialized, event handlers are converted to fns.

    Args:
        test_state: A state with event handlers.
        child_state: A child state with event handlers.
    """
    # The class instances should be event handlers.
    assert isinstance(TestState.do_something, EventHandler)
    assert isinstance(ChildState.change_both, EventHandler)

    # The object instances should be fns.
    test_state.do_something()

    child_state.change_both(value="goose", count=9)
    assert child_state.value == "GOOSE"
    assert child_state.count == 18


def test_event_handlers_call_other_handlers():
    """Test that event handlers can call other event handlers."""

    class MainState(BaseState):
        v: int = 0

        def set_v(self, v: int):
            self.v = v

        def set_v2(self, v: int):
            self.set_v(v)

    class SubState(MainState):
        def set_v3(self, v: int):
            self.set_v2(v)

    class SubSubState(SubState):
        def set_v4(self, v: int):
            self.set_v(v)

    ms = MainState()
    ms.set_v2(1)
    assert ms.v == 1

    # ensure handler can be called from substate
    ms.substates[SubState.get_name()].set_v3(2)
    assert ms.v == 2

    # ensure handler can be called from substate (referencing grandparent handler)
    ms.get_substate(tuple(SubSubState.get_full_name().split("."))).set_v4(3)
    assert ms.v == 3


def test_computed_var_cached():
    """Test that a ComputedVar doesn't recalculate when accessed."""
    comp_v_calls = 0

    class ComputedState(BaseState):
        v: int = 0

        @rx.var(cache=True)
        def comp_v(self) -> int:
            nonlocal comp_v_calls
            comp_v_calls += 1
            return self.v

    cs = ComputedState()
    assert cs.dict()[cs.get_full_name()]["v"] == 0
    assert comp_v_calls == 1
    assert cs.dict()[cs.get_full_name()]["comp_v"] == 0
    assert comp_v_calls == 1
    assert cs.comp_v == 0
    assert comp_v_calls == 1
    cs.v = 1
    assert comp_v_calls == 1
    assert cs.comp_v == 1
    assert comp_v_calls == 2


def test_computed_var_cached_depends_on_non_cached():
    """Test that a cached var is recalculated if it depends on non-cached ComputedVar."""

    class ComputedState(BaseState):
        v: int = 0

        @rx.var
        def no_cache_v(self) -> int:
            return self.v

        @rx.var(cache=True)
        def dep_v(self) -> int:
            return self.no_cache_v  # type: ignore

        @rx.var(cache=True)
        def comp_v(self) -> int:
            return self.v

    cs = ComputedState()
    assert cs.dirty_vars == set()
    assert cs.get_delta() == {cs.get_name(): {"no_cache_v": 0, "dep_v": 0}}
    cs._clean()
    assert cs.dirty_vars == set()
    assert cs.get_delta() == {cs.get_name(): {"no_cache_v": 0, "dep_v": 0}}
    cs._clean()
    assert cs.dirty_vars == set()
    cs.v = 1
    assert cs.dirty_vars == {"v", "comp_v", "dep_v", "no_cache_v"}
    assert cs.get_delta() == {
        cs.get_name(): {"v": 1, "no_cache_v": 1, "dep_v": 1, "comp_v": 1}
    }
    cs._clean()
    assert cs.dirty_vars == set()
    assert cs.get_delta() == {cs.get_name(): {"no_cache_v": 1, "dep_v": 1}}
    cs._clean()
    assert cs.dirty_vars == set()
    assert cs.get_delta() == {cs.get_name(): {"no_cache_v": 1, "dep_v": 1}}
    cs._clean()
    assert cs.dirty_vars == set()


def test_computed_var_depends_on_parent_non_cached():
    """Child state cached var that depends on parent state un cached var is always recalculated."""
    counter = 0

    class ParentState(BaseState):
        @rx.var
        def no_cache_v(self) -> int:
            nonlocal counter
            counter += 1
            return counter

    class ChildState(ParentState):
        @rx.var(cache=True)
        def dep_v(self) -> int:
            return self.no_cache_v  # type: ignore

    ps = ParentState()
    cs = ps.substates[ChildState.get_name()]

    assert ps.dirty_vars == set()
    assert cs.dirty_vars == set()

    dict1 = ps.dict()
    assert dict1[ps.get_full_name()] == {
        "no_cache_v": 1,
        "router": formatted_router,
    }
    assert dict1[cs.get_full_name()] == {"dep_v": 2}
    dict2 = ps.dict()
    assert dict2[ps.get_full_name()] == {
        "no_cache_v": 3,
        "router": formatted_router,
    }
    assert dict2[cs.get_full_name()] == {"dep_v": 4}
    dict3 = ps.dict()
    assert dict3[ps.get_full_name()] == {
        "no_cache_v": 5,
        "router": formatted_router,
    }
    assert dict3[cs.get_full_name()] == {"dep_v": 6}
    assert counter == 6


@pytest.mark.parametrize("use_partial", [True, False])
def test_cached_var_depends_on_event_handler(use_partial: bool):
    """A cached var that calls an event handler calculates deps correctly.

    Args:
        use_partial: if true, replace the EventHandler with functools.partial
    """
    counter = 0

    class HandlerState(BaseState):
        x: int = 42

        def handler(self):
            self.x = self.x + 1

        @rx.var(cache=True)
        def cached_x_side_effect(self) -> int:
            self.handler()
            nonlocal counter
            counter += 1
            return counter

    if use_partial:
        HandlerState.handler = functools.partial(HandlerState.handler.fn)
        assert isinstance(HandlerState.handler, functools.partial)
    else:
        assert isinstance(HandlerState.handler, EventHandler)

    s = HandlerState()
    assert "cached_x_side_effect" in s._computed_var_dependencies["x"]
    assert s.cached_x_side_effect == 1
    assert s.x == 43
    s.handler()
    assert s.cached_x_side_effect == 2
    assert s.x == 45


def test_computed_var_dependencies():
    """Test that a ComputedVar correctly tracks its dependencies."""

    class ComputedState(BaseState):
        v: int = 0
        w: int = 0
        x: int = 0
        y: List[int] = [1, 2, 3]
        _z: List[int] = [1, 2, 3]

<<<<<<< HEAD
=======
        @property
        def testprop(self) -> int:
            return self.v

>>>>>>> a6bdaf1b
        @rx.var(cache=True)
        def comp_v(self) -> int:
            """Direct access.

            Returns:
                The value of self.v.
            """
            return self.v

<<<<<<< HEAD
        @rx.var(cache=True, backend=True)
        def comp_v_backend(self) -> int:
            """Direct access backend var.

            Returns:
                The value of self.v.
            """
            return self.v
=======
        @rx.var(cache=True)
        def comp_v_via_property(self) -> int:
            """Access v via property.

            Returns:
                The value of v via property.
            """
            return self.testprop
>>>>>>> a6bdaf1b

        @rx.var(cache=True)
        def comp_w(self):
            """Nested lambda.

            Returns:
                A lambda that returns the value of self.w.
            """
            return lambda: self.w

        @rx.var(cache=True)
        def comp_x(self):
            """Nested function.

            Returns:
                A function that returns the value of self.x.
            """

            def _():
                return self.x

            return _

        @rx.var(cache=True)
        def comp_y(self) -> List[int]:
            """Comprehension iterating over attribute.

            Returns:
                A list of the values of self.y.
            """
            return [round(y) for y in self.y]

        @rx.var(cache=True)
        def comp_z(self) -> List[bool]:
            """Comprehension accesses attribute.

            Returns:
                A list of whether the values 0-4 are in self._z.
            """
            return [z in self._z for z in range(5)]

    cs = ComputedState()
<<<<<<< HEAD
    assert cs._computed_var_dependencies["v"] == {"comp_v", "comp_v_backend"}
=======
    assert cs._computed_var_dependencies["v"] == {"comp_v", "comp_v_via_property"}
>>>>>>> a6bdaf1b
    assert cs._computed_var_dependencies["w"] == {"comp_w"}
    assert cs._computed_var_dependencies["x"] == {"comp_x"}
    assert cs._computed_var_dependencies["y"] == {"comp_y"}
    assert cs._computed_var_dependencies["_z"] == {"comp_z"}


def test_backend_method():
    """A method with leading underscore should be callable from event handler."""

    class BackendMethodState(BaseState):
        def _be_method(self):
            return True

        def handler(self):
            assert self._be_method()

    bms = BackendMethodState()
    bms.handler()
    assert bms._be_method()


def test_setattr_of_mutable_types(mutable_state):
    """Test that mutable types are converted to corresponding Reflex wrappers.

    Args:
        mutable_state: A test state.
    """
    array = mutable_state.array
    hashmap = mutable_state.hashmap
    test_set = mutable_state.test_set

    assert isinstance(array, MutableProxy)
    assert isinstance(array, list)
    assert isinstance(array[1], MutableProxy)
    assert isinstance(array[1], list)
    assert isinstance(array[2], MutableProxy)
    assert isinstance(array[2], dict)

    assert isinstance(hashmap, MutableProxy)
    assert isinstance(hashmap, dict)
    assert isinstance(hashmap["key"], MutableProxy)
    assert isinstance(hashmap["key"], list)
    assert isinstance(hashmap["third_key"], MutableProxy)
    assert isinstance(hashmap["third_key"], dict)

    assert isinstance(test_set, MutableProxy)
    assert isinstance(test_set, set)

    assert isinstance(mutable_state.custom, MutableProxy)
    assert isinstance(mutable_state.custom.array, MutableProxy)
    assert isinstance(mutable_state.custom.array, list)
    assert isinstance(mutable_state.custom.hashmap, MutableProxy)
    assert isinstance(mutable_state.custom.hashmap, dict)
    assert isinstance(mutable_state.custom.test_set, MutableProxy)
    assert isinstance(mutable_state.custom.test_set, set)
    assert isinstance(mutable_state.custom.custom, MutableProxy)

    mutable_state.reassign_mutables()

    array = mutable_state.array
    hashmap = mutable_state.hashmap
    test_set = mutable_state.test_set

    assert isinstance(array, MutableProxy)
    assert isinstance(array, list)
    assert isinstance(array[1], MutableProxy)
    assert isinstance(array[1], list)
    assert isinstance(array[2], MutableProxy)
    assert isinstance(array[2], dict)

    assert isinstance(hashmap, MutableProxy)
    assert isinstance(hashmap, dict)
    assert isinstance(hashmap["mod_key"], MutableProxy)
    assert isinstance(hashmap["mod_key"], list)
    assert isinstance(hashmap["mod_third_key"], MutableProxy)
    assert isinstance(hashmap["mod_third_key"], dict)

    assert isinstance(test_set, MutableProxy)
    assert isinstance(test_set, set)


def test_error_on_state_method_shadow():
    """Test that an error is thrown when an event handler shadows a state method."""
    with pytest.raises(NameError) as err:

        class InvalidTest(BaseState):
            def reset(self):
                pass

    assert (
        err.value.args[0]
        == f"The event handler name `reset` shadows a builtin State method; use a different name instead"
    )


@pytest.mark.asyncio
async def test_state_with_invalid_yield(capsys):
    """Test that an error is thrown when a state yields an invalid value.

    Args:
        capsys: Pytest fixture for capture standard streams.
    """

    class StateWithInvalidYield(BaseState):
        """A state that yields an invalid value."""

        def invalid_handler(self):
            """Invalid handler.

            Yields:
                an invalid value.
            """
            yield 1

    invalid_state = StateWithInvalidYield()
    async for update in invalid_state._process(
        rx.event.Event(token="fake_token", name="invalid_handler")
    ):
        assert not update.delta
        assert update.events == rx.event.fix_events(
            [rx.window_alert("An error occurred. See logs for details.")],
            token="",
        )
    captured = capsys.readouterr()
    assert "must only return/yield: None, Events or other EventHandlers" in captured.out


@pytest.fixture(scope="function", params=["in_process", "redis"])
def state_manager(request) -> Generator[StateManager, None, None]:
    """Instance of state manager parametrized for redis and in-process.

    Args:
        request: pytest request object.

    Yields:
        A state manager instance
    """
    state_manager = StateManager.create(state=TestState)
    if request.param == "redis":
        if not isinstance(state_manager, StateManagerRedis):
            pytest.skip("Test requires redis")
    else:
        # explicitly NOT using redis
        state_manager = StateManagerMemory(state=TestState)
        assert not state_manager._states_locks

    yield state_manager

    if isinstance(state_manager, StateManagerRedis):
        asyncio.get_event_loop().run_until_complete(state_manager.close())


@pytest.fixture()
def substate_token(state_manager, token):
    """A token + substate name for looking up in state manager.

    Args:
        state_manager: A state manager instance.
        token: A token.

    Returns:
        Token concatenated with the state_manager's state full_name.
    """
    return _substate_key(token, state_manager.state)


@pytest.mark.asyncio
async def test_state_manager_modify_state(
    state_manager: StateManager, token: str, substate_token: str
):
    """Test that the state manager can modify a state exclusively.

    Args:
        state_manager: A state manager instance.
        token: A token.
        substate_token: A token + substate name for looking up in state manager.
    """
    async with state_manager.modify_state(substate_token) as state:
        if isinstance(state_manager, StateManagerRedis):
            assert await state_manager.redis.get(f"{token}_lock")
        elif isinstance(state_manager, StateManagerMemory):
            assert token in state_manager._states_locks
            assert state_manager._states_locks[token].locked()
        # Should be able to write proxy objects inside mutables
        complex_1 = state.complex[1]
        assert isinstance(complex_1, MutableProxy)
        state.complex[3] = complex_1
    # lock should be dropped after exiting the context
    if isinstance(state_manager, StateManagerRedis):
        assert (await state_manager.redis.get(f"{token}_lock")) is None
    elif isinstance(state_manager, StateManagerMemory):
        assert not state_manager._states_locks[token].locked()

        # separate instances should NOT share locks
        sm2 = StateManagerMemory(state=TestState)
        assert sm2._state_manager_lock is state_manager._state_manager_lock
        assert not sm2._states_locks
        if state_manager._states_locks:
            assert sm2._states_locks != state_manager._states_locks


@pytest.mark.asyncio
async def test_state_manager_contend(
    state_manager: StateManager, token: str, substate_token: str
):
    """Multiple coroutines attempting to access the same state.

    Args:
        state_manager: A state manager instance.
        token: A token.
        substate_token: A token + substate name for looking up in state manager.
    """
    n_coroutines = 10
    exp_num1 = 10

    async with state_manager.modify_state(substate_token) as state:
        state.num1 = 0

    async def _coro():
        async with state_manager.modify_state(substate_token) as state:
            await asyncio.sleep(0.01)
            state.num1 += 1

    tasks = [asyncio.create_task(_coro()) for _ in range(n_coroutines)]

    for f in asyncio.as_completed(tasks):
        await f

    assert (await state_manager.get_state(substate_token)).num1 == exp_num1

    if isinstance(state_manager, StateManagerRedis):
        assert (await state_manager.redis.get(f"{token}_lock")) is None
    elif isinstance(state_manager, StateManagerMemory):
        assert token in state_manager._states_locks
        assert not state_manager._states_locks[token].locked()


@pytest.fixture(scope="function")
def state_manager_redis() -> Generator[StateManager, None, None]:
    """Instance of state manager for redis only.

    Yields:
        A state manager instance
    """
    state_manager = StateManager.create(TestState)

    if not isinstance(state_manager, StateManagerRedis):
        pytest.skip("Test requires redis")

    yield state_manager

    asyncio.get_event_loop().run_until_complete(state_manager.close())


@pytest.fixture()
def substate_token_redis(state_manager_redis, token):
    """A token + substate name for looking up in state manager.

    Args:
        state_manager_redis: A state manager instance.
        token: A token.

    Returns:
        Token concatenated with the state_manager's state full_name.
    """
    return _substate_key(token, state_manager_redis.state)


@pytest.mark.asyncio
async def test_state_manager_lock_expire(
    state_manager_redis: StateManager, token: str, substate_token_redis: str
):
    """Test that the state manager lock expires and raises exception exiting context.

    Args:
        state_manager_redis: A state manager instance.
        token: A token.
        substate_token_redis: A token + substate name for looking up in state manager.
    """
    state_manager_redis.lock_expiration = LOCK_EXPIRATION

    async with state_manager_redis.modify_state(substate_token_redis):
        await asyncio.sleep(0.01)

    with pytest.raises(LockExpiredError):
        async with state_manager_redis.modify_state(substate_token_redis):
            await asyncio.sleep(LOCK_EXPIRE_SLEEP)


@pytest.mark.asyncio
async def test_state_manager_lock_expire_contend(
    state_manager_redis: StateManager, token: str, substate_token_redis: str
):
    """Test that the state manager lock expires and queued waiters proceed.

    Args:
        state_manager_redis: A state manager instance.
        token: A token.
        substate_token_redis: A token + substate name for looking up in state manager.
    """
    exp_num1 = 4252
    unexp_num1 = 666

    state_manager_redis.lock_expiration = LOCK_EXPIRATION

    order = []

    async def _coro_blocker():
        async with state_manager_redis.modify_state(substate_token_redis) as state:
            order.append("blocker")
            await asyncio.sleep(LOCK_EXPIRE_SLEEP)
            state.num1 = unexp_num1

    async def _coro_waiter():
        while "blocker" not in order:
            await asyncio.sleep(0.005)
        async with state_manager_redis.modify_state(substate_token_redis) as state:
            order.append("waiter")
            assert state.num1 != unexp_num1
            state.num1 = exp_num1

    tasks = [
        asyncio.create_task(_coro_blocker()),
        asyncio.create_task(_coro_waiter()),
    ]
    with pytest.raises(LockExpiredError):
        await tasks[0]
    await tasks[1]

    assert order == ["blocker", "waiter"]
    assert (await state_manager_redis.get_state(substate_token_redis)).num1 == exp_num1


@pytest.fixture(scope="function")
def mock_app(monkeypatch, state_manager: StateManager) -> rx.App:
    """Mock app fixture.

    Args:
        monkeypatch: Pytest monkeypatch object.
        state_manager: A state manager.

    Returns:
        The app, after mocking out prerequisites.get_app()
    """
    app = App(state=TestState)

    app_module = Mock()

    setattr(app_module, CompileVars.APP, app)
    app.state = TestState
    app._state_manager = state_manager
    app.event_namespace.emit = AsyncMock()  # type: ignore

    def _mock_get_app(*args, **kwargs):
        return app_module

    monkeypatch.setattr(prerequisites, "get_app", _mock_get_app)
    return app


@pytest.mark.asyncio
async def test_state_proxy(grandchild_state: GrandchildState, mock_app: rx.App):
    """Test that the state proxy works.

    Args:
        grandchild_state: A grandchild state.
        mock_app: An app that will be returned by `get_app()`
    """
    child_state = grandchild_state.parent_state
    assert child_state is not None
    parent_state = child_state.parent_state
    assert parent_state is not None
    if isinstance(mock_app.state_manager, StateManagerMemory):
        mock_app.state_manager.states[parent_state.router.session.client_token] = (
            parent_state
        )

    sp = StateProxy(grandchild_state)
    assert sp.__wrapped__ == grandchild_state
    assert sp._self_substate_path == grandchild_state.get_full_name().split(".")
    assert sp._self_app is mock_app
    assert not sp._self_mutable
    assert sp._self_actx is None

    # cannot use normal contextmanager protocol
    with pytest.raises(TypeError), sp:
        pass

    with pytest.raises(ImmutableStateError):
        # cannot directly modify state proxy outside of async context
        sp.value2 = "16"

    with pytest.raises(ImmutableStateError):
        # Cannot get_state
        await sp.get_state(ChildState)

    with pytest.raises(ImmutableStateError):
        # Cannot access get_substate
        sp.get_substate([])

    with pytest.raises(ImmutableStateError):
        # Cannot access parent state
        sp.parent_state.get_name()

    with pytest.raises(ImmutableStateError):
        # Cannot access substates
        sp.substates[""]

    async with sp:
        assert sp._self_actx is not None
        assert sp._self_mutable  # proxy is mutable inside context
        if isinstance(mock_app.state_manager, StateManagerMemory):
            # For in-process store, only one instance of the state exists
            assert sp.__wrapped__ is grandchild_state
        else:
            # When redis is used, a new+updated instance is assigned to the proxy
            assert sp.__wrapped__ is not grandchild_state
        sp.value2 = "42"
    assert not sp._self_mutable  # proxy is not mutable after exiting context
    assert sp._self_actx is None
    assert sp.value2 == "42"

    # Get the state from the state manager directly and check that the value is updated
    gotten_state = await mock_app.state_manager.get_state(
        _substate_key(grandchild_state.router.session.client_token, grandchild_state)
    )
    if isinstance(mock_app.state_manager, StateManagerMemory):
        # For in-process store, only one instance of the state exists
        assert gotten_state is parent_state
    else:
        assert gotten_state is not parent_state
    gotten_grandchild_state = gotten_state.get_substate(sp._self_substate_path)
    assert gotten_grandchild_state is not None
    assert gotten_grandchild_state.value2 == "42"

    # ensure state update was emitted
    assert mock_app.event_namespace is not None
    mock_app.event_namespace.emit.assert_called_once()
    mcall = mock_app.event_namespace.emit.mock_calls[0]
    assert mcall.args[0] == str(SocketEvent.EVENT)
    assert json.loads(mcall.args[1]) == StateUpdate(
        delta={
            parent_state.get_full_name(): {
                "upper": "",
                "sum": 3.14,
            },
            grandchild_state.get_full_name(): {
                "value2": "42",
            },
            GrandchildState3.get_full_name(): {
                "computed": "",
            },
        }
    )
    assert mcall.kwargs["to"] == grandchild_state.router.session.session_id


class BackgroundTaskState(BaseState):
    """A state with a background task."""

    order: List[str] = []
    dict_list: Dict[str, List[int]] = {"foo": [1, 2, 3]}

    @rx.var
    def computed_order(self) -> List[str]:
        """Get the order as a computed var.

        Returns:
            The value of 'order' var.
        """
        return self.order

    @rx.background
    async def background_task(self):
        """A background task that updates the state."""
        async with self:
            assert not self.order
            self.order.append("background_task:start")

        assert isinstance(self, StateProxy)
        with pytest.raises(ImmutableStateError):
            self.order.append("bad idea")

        with pytest.raises(ImmutableStateError):
            # Even nested access to mutables raises an exception.
            self.dict_list["foo"].append(42)

        with pytest.raises(ImmutableStateError):
            # Direct calling another handler that modifies state raises an exception.
            self.other()

        with pytest.raises(ImmutableStateError):
            # Calling other methods that modify state raises an exception.
            self._private_method()

        # wait for some other event to happen
        while len(self.order) == 1:
            await asyncio.sleep(0.01)
            async with self:
                pass  # update proxy instance

        async with self:
            # Methods on ImmutableMutableProxy should return their wrapped return value.
            assert self.dict_list.pop("foo") == [1, 2, 3]

            self.order.append("background_task:stop")
            self.other()  # direct calling event handlers works in context
            self._private_method()

    @rx.background
    async def background_task_reset(self):
        """A background task that resets the state."""
        with pytest.raises(ImmutableStateError):
            # Resetting the state should be explicitly blocked.
            self.reset()

        async with self:
            self.order.append("foo")
            self.reset()
        assert not self.order
        async with self:
            self.order.append("reset")

    @rx.background
    async def background_task_generator(self):
        """A background task generator that does nothing.

        Yields:
            None
        """
        yield

    def other(self):
        """Some other event that updates the state."""
        self.order.append("other")

    def _private_method(self):
        """Some private method that updates the state."""
        self.order.append("private")

    async def bad_chain1(self):
        """Test that a background task cannot be chained."""
        await self.background_task()

    async def bad_chain2(self):
        """Test that a background task generator cannot be chained."""
        async for _foo in self.background_task_generator():
            pass


@pytest.mark.asyncio
async def test_background_task_no_block(mock_app: rx.App, token: str):
    """Test that a background task does not block other events.

    Args:
        mock_app: An app that will be returned by `get_app()`
        token: A token.
    """
    router_data = {"query": {}}
    mock_app.state_manager.state = mock_app.state = BackgroundTaskState
    async for update in rx.app.process(  # type: ignore
        mock_app,
        Event(
            token=token,
            name=f"{BackgroundTaskState.get_name()}.background_task",
            router_data=router_data,
            payload={},
        ),
        sid="",
        headers={},
        client_ip="",
    ):
        # background task returns empty update immediately
        assert update == StateUpdate()

    # wait for the coroutine to start
    await asyncio.sleep(0.5 if CI else 0.1)
    assert len(mock_app.background_tasks) == 1

    # Process another normal event
    async for update in rx.app.process(  # type: ignore
        mock_app,
        Event(
            token=token,
            name=f"{BackgroundTaskState.get_name()}.other",
            router_data=router_data,
            payload={},
        ),
        sid="",
        headers={},
        client_ip="",
    ):
        # other task returns delta
        assert update == StateUpdate(
            delta={
                BackgroundTaskState.get_name(): {
                    "order": [
                        "background_task:start",
                        "other",
                    ],
                    "computed_order": [
                        "background_task:start",
                        "other",
                    ],
                }
            }
        )

    # Explicit wait for background tasks
    for task in tuple(mock_app.background_tasks):
        await task
    assert not mock_app.background_tasks

    exp_order = [
        "background_task:start",
        "other",
        "background_task:stop",
        "other",
        "private",
    ]

    assert (
        await mock_app.state_manager.get_state(
            _substate_key(token, BackgroundTaskState)
        )
    ).order == exp_order

    assert mock_app.event_namespace is not None
    emit_mock = mock_app.event_namespace.emit

    first_ws_message = json.loads(emit_mock.mock_calls[0].args[1])
    assert first_ws_message["delta"]["background_task_state"].pop("router") is not None
    assert first_ws_message == {
        "delta": {
            "background_task_state": {
                "order": ["background_task:start"],
                "computed_order": ["background_task:start"],
            }
        },
        "events": [],
        "final": True,
    }
    for call in emit_mock.mock_calls[1:5]:
        assert json.loads(call.args[1]) == {
            "delta": {
                "background_task_state": {"computed_order": ["background_task:start"]}
            },
            "events": [],
            "final": True,
        }
    assert json.loads(emit_mock.mock_calls[-2].args[1]) == {
        "delta": {
            "background_task_state": {
                "order": exp_order,
                "computed_order": exp_order,
                "dict_list": {},
            }
        },
        "events": [],
        "final": True,
    }
    assert json.loads(emit_mock.mock_calls[-1].args[1]) == {
        "delta": {
            "background_task_state": {
                "computed_order": exp_order,
            },
        },
        "events": [],
        "final": True,
    }


@pytest.mark.asyncio
async def test_background_task_reset(mock_app: rx.App, token: str):
    """Test that a background task calling reset is protected by the state proxy.

    Args:
        mock_app: An app that will be returned by `get_app()`
        token: A token.
    """
    router_data = {"query": {}}
    mock_app.state_manager.state = mock_app.state = BackgroundTaskState
    async for update in rx.app.process(  # type: ignore
        mock_app,
        Event(
            token=token,
            name=f"{BackgroundTaskState.get_name()}.background_task_reset",
            router_data=router_data,
            payload={},
        ),
        sid="",
        headers={},
        client_ip="",
    ):
        # background task returns empty update immediately
        assert update == StateUpdate()

    # Explicit wait for background tasks
    for task in tuple(mock_app.background_tasks):
        await task
    assert not mock_app.background_tasks

    assert (
        await mock_app.state_manager.get_state(
            _substate_key(token, BackgroundTaskState)
        )
    ).order == [
        "reset",
    ]


@pytest.mark.asyncio
async def test_background_task_no_chain():
    """Test that a background task cannot be chained."""
    bts = BackgroundTaskState()
    with pytest.raises(RuntimeError):
        await bts.bad_chain1()
    with pytest.raises(RuntimeError):
        await bts.bad_chain2()


def test_mutable_list(mutable_state):
    """Test that mutable lists are tracked correctly.

    Args:
        mutable_state: A test state.
    """
    assert not mutable_state.dirty_vars

    def assert_array_dirty():
        assert mutable_state.dirty_vars == {"array"}
        mutable_state._clean()
        assert not mutable_state.dirty_vars

    # Test all list operations
    mutable_state.array.append(42)
    assert_array_dirty()
    mutable_state.array.extend([1, 2, 3])
    assert_array_dirty()
    mutable_state.array.insert(0, 0)
    assert_array_dirty()
    mutable_state.array.pop()
    assert_array_dirty()
    mutable_state.array.remove(42)
    assert_array_dirty()
    mutable_state.array.clear()
    assert_array_dirty()
    mutable_state.array += [1, 2, 3]
    assert_array_dirty()
    mutable_state.array.reverse()
    assert_array_dirty()
    mutable_state.array.sort()
    assert_array_dirty()
    mutable_state.array[0] = 666
    assert_array_dirty()
    del mutable_state.array[0]
    assert_array_dirty()

    # Test nested list operations
    mutable_state.array[0] = [1, 2, 3]
    assert_array_dirty()
    mutable_state.array[0].append(4)
    assert_array_dirty()
    assert isinstance(mutable_state.array[0], MutableProxy)

    # Test proxy returned from __iter__
    mutable_state.array = [{}]
    assert_array_dirty()
    assert isinstance(mutable_state.array[0], MutableProxy)
    for item in mutable_state.array:
        assert isinstance(item, MutableProxy)
        item["foo"] = "bar"
        assert_array_dirty()


def test_mutable_dict(mutable_state):
    """Test that mutable dicts are tracked correctly.

    Args:
        mutable_state: A test state.
    """
    assert not mutable_state.dirty_vars

    def assert_hashmap_dirty():
        assert mutable_state.dirty_vars == {"hashmap"}
        mutable_state._clean()
        assert not mutable_state.dirty_vars

    # Test all dict operations
    mutable_state.hashmap.update({"new_key": 43})
    assert_hashmap_dirty()
    assert mutable_state.hashmap.setdefault("another_key", 66) == "another_value"
    assert_hashmap_dirty()
    assert mutable_state.hashmap.setdefault("setdefault_key", 67) == 67
    assert_hashmap_dirty()
    assert mutable_state.hashmap.setdefault("setdefault_key", 68) == 67
    assert_hashmap_dirty()
    assert mutable_state.hashmap.pop("new_key") == 43
    assert_hashmap_dirty()
    mutable_state.hashmap.popitem()
    assert_hashmap_dirty()
    mutable_state.hashmap.clear()
    assert_hashmap_dirty()
    mutable_state.hashmap["new_key"] = 42
    assert_hashmap_dirty()
    del mutable_state.hashmap["new_key"]
    assert_hashmap_dirty()
    if sys.version_info >= (3, 9):
        mutable_state.hashmap |= {"new_key": 44}
        assert_hashmap_dirty()

    # Test nested dict operations
    mutable_state.hashmap["array"] = []
    assert_hashmap_dirty()
    mutable_state.hashmap["array"].append(1)
    assert_hashmap_dirty()
    mutable_state.hashmap["dict"] = {}
    assert_hashmap_dirty()
    mutable_state.hashmap["dict"]["key"] = 42
    assert_hashmap_dirty()
    mutable_state.hashmap["dict"]["dict"] = {}
    assert_hashmap_dirty()
    mutable_state.hashmap["dict"]["dict"]["key"] = 43
    assert_hashmap_dirty()

    # Test proxy returned from `setdefault` and `get`
    mutable_value = mutable_state.hashmap.setdefault("setdefault_mutable_key", [])
    assert_hashmap_dirty()
    assert mutable_value == []
    assert isinstance(mutable_value, MutableProxy)
    mutable_value.append("foo")
    assert_hashmap_dirty()
    mutable_value_other_ref = mutable_state.hashmap.get("setdefault_mutable_key")
    assert isinstance(mutable_value_other_ref, MutableProxy)
    assert mutable_value is not mutable_value_other_ref
    assert mutable_value == mutable_value_other_ref
    assert not mutable_state.dirty_vars
    mutable_value_other_ref.append("bar")
    assert_hashmap_dirty()

    # `pop` should NOT return a proxy, because the returned value is no longer in the dict
    mutable_value_third_ref = mutable_state.hashmap.pop("setdefault_mutable_key")
    assert not isinstance(mutable_value_third_ref, MutableProxy)
    assert_hashmap_dirty()
    mutable_value_third_ref.append("baz")
    assert not mutable_state.dirty_vars
    # Unfortunately previous refs still will mark the state dirty... nothing doing about that
    assert mutable_value.pop()
    assert_hashmap_dirty()


def test_mutable_set(mutable_state):
    """Test that mutable sets are tracked correctly.

    Args:
        mutable_state: A test state.
    """
    assert not mutable_state.dirty_vars

    def assert_set_dirty():
        assert mutable_state.dirty_vars == {"test_set"}
        mutable_state._clean()
        assert not mutable_state.dirty_vars

    # Test all set operations
    mutable_state.test_set.add(42)
    assert_set_dirty()
    mutable_state.test_set.update([1, 2, 3])
    assert_set_dirty()
    mutable_state.test_set.remove(42)
    assert_set_dirty()
    mutable_state.test_set.discard(3)
    assert_set_dirty()
    mutable_state.test_set.pop()
    assert_set_dirty()
    mutable_state.test_set.intersection_update([1, 2, 3])
    assert_set_dirty()
    mutable_state.test_set.difference_update([99])
    assert_set_dirty()
    mutable_state.test_set.symmetric_difference_update([102, 99])
    assert_set_dirty()
    mutable_state.test_set |= {1, 2, 3}
    assert_set_dirty()
    mutable_state.test_set &= {2, 3, 4}
    assert_set_dirty()
    mutable_state.test_set -= {2}
    assert_set_dirty()
    mutable_state.test_set ^= {42}
    assert_set_dirty()
    mutable_state.test_set.clear()
    assert_set_dirty()


def test_mutable_custom(mutable_state):
    """Test that mutable custom types derived from Base are tracked correctly.

    Args:
        mutable_state: A test state.
    """
    assert not mutable_state.dirty_vars

    def assert_custom_dirty():
        assert mutable_state.dirty_vars == {"custom"}
        mutable_state._clean()
        assert not mutable_state.dirty_vars

    mutable_state.custom.foo = "bar"
    assert_custom_dirty()
    mutable_state.custom.array.append(42)
    assert_custom_dirty()
    mutable_state.custom.hashmap["key"] = 68
    assert_custom_dirty()
    mutable_state.custom.test_set.add(42)
    assert_custom_dirty()
    mutable_state.custom.custom.bar = "baz"
    assert_custom_dirty()


def test_mutable_backend(mutable_state):
    """Test that mutable backend vars are tracked correctly.

    Args:
        mutable_state: A test state.
    """
    assert not mutable_state.dirty_vars

    def assert_custom_dirty():
        assert mutable_state.dirty_vars == {"_be_custom"}
        mutable_state._clean()
        assert not mutable_state.dirty_vars

    mutable_state._be_custom.foo = "bar"
    assert_custom_dirty()
    mutable_state._be_custom.array.append(42)
    assert_custom_dirty()
    mutable_state._be_custom.hashmap["key"] = 68
    assert_custom_dirty()
    mutable_state._be_custom.test_set.add(42)
    assert_custom_dirty()
    mutable_state._be_custom.custom.bar = "baz"
    assert_custom_dirty()


@pytest.mark.parametrize(
    ("copy_func",),
    [
        (copy.copy,),
        (copy.deepcopy,),
    ],
)
def test_mutable_copy(mutable_state, copy_func):
    """Test that mutable types are copied correctly.

    Args:
        mutable_state: A test state.
        copy_func: A copy function.
    """
    ms_copy = copy_func(mutable_state)
    assert ms_copy is not mutable_state
    for attr in ("array", "hashmap", "test_set", "custom"):
        assert getattr(ms_copy, attr) == getattr(mutable_state, attr)
        assert getattr(ms_copy, attr) is not getattr(mutable_state, attr)
    ms_copy.custom.array.append(42)
    assert "custom" in ms_copy.dirty_vars
    if copy_func is copy.copy:
        assert "custom" in mutable_state.dirty_vars
    else:
        assert not mutable_state.dirty_vars


@pytest.mark.parametrize(
    ("copy_func",),
    [
        (copy.copy,),
        (copy.deepcopy,),
    ],
)
def test_mutable_copy_vars(mutable_state, copy_func):
    """Test that mutable types are copied correctly.

    Args:
        mutable_state: A test state.
        copy_func: A copy function.
    """
    for attr in ("array", "hashmap", "test_set", "custom"):
        var_orig = getattr(mutable_state, attr)
        var_copy = copy_func(var_orig)
        assert var_orig is not var_copy
        assert var_orig == var_copy
        # copied vars should never be proxies, as they by definition are no longer attached to the state.
        assert not isinstance(var_copy, MutableProxy)


def test_duplicate_substate_class(mocker):
    mocker.patch("reflex.state.is_testing_env", lambda: False)
    with pytest.raises(ValueError):

        class TestState(BaseState):
            pass

        class ChildTestState(TestState):  # type: ignore # noqa
            pass

        class ChildTestState(TestState):  # type: ignore # noqa
            pass

        return TestState


class Foo(Base):
    """A class containing a list of str."""

    tags: List[str] = ["123", "456"]


def test_json_dumps_with_mutables():
    """Test that json.dumps works with Base vars inside mutable types."""

    class MutableContainsBase(BaseState):
        items: List[Foo] = [Foo()]

    dict_val = MutableContainsBase().dict()
    assert isinstance(dict_val[MutableContainsBase.get_full_name()]["items"][0], dict)
    val = json_dumps(dict_val)
    f_items = '[{"tags": ["123", "456"]}]'
    f_formatted_router = str(formatted_router).replace("'", '"')
    assert (
        val
        == f'{{"{MutableContainsBase.get_full_name()}": {{"items": {f_items}, "router": {f_formatted_router}}}}}'
    )


def test_reset_with_mutables():
    """Calling reset should always reset fields to a copy of the defaults."""
    default = [[0, 0], [0, 1], [1, 1]]
    copied_default = copy.deepcopy(default)

    class MutableResetState(BaseState):
        items: List[List[int]] = default

    instance = MutableResetState()
    assert instance.items.__wrapped__ is not default  # type: ignore
    assert instance.items == default == copied_default
    instance.items.append([3, 3])
    assert instance.items != default
    assert instance.items != copied_default

    instance.reset()
    assert instance.items.__wrapped__ is not default  # type: ignore
    assert instance.items == default == copied_default
    instance.items.append([3, 3])
    assert instance.items != default
    assert instance.items != copied_default

    instance.reset()
    assert instance.items.__wrapped__ is not default  # type: ignore
    assert instance.items == default == copied_default
    instance.items.append([3, 3])
    assert instance.items != default
    assert instance.items != copied_default


class Custom1(Base):
    """A custom class with a str field."""

    foo: str

    def set_foo(self, val: str):
        """Set the attribute foo.

        Args:
            val: The value to set.
        """
        self.foo = val

    def double_foo(self) -> str:
        """Concantenate foo with foo.

        Returns:
            foo + foo
        """
        return self.foo + self.foo


class Custom2(Base):
    """A custom class with a Custom1 field."""

    c1: Optional[Custom1] = None
    c1r: Custom1

    def set_c1r_foo(self, val: str):
        """Set the foo attribute of the c1 field.

        Args:
            val: The value to set.
        """
        self.c1r.set_foo(val)


class Custom3(Base):
    """A custom class with a Custom2 field."""

    c2: Optional[Custom2] = None
    c2r: Custom2


def test_state_union_optional():
    """Test that state can be defined with Union and Optional vars."""

    class UnionState(BaseState):
        int_float: Union[int, float] = 0
        opt_int: Optional[int]
        c3: Optional[Custom3]
        c3i: Custom3  # implicitly required
        c3r: Custom3 = Custom3(c2r=Custom2(c1r=Custom1(foo="")))
        custom_union: Union[Custom1, Custom2, Custom3] = Custom1(foo="")

    assert UnionState.c3.c2._var_name == "c3?.c2"  # type: ignore
    assert UnionState.c3.c2.c1._var_name == "c3?.c2?.c1"  # type: ignore
    assert UnionState.c3.c2.c1.foo._var_name == "c3?.c2?.c1?.foo"  # type: ignore
    assert UnionState.c3.c2.c1r.foo._var_name == "c3?.c2?.c1r.foo"  # type: ignore
    assert UnionState.c3.c2r.c1._var_name == "c3?.c2r.c1"  # type: ignore
    assert UnionState.c3.c2r.c1.foo._var_name == "c3?.c2r.c1?.foo"  # type: ignore
    assert UnionState.c3.c2r.c1r.foo._var_name == "c3?.c2r.c1r.foo"  # type: ignore
    assert UnionState.c3i.c2._var_name == "c3i.c2"  # type: ignore
    assert UnionState.c3r.c2._var_name == "c3r.c2"  # type: ignore
    assert UnionState.custom_union.foo is not None  # type: ignore
    assert UnionState.custom_union.c1 is not None  # type: ignore
    assert UnionState.custom_union.c1r is not None  # type: ignore
    assert UnionState.custom_union.c2 is not None  # type: ignore
    assert UnionState.custom_union.c2r is not None  # type: ignore
    assert types.is_optional(UnionState.opt_int._var_type)  # type: ignore
    assert types.is_union(UnionState.int_float._var_type)  # type: ignore


def test_set_base_field_via_setter():
    """When calling a setter on a Base instance, also track changes."""

    class BaseFieldSetterState(BaseState):
        c1: Custom1 = Custom1(foo="")
        c2: Custom2 = Custom2(c1r=Custom1(foo=""))

    bfss = BaseFieldSetterState()
    assert "c1" not in bfss.dirty_vars

    # Non-mutating function, not dirty
    bfss.c1.double_foo()
    assert "c1" not in bfss.dirty_vars

    # Mutating function, dirty
    bfss.c1.set_foo("bar")
    assert "c1" in bfss.dirty_vars
    bfss.dirty_vars.clear()
    assert "c1" not in bfss.dirty_vars

    # Mutating function from Base, dirty
    bfss.c1.set(foo="bar")
    assert "c1" in bfss.dirty_vars
    bfss.dirty_vars.clear()
    assert "c1" not in bfss.dirty_vars

    # Assert identity of MutableProxy
    mp = bfss.c1
    assert isinstance(mp, MutableProxy)
    mp2 = mp.set()
    assert mp is mp2
    mp3 = bfss.c1.set()
    assert mp is not mp3
    # Since none of these set calls had values, the state should not be dirty
    assert not bfss.dirty_vars

    # Chained Mutating function, dirty
    bfss.c2.set_c1r_foo("baz")
    assert "c2" in bfss.dirty_vars


def exp_is_hydrated(state: State, is_hydrated: bool = True) -> Dict[str, Any]:
    """Expected IS_HYDRATED delta that would be emitted by HydrateMiddleware.

    Args:
        state: the State that is hydrated.
        is_hydrated: whether the state is hydrated.

    Returns:
        dict similar to that returned by `State.get_delta` with IS_HYDRATED: is_hydrated
    """
    return {state.get_full_name(): {CompileVars.IS_HYDRATED: is_hydrated}}


class OnLoadState(State):
    """A test state with no return in handler."""

    num: int = 0

    def test_handler(self):
        """Test handler."""
        self.num += 1


class OnLoadState2(State):
    """A test state with return in handler."""

    num: int = 0
    name: str

    def test_handler(self):
        """Test handler that calls another handler.

        Returns:
            Chain of EventHandlers
        """
        self.num += 1
        return self.change_name

    def change_name(self):
        """Test handler to change name."""
        self.name = "random"


class OnLoadState3(State):
    """A test state with async handler."""

    num: int = 0

    async def test_handler(self):
        """Test handler."""
        self.num += 1


@pytest.mark.asyncio
@pytest.mark.parametrize(
    "test_state, expected",
    [
        (OnLoadState, {"on_load_state": {"num": 1}}),
        (OnLoadState2, {"on_load_state2": {"num": 1}}),
        (OnLoadState3, {"on_load_state3": {"num": 1}}),
    ],
)
async def test_preprocess(app_module_mock, token, test_state, expected, mocker):
    """Test that a state hydrate event is processed correctly.

    Args:
        app_module_mock: The app module that will be returned by get_app().
        token: A token.
        test_state: State to process event.
        expected: Expected delta.
        mocker: pytest mock object.
    """
    mocker.patch(
        "reflex.state.State.class_subclasses", {test_state, OnLoadInternalState}
    )
    app = app_module_mock.app = App(
        state=State, load_events={"index": [test_state.test_handler]}
    )
    state = State()

    updates = []
    async for update in rx.app.process(
        app=app,
        event=Event(
            token=token,
            name=f"{state.get_name()}.{CompileVars.ON_LOAD_INTERNAL}",
            router_data={RouteVar.PATH: "/", RouteVar.ORIGIN: "/", RouteVar.QUERY: {}},
        ),
        sid="sid",
        headers={},
        client_ip="",
    ):
        assert isinstance(update, StateUpdate)
        updates.append(update)
    assert len(updates) == 1
    assert updates[0].delta["state"].pop("router") is not None
    assert updates[0].delta == exp_is_hydrated(state, False)

    events = updates[0].events
    assert len(events) == 2
    assert (await state._process(events[0]).__anext__()).delta == {
        test_state.get_full_name(): {"num": 1}
    }
    assert (await state._process(events[1]).__anext__()).delta == exp_is_hydrated(state)


@pytest.mark.asyncio
async def test_preprocess_multiple_load_events(app_module_mock, token, mocker):
    """Test that a state hydrate event for multiple on-load events is processed correctly.

    Args:
        app_module_mock: The app module that will be returned by get_app().
        token: A token.
        mocker: pytest mock object.
    """
    mocker.patch(
        "reflex.state.State.class_subclasses", {OnLoadState, OnLoadInternalState}
    )
    app = app_module_mock.app = App(
        state=State,
        load_events={"index": [OnLoadState.test_handler, OnLoadState.test_handler]},
    )
    state = State()

    updates = []
    async for update in rx.app.process(
        app=app,
        event=Event(
            token=token,
            name=f"{state.get_full_name()}.{CompileVars.ON_LOAD_INTERNAL}",
            router_data={RouteVar.PATH: "/", RouteVar.ORIGIN: "/", RouteVar.QUERY: {}},
        ),
        sid="sid",
        headers={},
        client_ip="",
    ):
        assert isinstance(update, StateUpdate)
        updates.append(update)
    assert len(updates) == 1
    assert updates[0].delta["state"].pop("router") is not None
    assert updates[0].delta == exp_is_hydrated(state, False)

    events = updates[0].events
    assert len(events) == 3
    assert (await state._process(events[0]).__anext__()).delta == {
        OnLoadState.get_full_name(): {"num": 1}
    }
    assert (await state._process(events[1]).__anext__()).delta == {
        OnLoadState.get_full_name(): {"num": 2}
    }
    assert (await state._process(events[2]).__anext__()).delta == exp_is_hydrated(state)


@pytest.mark.asyncio
async def test_get_state(mock_app: rx.App, token: str):
    """Test that a get_state populates the top level state and delta calculation is correct.

    Args:
        mock_app: An app that will be returned by `get_app()`
        token: A token.
    """
    mock_app.state_manager.state = mock_app.state = TestState

    # Get instance of ChildState2.
    test_state = await mock_app.state_manager.get_state(
        _substate_key(token, ChildState2)
    )
    assert isinstance(test_state, TestState)
    if isinstance(mock_app.state_manager, StateManagerMemory):
        # All substates are available
        assert tuple(sorted(test_state.substates)) == (
            "child_state",
            "child_state2",
            "child_state3",
        )
    else:
        # Sibling states are only populated if they have computed vars
        assert tuple(sorted(test_state.substates)) == ("child_state2", "child_state3")

    # Because ChildState3 has a computed var, it is always dirty, and always populated.
    assert (
        test_state.substates["child_state3"].substates["grandchild_state3"].computed
        == ""
    )

    # Get the child_state2 directly.
    child_state2_direct = test_state.get_substate(["child_state2"])
    child_state2_get_state = await test_state.get_state(ChildState2)
    # These should be the same object.
    assert child_state2_direct is child_state2_get_state

    # Get arbitrary GrandchildState.
    grandchild_state = await child_state2_get_state.get_state(GrandchildState)
    assert isinstance(grandchild_state, GrandchildState)

    # Now the original root should have all substates populated.
    assert tuple(sorted(test_state.substates)) == (
        "child_state",
        "child_state2",
        "child_state3",
    )

    # ChildState should be retrievable
    child_state_direct = test_state.get_substate(["child_state"])
    child_state_get_state = await test_state.get_state(ChildState)
    # These should be the same object.
    assert child_state_direct is child_state_get_state

    # GrandchildState instance should be the same as the one retrieved from the child_state2.
    assert grandchild_state is child_state_direct.get_substate(["grandchild_state"])
    grandchild_state.value2 = "set_value"

    assert test_state.get_delta() == {
        TestState.get_full_name(): {
            "sum": 3.14,
            "upper": "",
        },
        GrandchildState.get_full_name(): {
            "value2": "set_value",
        },
        GrandchildState3.get_full_name(): {
            "computed": "",
        },
    }

    # Get a fresh instance
    new_test_state = await mock_app.state_manager.get_state(
        _substate_key(token, ChildState2)
    )
    assert isinstance(new_test_state, TestState)
    if isinstance(mock_app.state_manager, StateManagerMemory):
        # In memory, it's the same instance
        assert new_test_state is test_state
        test_state._clean()
        # All substates are available
        assert tuple(sorted(new_test_state.substates)) == (
            "child_state",
            "child_state2",
            "child_state3",
        )
    else:
        # With redis, we get a whole new instance
        assert new_test_state is not test_state
        # Sibling states are only populated if they have computed vars
        assert tuple(sorted(new_test_state.substates)) == (
            "child_state2",
            "child_state3",
        )

    # Set a value on child_state2, should update cached var in grandchild_state2
    child_state2 = new_test_state.get_substate(("child_state2",))
    child_state2.value = "set_c2_value"

    assert new_test_state.get_delta() == {
        TestState.get_full_name(): {
            "sum": 3.14,
            "upper": "",
        },
        ChildState2.get_full_name(): {
            "value": "set_c2_value",
        },
        GrandchildState2.get_full_name(): {
            "cached": "set_c2_value",
        },
        GrandchildState3.get_full_name(): {
            "computed": "",
        },
    }


@pytest.mark.asyncio
async def test_get_state_from_sibling_not_cached(mock_app: rx.App, token: str):
    """A test simulating update_vars_internal when setting cookies with computed vars.

    In that case, a sibling state, UpdateVarsInternalState handles the fetching
    of states that need to have values set. Only the states that have a computed
    var are pre-fetched (like Child3 in this test), so `get_state` needs to
    avoid refetching those already-cached states when getting substates,
    otherwise the set values will be overridden by the freshly deserialized
    version and lost.

    Explicit regression test for https://github.com/reflex-dev/reflex/issues/2851.

    Args:
        mock_app: An app that will be returned by `get_app()`
        token: A token.
    """

    class Parent(BaseState):
        """A root state like rx.State."""

        parent_var: int = 0

    class Child(Parent):
        """A state simulating UpdateVarsInternalState."""

        pass

    class Child2(Parent):
        """An unconnected child state."""

        pass

    class Child3(Parent):
        """A child state with a computed var causing it to be pre-fetched.

        If child3_var gets set to a value, and `get_state` erroneously
        re-fetches it from redis, the value will be lost.
        """

        child3_var: int = 0

        @rx.var
        def v(self):
            pass

    class Grandchild3(Child3):
        """An extra layer of substate to catch an issue discovered in
        _determine_missing_parent_states while writing the regression test where
        invalid parent state names were being constructed.
        """

        pass

    class GreatGrandchild3(Grandchild3):
        """Fetching this state wants to also fetch Child3 as a missing parent.
        However, Child3 should already be cached in the state tree because it
        has a computed var.
        """

        pass

    mock_app.state_manager.state = mock_app.state = Parent

    # Get the top level state via unconnected sibling.
    root = await mock_app.state_manager.get_state(_substate_key(token, Child))
    # Set value in parent_var to assert it does not get refetched later.
    root.parent_var = 1

    if isinstance(mock_app.state_manager, StateManagerRedis):
        # When redis is used, only states with computed vars are pre-fetched.
        assert "child2" not in root.substates
        assert "child3" in root.substates  # (due to @rx.var)

    # Get the unconnected sibling state, which will be used to `get_state` other instances.
    child = root.get_substate(Child.get_full_name().split("."))

    # Get an uncached child state.
    child2 = await child.get_state(Child2)
    assert child2.parent_var == 1

    # Set value on already-cached Child3 state (prefetched because it has a Computed Var).
    child3 = await child.get_state(Child3)
    child3.child3_var = 1

    # Get uncached great_grandchild3 state.
    great_grandchild3 = await child.get_state(GreatGrandchild3)

    # Assert that we didn't re-fetch the parent and child3 state from redis
    assert great_grandchild3.parent_var == 1
    assert great_grandchild3.child3_var == 1


# Save a reference to the rx.State to shadow the name State for testing.
RxState = State


def test_potentially_dirty_substates():
    """Test that potentially_dirty_substates returns the correct substates.

    Even if the name "State" is shadowed, it should still work correctly.
    """

    class State(RxState):
        @ComputedVar
        def foo(self) -> str:
            return ""

    class C1(State):
        @ComputedVar
        def bar(self) -> str:
            return ""

    assert RxState._potentially_dirty_substates() == {State}
    assert State._potentially_dirty_substates() == {C1}
    assert C1._potentially_dirty_substates() == set()


@pytest.mark.asyncio
async def test_setvar(mock_app: rx.App, token: str):
    """Test that setvar works correctly.

    Args:
        mock_app: An app that will be returned by `get_app()`
        token: A token.
    """
    state = await mock_app.state_manager.get_state(_substate_key(token, TestState))

    # Set Var in same state (with Var type casting)
    for event in rx.event.fix_events(
        [TestState.setvar("num1", 42), TestState.setvar("num2", "4.2")], token
    ):
        async for update in state._process(event):
            print(update)
    assert state.num1 == 42
    assert state.num2 == 4.2

    # Set Var in parent state
    for event in rx.event.fix_events([GrandchildState.setvar("array", [43])], token):
        async for update in state._process(event):
            print(update)
    assert state.array == [43]

    # Cannot setvar for non-existant var
    with pytest.raises(AttributeError):
        TestState.setvar("non_existant_var")

    # Cannot setvar for computed vars
    with pytest.raises(AttributeError):
        TestState.setvar("sum")

    # Cannot setvar with non-string
    with pytest.raises(ValueError):
        TestState.setvar(42, 42)


@pytest.mark.skipif("REDIS_URL" not in os.environ, reason="Test requires redis")
@pytest.mark.parametrize(
    "expiration_kwargs, expected_values",
    [
        ({"redis_lock_expiration": 20000}, (20000, constants.Expiration.TOKEN)),
        (
            {"redis_lock_expiration": 50000, "redis_token_expiration": 5600},
            (50000, 5600),
        ),
        ({"redis_token_expiration": 7600}, (constants.Expiration.LOCK, 7600)),
    ],
)
def test_redis_state_manager_config_knobs(tmp_path, expiration_kwargs, expected_values):
    proj_root = tmp_path / "project1"
    proj_root.mkdir()

    config_items = ",\n    ".join(
        f"{key} = {value}" for key, value in expiration_kwargs.items()
    )

    config_string = f"""
import reflex as rx
config = rx.Config(
    app_name="project1",
    redis_url="redis://localhost:6379",
    {config_items}
)
"""
    (proj_root / "rxconfig.py").write_text(dedent(config_string))

    with chdir(proj_root):
        # reload config for each parameter to avoid stale values
        reflex.config.get_config(reload=True)
        from reflex.state import State, StateManager

        state_manager = StateManager.create(state=State)
        assert state_manager.lock_expiration == expected_values[0]  # type: ignore
        assert state_manager.token_expiration == expected_values[1]  # type: ignore


class MixinState(State, mixin=True):
    """A mixin state for testing."""

    num: int = 0
    _backend: int = 0


class UsesMixinState(MixinState, State):
    """A state that uses the mixin state."""

    pass


def test_mixin_state() -> None:
    """Test that a mixin state works correctly."""
    assert "num" in UsesMixinState.base_vars
    assert "num" in UsesMixinState.vars
    assert UsesMixinState.backend_vars == {"_backend": 0}<|MERGE_RESOLUTION|>--- conflicted
+++ resolved
@@ -925,7 +925,6 @@
         """
         return self._v2 * 2
 
-<<<<<<< HEAD
     @rx.var(cache=True, backend=True)
     def v2x2_backend(self) -> int:
         """Depends on backend var _v2.
@@ -935,8 +934,6 @@
         """
         return self._v2 * 2
 
-=======
->>>>>>> a6bdaf1b
     @rx.var(cache=True)
     def v1x2x2(self) -> int:
         """Depends on ComputedVar v1x2.
@@ -1290,13 +1287,10 @@
         y: List[int] = [1, 2, 3]
         _z: List[int] = [1, 2, 3]
 
-<<<<<<< HEAD
-=======
         @property
         def testprop(self) -> int:
             return self.v
 
->>>>>>> a6bdaf1b
         @rx.var(cache=True)
         def comp_v(self) -> int:
             """Direct access.
@@ -1306,7 +1300,6 @@
             """
             return self.v
 
-<<<<<<< HEAD
         @rx.var(cache=True, backend=True)
         def comp_v_backend(self) -> int:
             """Direct access backend var.
@@ -1315,7 +1308,7 @@
                 The value of self.v.
             """
             return self.v
-=======
+
         @rx.var(cache=True)
         def comp_v_via_property(self) -> int:
             """Access v via property.
@@ -1324,7 +1317,6 @@
                 The value of v via property.
             """
             return self.testprop
->>>>>>> a6bdaf1b
 
         @rx.var(cache=True)
         def comp_w(self):
@@ -1367,11 +1359,11 @@
             return [z in self._z for z in range(5)]
 
     cs = ComputedState()
-<<<<<<< HEAD
-    assert cs._computed_var_dependencies["v"] == {"comp_v", "comp_v_backend"}
-=======
-    assert cs._computed_var_dependencies["v"] == {"comp_v", "comp_v_via_property"}
->>>>>>> a6bdaf1b
+    assert cs._computed_var_dependencies["v"] == {
+        "comp_v",
+        "comp_v_backend",
+        "comp_v_via_property",
+    }
     assert cs._computed_var_dependencies["w"] == {"comp_w"}
     assert cs._computed_var_dependencies["x"] == {"comp_x"}
     assert cs._computed_var_dependencies["y"] == {"comp_y"}
