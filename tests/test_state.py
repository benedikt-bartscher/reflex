from __future__ import annotations

import asyncio
import copy
import datetime
import functools
import os
import sys
from textwrap import dedent
from typing import Any, Callable, Dict, Generator, List, Optional, Union
from unittest.mock import AsyncMock, Mock

import dill
import pytest
from plotly.graph_objects import Figure

import reflex as rx
import reflex.config
from reflex import constants
from reflex.app import App
from reflex.base import Base
from reflex.components.sonner.toast import Toaster
from reflex.constants import CompileVars, RouteVar, SocketEvent
from reflex.event import Event, EventHandler
from reflex.state import (
    BaseState,
    ImmutableStateError,
    LockExpiredError,
    MutableProxy,
    OnLoadInternalState,
    RouterData,
    State,
    StateManager,
    StateManagerMemory,
    StateManagerRedis,
    StateProxy,
    StateUpdate,
    _substate_key,
)
from reflex.testing import chdir
from reflex.utils import format, prerequisites, types
from reflex.utils.format import json_dumps
from reflex.vars import BaseVar, ComputedVar
from tests.states.mutation import MutableSQLAModel, MutableTestState

from .states import GenState

CI = bool(os.environ.get("CI", False))
LOCK_EXPIRATION = 2000 if CI else 300
LOCK_EXPIRE_SLEEP = 2.5 if CI else 0.4


formatted_router = {
    "session": {"client_token": "", "client_ip": "", "session_id": ""},
    "headers": {
        "host": "",
        "origin": "",
        "upgrade": "",
        "connection": "",
        "pragma": "",
        "cache_control": "",
        "user_agent": "",
        "sec_websocket_version": "",
        "sec_websocket_key": "",
        "sec_websocket_extensions": "",
        "accept_encoding": "",
        "accept_language": "",
    },
    "page": {
        "host": "",
        "path": "",
        "raw_path": "",
        "full_path": "",
        "full_raw_path": "",
        "params": {},
    },
}


class Object(Base):
    """A test object fixture."""

    prop1: int = 42
    prop2: str = "hello"


class TestState(BaseState):
    """A test state."""

    # Set this class as not test one
    __test__ = False

    num1: int
    num2: float = 3.14
    key: str
    map_key: str = "a"
    array: List[float] = [1, 2, 3.14]
    mapping: Dict[str, List[int]] = {"a": [1, 2, 3], "b": [4, 5, 6]}
    obj: Object = Object()
    complex: Dict[int, Object] = {1: Object(), 2: Object()}
    fig: Figure = Figure()
    dt: datetime.datetime = datetime.datetime.fromisoformat("1989-11-09T18:53:00+01:00")

    @ComputedVar
    def sum(self) -> float:
        """Dynamically sum the numbers.

        Returns:
            The sum of the numbers.
        """
        return self.num1 + self.num2

    @ComputedVar
    def upper(self) -> str:
        """Uppercase the key.

        Returns:
            The uppercased key.
        """
        return self.key.upper()

    def do_something(self):
        """Do something."""
        pass


class ChildState(TestState):
    """A child state fixture."""

    value: str
    count: int = 23

    def change_both(self, value: str, count: int):
        """Change both the value and count.

        Args:
            value: The new value.
            count: The new count.
        """
        self.value = value.upper()
        self.count = count * 2


class ChildState2(TestState):
    """A child state fixture."""

    value: str


class ChildState3(TestState):
    """A child state fixture."""

    value: str


class GrandchildState(ChildState):
    """A grandchild state fixture."""

    value2: str

    def do_nothing(self):
        """Do something."""
        pass


class GrandchildState2(ChildState2):
    """A grandchild state fixture."""

    @rx.var(cache=True)
    def cached(self) -> str:
        """A cached var.

        Returns:
            The value.
        """
        return self.value


class GrandchildState3(ChildState3):
    """A great grandchild state fixture."""

    @rx.var
    def computed(self) -> str:
        """A computed var.

        Returns:
            The value.
        """
        return self.value


class DateTimeState(BaseState):
    """A State with some datetime fields."""

    d: datetime.date = datetime.date.fromisoformat("1989-11-09")
    dt: datetime.datetime = datetime.datetime.fromisoformat("1989-11-09T18:53:00+01:00")
    t: datetime.time = datetime.time.fromisoformat("18:53:00+01:00")
    td: datetime.timedelta = datetime.timedelta(days=11, minutes=11)


@pytest.fixture
def test_state() -> TestState:
    """A state.

    Returns:
        A test state.
    """
    return TestState()  # type: ignore


@pytest.fixture
def child_state(test_state) -> ChildState:
    """A child state.

    Args:
        test_state: A test state.

    Returns:
        A test child state.
    """
    child_state = test_state.get_substate([ChildState.get_name()])
    assert child_state is not None
    return child_state


@pytest.fixture
def child_state2(test_state) -> ChildState2:
    """A second child state.

    Args:
        test_state: A test state.

    Returns:
        A second test child state.
    """
    child_state2 = test_state.get_substate([ChildState2.get_name()])
    assert child_state2 is not None
    return child_state2


@pytest.fixture
def grandchild_state(child_state) -> GrandchildState:
    """A state.

    Args:
        child_state: A child state.

    Returns:
        A test state.
    """
    grandchild_state = child_state.get_substate([GrandchildState.get_name()])
    assert grandchild_state is not None
    return grandchild_state


def test_base_class_vars(test_state):
    """Test that the class vars are set correctly.

    Args:
        test_state: A state.
    """
    fields = test_state.get_fields()
    cls = type(test_state)

    for field in fields:
        if field in test_state.get_skip_vars():
            continue
        prop = getattr(cls, field)
        assert isinstance(prop, BaseVar)
        assert prop._var_name == field

    assert cls.num1._var_type == int
    assert cls.num2._var_type == float
    assert cls.key._var_type == str


def test_computed_class_var(test_state):
    """Test that the class computed vars are set correctly.

    Args:
        test_state: A state.
    """
    cls = type(test_state)
    vars = [(prop._var_name, prop._var_type) for prop in cls.computed_vars.values()]
    assert ("sum", float) in vars
    assert ("upper", str) in vars


def test_class_vars(test_state):
    """Test that the class vars are set correctly.

    Args:
        test_state: A state.
    """
    cls = type(test_state)
    assert cls.vars.keys() == {
        "router",
        "num1",
        "num2",
        "key",
        "map_key",
        "array",
        "mapping",
        "obj",
        "complex",
        "sum",
        "upper",
        "fig",
        "dt",
    }


def test_event_handlers(test_state):
    """Test that event handler is set correctly.

    Args:
        test_state: A state.
    """
    expected_keys = (
        "do_something",
        "set_array",
        "set_complex",
        "set_fig",
        "set_key",
        "set_mapping",
        "set_num1",
        "set_num2",
        "set_obj",
    )

    cls = type(test_state)
    assert all(key in cls.event_handlers for key in expected_keys)


def test_default_value(test_state):
    """Test that the default value of a var is correct.

    Args:
        test_state: A state.
    """
    assert test_state.num1 == 0
    assert test_state.num2 == 3.14
    assert test_state.key == ""
    assert test_state.sum == 3.14
    assert test_state.upper == ""


def test_computed_vars(test_state):
    """Test that the computed var is computed correctly.

    Args:
        test_state: A state.
    """
    test_state.num1 = 1
    test_state.num2 = 4
    assert test_state.sum == 5
    test_state.key = "hello world"
    assert test_state.upper == "HELLO WORLD"


def test_dict(test_state: TestState):
    """Test that the dict representation of a state is correct.

    Args:
        test_state: A state.
    """
    substates = {
        test_state.get_full_name(),
        ChildState.get_full_name(),
        GrandchildState.get_full_name(),
        ChildState2.get_full_name(),
        GrandchildState2.get_full_name(),
        ChildState3.get_full_name(),
        GrandchildState3.get_full_name(),
    }
    test_state_dict = test_state.dict()
    assert set(test_state_dict) == substates
    assert set(test_state_dict[test_state.get_name()]) == set(test_state.vars)
    assert set(test_state.dict(include_computed=False)[test_state.get_name()]) == set(
        test_state.base_vars
    )


def test_default_setters(test_state):
    """Test that we can set default values.

    Args:
        test_state: A state.
    """
    for prop_name in test_state.base_vars:
        # Each base var should have a default setter.
        assert hasattr(test_state, f"set_{prop_name}")


def test_class_indexing_with_vars():
    """Test that we can index into a state var with another var."""
    prop = TestState.array[TestState.num1]
    assert (
        str(prop) == f"{{{TestState.get_name()}.array.at({TestState.get_name()}.num1)}}"
    )

    prop = TestState.mapping["a"][TestState.num1]
    assert (
        str(prop)
        == f'{{{TestState.get_name()}.mapping["a"].at({TestState.get_name()}.num1)}}'
    )

    prop = TestState.mapping[TestState.map_key]
    assert (
        str(prop)
        == f"{{{TestState.get_name()}.mapping[{TestState.get_name()}.map_key]}}"
    )


def test_class_attributes():
    """Test that we can get class attributes."""
    prop = TestState.obj.prop1
    assert str(prop) == f"{{{TestState.get_name()}.obj.prop1}}"

    prop = TestState.complex[1].prop1
    assert str(prop) == f"{{{TestState.get_name()}.complex[1].prop1}}"


def test_get_parent_state():
    """Test getting the parent state."""
    assert TestState.get_parent_state() is None
    assert ChildState.get_parent_state() == TestState
    assert ChildState2.get_parent_state() == TestState
    assert GrandchildState.get_parent_state() == ChildState


def test_get_substates():
    """Test getting the substates."""
    assert TestState.get_substates() == {ChildState, ChildState2, ChildState3}
    assert ChildState.get_substates() == {GrandchildState}
    assert ChildState2.get_substates() == {GrandchildState2}
    assert GrandchildState.get_substates() == set()
    assert GrandchildState2.get_substates() == set()


def test_get_name():
    """Test getting the name of a state."""
    assert TestState.get_name() == "tests___test_state____test_state"
    assert ChildState.get_name() == "tests___test_state____child_state"
    assert ChildState2.get_name() == "tests___test_state____child_state2"
    assert GrandchildState.get_name() == "tests___test_state____grandchild_state"


def test_get_full_name():
    """Test getting the full name."""
    assert TestState.get_full_name() == "tests___test_state____test_state"
    assert (
        ChildState.get_full_name()
        == "tests___test_state____test_state.tests___test_state____child_state"
    )
    assert (
        ChildState2.get_full_name()
        == "tests___test_state____test_state.tests___test_state____child_state2"
    )
    assert (
        GrandchildState.get_full_name()
        == "tests___test_state____test_state.tests___test_state____child_state.tests___test_state____grandchild_state"
    )


def test_get_class_substate():
    """Test getting the substate of a class."""
    assert TestState.get_class_substate((ChildState.get_name(),)) == ChildState
    assert TestState.get_class_substate((ChildState2.get_name(),)) == ChildState2
    assert (
        ChildState.get_class_substate((GrandchildState.get_name(),)) == GrandchildState
    )
    assert (
        TestState.get_class_substate(
            (ChildState.get_name(), GrandchildState.get_name())
        )
        == GrandchildState
    )
    with pytest.raises(ValueError):
        TestState.get_class_substate(("invalid_child",))
    with pytest.raises(ValueError):
        TestState.get_class_substate(
            (
                ChildState.get_name(),
                "invalid_child",
            )
        )


def test_get_class_var():
    """Test getting the var of a class."""
    assert TestState.get_class_var(("num1",)).equals(TestState.num1)
    assert TestState.get_class_var(("num2",)).equals(TestState.num2)
    assert ChildState.get_class_var(("value",)).equals(ChildState.value)
    assert GrandchildState.get_class_var(("value2",)).equals(GrandchildState.value2)
    assert TestState.get_class_var((ChildState.get_name(), "value")).equals(
        ChildState.value
    )
    assert TestState.get_class_var(
        (ChildState.get_name(), GrandchildState.get_name(), "value2")
    ).equals(
        GrandchildState.value2,
    )
    assert ChildState.get_class_var((GrandchildState.get_name(), "value2")).equals(
        GrandchildState.value2,
    )
    with pytest.raises(ValueError):
        TestState.get_class_var(("invalid_var",))
    with pytest.raises(ValueError):
        TestState.get_class_var(
            (
                ChildState.get_name(),
                "invalid_var",
            )
        )


def test_set_class_var():
    """Test setting the var of a class."""
    with pytest.raises(AttributeError):
        TestState.num3  # type: ignore
    TestState._set_var(
        BaseVar(_var_name="num3", _var_type=int)._var_set_state(TestState)
    )
    var = TestState.num3  # type: ignore
    assert var._var_name == "num3"
    assert var._var_type == int
    assert var._var_state == TestState.get_full_name()


def test_set_parent_and_substates(test_state, child_state, grandchild_state):
    """Test setting the parent and substates.

    Args:
        test_state: A state.
        child_state: A child state.
        grandchild_state: A grandchild state.
    """
    assert len(test_state.substates) == 3
    assert set(test_state.substates) == {
        ChildState.get_name(),
        ChildState2.get_name(),
        ChildState3.get_name(),
    }

    assert child_state.parent_state == test_state
    assert len(child_state.substates) == 1
    assert set(child_state.substates) == {GrandchildState.get_name()}

    assert grandchild_state.parent_state == child_state
    assert len(grandchild_state.substates) == 0


def test_get_child_attribute(test_state, child_state, child_state2, grandchild_state):
    """Test getting the attribute of a state.

    Args:
        test_state: A state.
        child_state: A child state.
        child_state2: A child state.
        grandchild_state: A grandchild state.
    """
    assert test_state.num1 == 0
    assert child_state.value == ""
    assert child_state2.value == ""
    assert child_state.count == 23
    assert grandchild_state.value2 == ""
    with pytest.raises(AttributeError):
        test_state.invalid
    with pytest.raises(AttributeError):
        test_state.child_state.invalid
    with pytest.raises(AttributeError):
        test_state.child_state.grandchild_state.invalid


def test_set_child_attribute(test_state, child_state, grandchild_state):
    """Test setting the attribute of a state.

    Args:
        test_state: A state.
        child_state: A child state.
        grandchild_state: A grandchild state.
    """
    test_state.num1 = 10
    assert test_state.num1 == 10
    assert child_state.num1 == 10
    assert grandchild_state.num1 == 10

    grandchild_state.num1 = 5
    assert test_state.num1 == 5
    assert child_state.num1 == 5
    assert grandchild_state.num1 == 5

    child_state.value = "test"
    assert child_state.value == "test"
    assert grandchild_state.value == "test"

    grandchild_state.value = "test2"
    assert child_state.value == "test2"
    assert grandchild_state.value == "test2"

    grandchild_state.value2 = "test3"
    assert grandchild_state.value2 == "test3"


def test_get_substate(test_state, child_state, child_state2, grandchild_state):
    """Test getting the substate of a state.

    Args:
        test_state: A state.
        child_state: A child state.
        child_state2: A child state.
        grandchild_state: A grandchild state.
    """
    assert test_state.get_substate((ChildState.get_name(),)) == child_state
    assert test_state.get_substate((ChildState2.get_name(),)) == child_state2
    assert (
        test_state.get_substate((ChildState.get_name(), GrandchildState.get_name()))
        == grandchild_state
    )
    assert child_state.get_substate((GrandchildState.get_name(),)) == grandchild_state
    with pytest.raises(ValueError):
        test_state.get_substate(("invalid",))
    with pytest.raises(ValueError):
        test_state.get_substate((ChildState.get_name(), "invalid"))
    with pytest.raises(ValueError):
        test_state.get_substate(
            (ChildState.get_name(), GrandchildState.get_name(), "invalid")
        )


def test_set_dirty_var(test_state):
    """Test changing state vars marks the value as dirty.

    Args:
        test_state: A state.
    """
    # Initially there should be no dirty vars.
    assert test_state.dirty_vars == set()

    # Setting a var should mark it as dirty.
    test_state.num1 = 1
    assert test_state.dirty_vars == {"num1", "sum"}

    # Setting another var should mark it as dirty.
    test_state.num2 = 2
    assert test_state.dirty_vars == {"num1", "num2", "sum"}

    # Cleaning the state should remove all dirty vars.
    test_state._clean()
    assert test_state.dirty_vars == set()


def test_set_dirty_substate(test_state, child_state, child_state2, grandchild_state):
    """Test changing substate vars marks the value as dirty.

    Args:
        test_state: A state.
        child_state: A child state.
        child_state2: A child state.
        grandchild_state: A grandchild state.
    """
    # Initially there should be no dirty vars.
    assert test_state.dirty_vars == set()
    assert child_state.dirty_vars == set()
    assert child_state2.dirty_vars == set()
    assert grandchild_state.dirty_vars == set()

    # Setting a var should mark it as dirty.
    child_state.value = "test"
    assert child_state.dirty_vars == {"value"}
    assert test_state.dirty_substates == {ChildState.get_name()}
    assert child_state.dirty_substates == set()

    # Cleaning the parent state should remove the dirty substate.
    test_state._clean()
    assert test_state.dirty_substates == set()
    assert child_state.dirty_vars == set()

    # Setting a var on the grandchild should bubble up.
    grandchild_state.value2 = "test2"
    assert child_state.dirty_substates == {GrandchildState.get_name()}
    assert test_state.dirty_substates == {ChildState.get_name()}

    # Cleaning the middle state should keep the parent state dirty.
    child_state._clean()
    assert test_state.dirty_substates == {ChildState.get_name()}
    assert child_state.dirty_substates == set()
    assert grandchild_state.dirty_vars == set()


def test_reset(test_state, child_state):
    """Test resetting the state.

    Args:
        test_state: A state.
        child_state: A child state.
    """
    # Set some values.
    test_state.num1 = 1
    test_state.num2 = 2
    child_state.value = "test"

    # Reset the state.
    test_state.reset()

    # The values should be reset.
    assert test_state.num1 == 0
    assert test_state.num2 == 3.14
    assert child_state.value == ""

    expected_dirty_vars = {
        "num1",
        "num2",
        "obj",
        "upper",
        "complex",
        "fig",
        "key",
        "sum",
        "array",
        "map_key",
        "mapping",
        "dt",
    }

    # The dirty vars should be reset.
    assert test_state.dirty_vars == expected_dirty_vars
    assert child_state.dirty_vars == {"count", "value"}

    # The dirty substates should be reset.
    assert test_state.dirty_substates == {
        ChildState.get_name(),
        ChildState2.get_name(),
        ChildState3.get_name(),
    }


@pytest.mark.asyncio
async def test_process_event_simple(test_state):
    """Test processing an event.

    Args:
        test_state: A state.
    """
    assert test_state.num1 == 0

    event = Event(token="t", name="set_num1", payload={"value": 69})
    update = await test_state._process(event).__anext__()

    # The event should update the value.
    assert test_state.num1 == 69

    # The delta should contain the changes, including computed vars.
    # assert update.delta == {"test_state": {"num1": 69, "sum": 72.14}}
    assert update.delta == {
        TestState.get_full_name(): {"num1": 69, "sum": 72.14, "upper": ""},
        GrandchildState3.get_full_name(): {"computed": ""},
    }
    assert update.events == []


@pytest.mark.asyncio
async def test_process_event_substate(test_state, child_state, grandchild_state):
    """Test processing an event on a substate.

    Args:
        test_state: A state.
        child_state: A child state.
        grandchild_state: A grandchild state.
    """
    # Events should bubble down to the substate.
    assert child_state.value == ""
    assert child_state.count == 23
    event = Event(
        token="t",
        name=f"{ChildState.get_name()}.change_both",
        payload={"value": "hi", "count": 12},
    )
    update = await test_state._process(event).__anext__()
    assert child_state.value == "HI"
    assert child_state.count == 24
    assert update.delta == {
        TestState.get_full_name(): {"sum": 3.14, "upper": ""},
        ChildState.get_full_name(): {"value": "HI", "count": 24},
        GrandchildState3.get_full_name(): {"computed": ""},
    }
    test_state._clean()

    # Test with the granchild state.
    assert grandchild_state.value2 == ""
    event = Event(
        token="t",
        name=f"{GrandchildState.get_full_name()}.set_value2",
        payload={"value": "new"},
    )
    update = await test_state._process(event).__anext__()
    assert grandchild_state.value2 == "new"
    assert update.delta == {
        TestState.get_full_name(): {"sum": 3.14, "upper": ""},
        GrandchildState.get_full_name(): {"value2": "new"},
        GrandchildState3.get_full_name(): {"computed": ""},
    }


@pytest.mark.asyncio
async def test_process_event_generator():
    """Test event handlers that generate multiple updates."""
    gen_state = GenState()  # type: ignore
    event = Event(
        token="t",
        name="go",
        payload={"c": 5},
    )
    gen = gen_state._process(event)

    count = 0
    async for update in gen:
        count += 1
        if count == 6:
            assert update.delta == {}
            assert update.final
        else:
            assert gen_state.value == count
            assert update.delta == {
                GenState.get_full_name(): {"value": count},
            }
            assert not update.final

    assert count == 6


def test_get_client_token(test_state, router_data):
    """Test that the token obtained from the router_data is correct.

    Args:
        test_state: The test state.
        router_data: The router data fixture.
    """
    test_state.router = RouterData(router_data)
    assert (
        test_state.router.session.client_token == "b181904c-3953-4a79-dc18-ae9518c22f05"
    )


def test_get_sid(test_state, router_data):
    """Test getting session id.

    Args:
        test_state: A state.
        router_data: The router data fixture.
    """
    test_state.router = RouterData(router_data)
    assert test_state.router.session.session_id == "9fpxSzPb9aFMb4wFAAAH"


def test_get_headers(test_state, router_data, router_data_headers):
    """Test getting client headers.

    Args:
        test_state: A state.
        router_data: The router data fixture.
        router_data_headers: The expected headers.
    """
    test_state.router = RouterData(router_data)
    assert test_state.router.headers.dict() == {
        format.to_snake_case(k): v for k, v in router_data_headers.items()
    }


def test_get_client_ip(test_state, router_data):
    """Test getting client IP.

    Args:
        test_state: A state.
        router_data: The router data fixture.
    """
    test_state.router = RouterData(router_data)
    assert test_state.router.session.client_ip == "127.0.0.1"


def test_get_current_page(test_state):
    assert test_state.router.page.path == ""

    route = "mypage/subpage"
    test_state.router = RouterData({RouteVar.PATH: route})
    assert test_state.router.page.path == route


def test_get_query_params(test_state):
    assert test_state.router.page.params == {}

    params = {"p1": "a", "p2": "b"}
    test_state.router = RouterData({RouteVar.QUERY: params})
    assert dict(test_state.router.page.params) == params


def test_add_var():
    class DynamicState(BaseState):
        pass

    ds1 = DynamicState()
    assert "dynamic_int" not in ds1.__dict__
    assert not hasattr(ds1, "dynamic_int")
    ds1.add_var("dynamic_int", int, 42)
    # Existing instances get the BaseVar
    assert ds1.dynamic_int.equals(DynamicState.dynamic_int)  # type: ignore
    # New instances get an actual value with the default
    assert DynamicState().dynamic_int == 42

    ds1.add_var("dynamic_list", List[int], [5, 10])
    assert ds1.dynamic_list.equals(DynamicState.dynamic_list)  # type: ignore
    ds2 = DynamicState()
    assert ds2.dynamic_list == [5, 10]
    ds2.dynamic_list.append(15)
    assert ds2.dynamic_list == [5, 10, 15]
    assert DynamicState().dynamic_list == [5, 10]

    ds1.add_var("dynamic_dict", Dict[str, int], {"k1": 5, "k2": 10})
    assert ds1.dynamic_dict.equals(DynamicState.dynamic_dict)  # type: ignore
    assert ds2.dynamic_dict.equals(DynamicState.dynamic_dict)  # type: ignore
    assert DynamicState().dynamic_dict == {"k1": 5, "k2": 10}
    assert DynamicState().dynamic_dict == {"k1": 5, "k2": 10}


def test_add_var_default_handlers(test_state):
    test_state.add_var("rand_int", int, 10)
    assert "set_rand_int" in test_state.event_handlers
    assert isinstance(test_state.event_handlers["set_rand_int"], EventHandler)


class InterdependentState(BaseState):
    """A state with 3 vars and 3 computed vars.

    x: a variable that no computed var depends on
    v1: a varable that one computed var directly depeneds on
    _v2: a backend variable that one computed var directly depends on

    v1x2: a computed var that depends on v1
    v2x2: a computed var that depends on backend var _v2
    v1x2x2: a computed var that depends on computed var v1x2
    """

    x: int = 0
    v1: int = 0
    _v2: int = 1

    @rx.var(cache=True)
    def v1x2(self) -> int:
        """Depends on var v1.

        Returns:
            Var v1 multiplied by 2
        """
        return self.v1 * 2

    @rx.var(cache=True)
    def v2x2(self) -> int:
        """Depends on backend var _v2.

        Returns:
            backend var _v2 multiplied by 2
        """
        return self._v2 * 2

    @rx.var(cache=True, backend=True)
    def v2x2_backend(self) -> int:
        """Depends on backend var _v2.

        Returns:
            backend var _v2 multiplied by 2
        """
        return self._v2 * 2

    @rx.var(cache=True)
    def v1x2x2(self) -> int:
        """Depends on ComputedVar v1x2.

        Returns:
            ComputedVar v1x2 multiplied by 2
        """
        return self.v1x2 * 2  # type: ignore

    @rx.var(cache=True)
    def _v3(self) -> int:
        """Depends on backend var _v2.

        Returns:
            The value of the backend variable.
        """
        return self._v2

    @rx.var(cache=True)
    def v3x2(self) -> int:
        """Depends on ComputedVar _v3.

        Returns:
            ComputedVar _v3 multiplied by 2
        """
        return self._v3 * 2


@pytest.fixture
def interdependent_state() -> BaseState:
    """A state with varying dependency between vars.

    Returns:
        instance of InterdependentState
    """
    s = InterdependentState()
    s.dict()  # prime initial relationships by accessing all ComputedVars
    return s


def test_interdependent_state_initial_dict() -> None:
    s = InterdependentState()
    state_name = s.get_name()
    d = s.dict(initial=True)[state_name]
    d.pop("router")
    assert d == {
        "x": 0,
        "v1": 0,
        "v1x2": 0,
        "v2x2": 2,
        "v1x2x2": 0,
        "v3x2": 2,
    }


def test_not_dirty_computed_var_from_var(
    interdependent_state: InterdependentState,
) -> None:
    """Set Var that no ComputedVar depends on, expect no recalculation.

    Args:
        interdependent_state: A state with varying Var dependencies.
    """
    interdependent_state.x = 5
    assert interdependent_state.get_delta() == {
        interdependent_state.get_full_name(): {"x": 5},
    }


def test_dirty_computed_var_from_var(interdependent_state: InterdependentState) -> None:
    """Set Var that ComputedVar depends on, expect recalculation.

    The other ComputedVar depends on the changed ComputedVar and should also be
    recalculated. No other ComputedVars should be recalculated.

    Args:
        interdependent_state: A state with varying Var dependencies.
    """
    interdependent_state.v1 = 1
    assert interdependent_state.get_delta() == {
        interdependent_state.get_full_name(): {"v1": 1, "v1x2": 2, "v1x2x2": 4},
    }


def test_dirty_computed_var_from_backend_var(
    interdependent_state: InterdependentState,
) -> None:
    """Set backend var that ComputedVar depends on, expect recalculation.

    Args:
        interdependent_state: A state with varying Var dependencies.
    """
    assert InterdependentState._v3._backend is True
    interdependent_state._v2 = 2
    assert interdependent_state.get_delta() == {
        interdependent_state.get_full_name(): {"v2x2": 4, "v3x2": 4},
    }


def test_per_state_backend_var(interdependent_state: InterdependentState) -> None:
    """Set backend var on one instance, expect no affect in other instances.

    Args:
        interdependent_state: A state with varying Var dependencies.
    """
    s2 = InterdependentState()
    assert s2._v2 == interdependent_state._v2
    interdependent_state._v2 = 2
    assert s2._v2 != interdependent_state._v2
    s3 = InterdependentState()
    assert s3._v2 != interdependent_state._v2
    # both s2 and s3 should still have the default value
    assert s2._v2 == s3._v2
    # changing s2._v2 should not affect others
    s2._v2 = 4
    assert s2._v2 != interdependent_state._v2
    assert s2._v2 != s3._v2


def test_child_state():
    """Test that the child state computed vars can reference parent state vars."""

    class MainState(BaseState):
        v: int = 2

    class ChildState(MainState):
        @ComputedVar
        def rendered_var(self):
            return self.v

    ms = MainState()
    cs = ms.substates[ChildState.get_name()]
    assert ms.v == 2
    assert cs.v == 2
    assert cs.rendered_var == 2


def test_conditional_computed_vars():
    """Test that computed vars can have conditionals."""

    class MainState(BaseState):
        flag: bool = False
        t1: str = "a"
        t2: str = "b"

        @ComputedVar
        def rendered_var(self) -> str:
            if self.flag:
                return self.t1
            return self.t2

    ms = MainState()
    # Initially there are no dirty computed vars.
    assert ms._dirty_computed_vars(from_vars={"flag"}) == {"rendered_var"}
    assert ms._dirty_computed_vars(from_vars={"t2"}) == {"rendered_var"}
    assert ms._dirty_computed_vars(from_vars={"t1"}) == {"rendered_var"}
    assert ms.computed_vars["rendered_var"]._deps(objclass=MainState) == {
        "flag",
        "t1",
        "t2",
    }


def test_event_handlers_convert_to_fns(test_state, child_state):
    """Test that when the state is initialized, event handlers are converted to fns.

    Args:
        test_state: A state with event handlers.
        child_state: A child state with event handlers.
    """
    # The class instances should be event handlers.
    assert isinstance(TestState.do_something, EventHandler)
    assert isinstance(ChildState.change_both, EventHandler)

    # The object instances should be fns.
    test_state.do_something()

    child_state.change_both(value="goose", count=9)
    assert child_state.value == "GOOSE"
    assert child_state.count == 18


def test_event_handlers_call_other_handlers():
    """Test that event handlers can call other event handlers."""

    class MainState(BaseState):
        v: int = 0

        def set_v(self, v: int):
            self.v = v

        def set_v2(self, v: int):
            self.set_v(v)

    class SubState(MainState):
        def set_v3(self, v: int):
            self.set_v2(v)

    class SubSubState(SubState):
        def set_v4(self, v: int):
            self.set_v(v)

    ms = MainState()
    ms.set_v2(1)
    assert ms.v == 1

    # ensure handler can be called from substate
    ms.substates[SubState.get_name()].set_v3(2)
    assert ms.v == 2

    # ensure handler can be called from substate (referencing grandparent handler)
    ms.get_substate(tuple(SubSubState.get_full_name().split("."))).set_v4(3)
    assert ms.v == 3


def test_computed_var_cached():
    """Test that a ComputedVar doesn't recalculate when accessed."""
    comp_v_calls = 0

    class ComputedState(BaseState):
        v: int = 0

        @rx.var(cache=True)
        def comp_v(self) -> int:
            nonlocal comp_v_calls
            comp_v_calls += 1
            return self.v

    cs = ComputedState()
    assert cs.dict()[cs.get_full_name()]["v"] == 0
    assert comp_v_calls == 1
    assert cs.dict()[cs.get_full_name()]["comp_v"] == 0
    assert comp_v_calls == 1
    assert cs.comp_v == 0
    assert comp_v_calls == 1
    cs.v = 1
    assert comp_v_calls == 1
    assert cs.comp_v == 1
    assert comp_v_calls == 2


def test_computed_var_cached_depends_on_non_cached():
    """Test that a cached var is recalculated if it depends on non-cached ComputedVar."""

    class ComputedState(BaseState):
        v: int = 0

        @rx.var
        def no_cache_v(self) -> int:
            return self.v

        @rx.var(cache=True)
        def dep_v(self) -> int:
            return self.no_cache_v  # type: ignore

        @rx.var(cache=True)
        def comp_v(self) -> int:
            return self.v

    cs = ComputedState()
    assert cs.dirty_vars == set()
    assert cs.get_delta() == {cs.get_name(): {"no_cache_v": 0, "dep_v": 0}}
    cs._clean()
    assert cs.dirty_vars == set()
    assert cs.get_delta() == {cs.get_name(): {"no_cache_v": 0, "dep_v": 0}}
    cs._clean()
    assert cs.dirty_vars == set()
    cs.v = 1
    assert cs.dirty_vars == {"v", "comp_v", "dep_v", "no_cache_v"}
    assert cs.get_delta() == {
        cs.get_name(): {"v": 1, "no_cache_v": 1, "dep_v": 1, "comp_v": 1}
    }
    cs._clean()
    assert cs.dirty_vars == set()
    assert cs.get_delta() == {cs.get_name(): {"no_cache_v": 1, "dep_v": 1}}
    cs._clean()
    assert cs.dirty_vars == set()
    assert cs.get_delta() == {cs.get_name(): {"no_cache_v": 1, "dep_v": 1}}
    cs._clean()
    assert cs.dirty_vars == set()


def test_computed_var_depends_on_parent_non_cached():
    """Child state cached var that depends on parent state un cached var is always recalculated."""
    counter = 0

    class ParentState(BaseState):
        @rx.var
        def no_cache_v(self) -> int:
            nonlocal counter
            counter += 1
            return counter

    class ChildState(ParentState):
        @rx.var(cache=True)
        def dep_v(self) -> int:
            return self.no_cache_v  # type: ignore

    ps = ParentState()
    cs = ps.substates[ChildState.get_name()]

    assert ps.dirty_vars == set()
    assert cs.dirty_vars == set()

    dict1 = ps.dict()
    assert dict1[ps.get_full_name()] == {
        "no_cache_v": 1,
        "router": formatted_router,
    }
    assert dict1[cs.get_full_name()] == {"dep_v": 2}
    dict2 = ps.dict()
    assert dict2[ps.get_full_name()] == {
        "no_cache_v": 3,
        "router": formatted_router,
    }
    assert dict2[cs.get_full_name()] == {"dep_v": 4}
    dict3 = ps.dict()
    assert dict3[ps.get_full_name()] == {
        "no_cache_v": 5,
        "router": formatted_router,
    }
    assert dict3[cs.get_full_name()] == {"dep_v": 6}
    assert counter == 6


@pytest.mark.parametrize("use_partial", [True, False])
def test_cached_var_depends_on_event_handler(use_partial: bool):
    """A cached var that calls an event handler calculates deps correctly.

    Args:
        use_partial: if true, replace the EventHandler with functools.partial
    """
    counter = 0

    class HandlerState(BaseState):
        x: int = 42

        def handler(self):
            self.x = self.x + 1

        @rx.var(cache=True)
        def cached_x_side_effect(self) -> int:
            self.handler()
            nonlocal counter
            counter += 1
            return counter

    if use_partial:
        HandlerState.handler = functools.partial(HandlerState.handler.fn)
        assert isinstance(HandlerState.handler, functools.partial)
    else:
        assert isinstance(HandlerState.handler, EventHandler)

    s = HandlerState()
    assert "cached_x_side_effect" in s._computed_var_dependencies["x"]
    assert s.cached_x_side_effect == 1
    assert s.x == 43
    s.handler()
    assert s.cached_x_side_effect == 2
    assert s.x == 45


def test_computed_var_dependencies():
    """Test that a ComputedVar correctly tracks its dependencies."""

    class ComputedState(BaseState):
        v: int = 0
        w: int = 0
        x: int = 0
        y: List[int] = [1, 2, 3]
        _z: List[int] = [1, 2, 3]

        @property
        def testprop(self) -> int:
            return self.v

        @rx.var(cache=True)
        def comp_v(self) -> int:
            """Direct access.

            Returns:
                The value of self.v.
            """
            return self.v

        @rx.var(cache=True, backend=True)
        def comp_v_backend(self) -> int:
            """Direct access backend var.

            Returns:
                The value of self.v.
            """
            return self.v

        @rx.var(cache=True)
        def comp_v_via_property(self) -> int:
            """Access v via property.

            Returns:
                The value of v via property.
            """
            return self.testprop

        @rx.var(cache=True)
        def comp_w(self):
            """Nested lambda.

            Returns:
                A lambda that returns the value of self.w.
            """
            return lambda: self.w

        @rx.var(cache=True)
        def comp_x(self):
            """Nested function.

            Returns:
                A function that returns the value of self.x.
            """

            def _():
                return self.x

            return _

        @rx.var(cache=True)
        def comp_y(self) -> List[int]:
            """Comprehension iterating over attribute.

            Returns:
                A list of the values of self.y.
            """
            return [round(y) for y in self.y]

        @rx.var(cache=True)
        def comp_z(self) -> List[bool]:
            """Comprehension accesses attribute.

            Returns:
                A list of whether the values 0-4 are in self._z.
            """
            return [z in self._z for z in range(5)]

    cs = ComputedState()
    assert cs._computed_var_dependencies["v"] == {
        "comp_v",
        "comp_v_backend",
        "comp_v_via_property",
    }
    assert cs._computed_var_dependencies["w"] == {"comp_w"}
    assert cs._computed_var_dependencies["x"] == {"comp_x"}
    assert cs._computed_var_dependencies["y"] == {"comp_y"}
    assert cs._computed_var_dependencies["_z"] == {"comp_z"}


def test_backend_method():
    """A method with leading underscore should be callable from event handler."""

    class BackendMethodState(BaseState):
        def _be_method(self):
            return True

        def handler(self):
            assert self._be_method()

    bms = BackendMethodState()
    bms.handler()
    assert bms._be_method()


def test_setattr_of_mutable_types(mutable_state: MutableTestState):
    """Test that mutable types are converted to corresponding Reflex wrappers.

    Args:
        mutable_state: A test state.
    """
    array = mutable_state.array
    hashmap = mutable_state.hashmap
    test_set = mutable_state.test_set
    sqla_model = mutable_state.sqla_model

    assert isinstance(array, MutableProxy)
    assert isinstance(array, list)
    assert isinstance(array[1], MutableProxy)
    assert isinstance(array[1], list)
    assert isinstance(array[2], MutableProxy)
    assert isinstance(array[2], dict)

    assert isinstance(hashmap, MutableProxy)
    assert isinstance(hashmap, dict)
    assert isinstance(hashmap["key"], MutableProxy)
    assert isinstance(hashmap["key"], list)
    assert isinstance(hashmap["third_key"], MutableProxy)
    assert isinstance(hashmap["third_key"], dict)

    assert isinstance(test_set, MutableProxy)
    assert isinstance(test_set, set)

    assert isinstance(mutable_state.custom, MutableProxy)
    assert isinstance(mutable_state.custom.array, MutableProxy)
    assert isinstance(mutable_state.custom.array, list)
    assert isinstance(mutable_state.custom.hashmap, MutableProxy)
    assert isinstance(mutable_state.custom.hashmap, dict)
    assert isinstance(mutable_state.custom.test_set, MutableProxy)
    assert isinstance(mutable_state.custom.test_set, set)
    assert isinstance(mutable_state.custom.custom, MutableProxy)

    assert isinstance(sqla_model, MutableProxy)
    assert isinstance(sqla_model, MutableSQLAModel)
    assert isinstance(sqla_model.strlist, MutableProxy)
    assert isinstance(sqla_model.strlist, list)
    assert isinstance(sqla_model.hashmap, MutableProxy)
    assert isinstance(sqla_model.hashmap, dict)
    assert isinstance(sqla_model.test_set, MutableProxy)
    assert isinstance(sqla_model.test_set, set)

    mutable_state.reassign_mutables()

    array = mutable_state.array
    hashmap = mutable_state.hashmap
    test_set = mutable_state.test_set
    sqla_model = mutable_state.sqla_model

    assert isinstance(array, MutableProxy)
    assert isinstance(array, list)
    assert isinstance(array[1], MutableProxy)
    assert isinstance(array[1], list)
    assert isinstance(array[2], MutableProxy)
    assert isinstance(array[2], dict)

    assert isinstance(hashmap, MutableProxy)
    assert isinstance(hashmap, dict)
    assert isinstance(hashmap["mod_key"], MutableProxy)
    assert isinstance(hashmap["mod_key"], list)
    assert isinstance(hashmap["mod_third_key"], MutableProxy)
    assert isinstance(hashmap["mod_third_key"], dict)

    assert isinstance(test_set, MutableProxy)
    assert isinstance(test_set, set)

    assert isinstance(sqla_model, MutableProxy)
    assert isinstance(sqla_model, MutableSQLAModel)
    assert isinstance(sqla_model.strlist, MutableProxy)
    assert isinstance(sqla_model.strlist, list)
    assert isinstance(sqla_model.hashmap, MutableProxy)
    assert isinstance(sqla_model.hashmap, dict)
    assert isinstance(sqla_model.test_set, MutableProxy)
    assert isinstance(sqla_model.test_set, set)


def test_error_on_state_method_shadow():
    """Test that an error is thrown when an event handler shadows a state method."""
    with pytest.raises(NameError) as err:

        class InvalidTest(BaseState):
            def reset(self):
                pass

    assert (
        err.value.args[0]
        == f"The event handler name `reset` shadows a builtin State method; use a different name instead"
    )


@pytest.mark.asyncio
async def test_state_with_invalid_yield(capsys, mock_app):
    """Test that an error is thrown when a state yields an invalid value.

    Args:
        capsys: Pytest fixture for capture standard streams.
        mock_app: Mock app fixture.
    """

    class StateWithInvalidYield(BaseState):
        """A state that yields an invalid value."""

        def invalid_handler(self):
            """Invalid handler.

            Yields:
                an invalid value.
            """
            yield 1

    invalid_state = StateWithInvalidYield()
    async for update in invalid_state._process(
        rx.event.Event(token="fake_token", name="invalid_handler")
    ):
        assert not update.delta
        if Toaster.is_used:
            assert update.events == rx.event.fix_events(
                [
                    rx.toast(
                        "An error occurred.",
                        description="TypeError: Your handler test_state_with_invalid_yield.<locals>.StateWithInvalidYield.invalid_handler must only return/yield: None, Events or other EventHandlers referenced by their class (not using `self`).<br/>See logs for details.",
                        level="error",
                        id="backend_error",
                        position="top-center",
                        style={"width": "500px"},
                    )  # type: ignore
                ],
                token="",
            )
        else:
            assert update.events == rx.event.fix_events(
                [
                    rx.window_alert(
                        "An error occurred.\nContact the website administrator."
                    )
                ],
                token="",
            )
    captured = capsys.readouterr()
    assert "must only return/yield: None, Events or other EventHandlers" in captured.out


@pytest.fixture(scope="function", params=["in_process", "redis"])
def state_manager(request) -> Generator[StateManager, None, None]:
    """Instance of state manager parametrized for redis and in-process.

    Args:
        request: pytest request object.

    Yields:
        A state manager instance
    """
    state_manager = StateManager.create(state=TestState)
    if request.param == "redis":
        if not isinstance(state_manager, StateManagerRedis):
            pytest.skip("Test requires redis")
    else:
        # explicitly NOT using redis
        state_manager = StateManagerMemory(state=TestState)
        assert not state_manager._states_locks

    yield state_manager

    if isinstance(state_manager, StateManagerRedis):
        asyncio.get_event_loop().run_until_complete(state_manager.close())


@pytest.fixture()
def substate_token(state_manager, token):
    """A token + substate name for looking up in state manager.

    Args:
        state_manager: A state manager instance.
        token: A token.

    Returns:
        Token concatenated with the state_manager's state full_name.
    """
    return _substate_key(token, state_manager.state)


@pytest.mark.asyncio
async def test_state_manager_modify_state(
    state_manager: StateManager, token: str, substate_token: str
):
    """Test that the state manager can modify a state exclusively.

    Args:
        state_manager: A state manager instance.
        token: A token.
        substate_token: A token + substate name for looking up in state manager.
    """
    async with state_manager.modify_state(substate_token) as state:
        if isinstance(state_manager, StateManagerRedis):
            assert await state_manager.redis.get(f"{token}_lock")
        elif isinstance(state_manager, StateManagerMemory):
            assert token in state_manager._states_locks
            assert state_manager._states_locks[token].locked()
        # Should be able to write proxy objects inside mutables
        complex_1 = state.complex[1]
        assert isinstance(complex_1, MutableProxy)
        state.complex[3] = complex_1
    # lock should be dropped after exiting the context
    if isinstance(state_manager, StateManagerRedis):
        assert (await state_manager.redis.get(f"{token}_lock")) is None
    elif isinstance(state_manager, StateManagerMemory):
        assert not state_manager._states_locks[token].locked()

        # separate instances should NOT share locks
        sm2 = StateManagerMemory(state=TestState)
        assert sm2._state_manager_lock is state_manager._state_manager_lock
        assert not sm2._states_locks
        if state_manager._states_locks:
            assert sm2._states_locks != state_manager._states_locks


@pytest.mark.asyncio
async def test_state_manager_contend(
    state_manager: StateManager, token: str, substate_token: str
):
    """Multiple coroutines attempting to access the same state.

    Args:
        state_manager: A state manager instance.
        token: A token.
        substate_token: A token + substate name for looking up in state manager.
    """
    n_coroutines = 10
    exp_num1 = 10

    async with state_manager.modify_state(substate_token) as state:
        state.num1 = 0

    async def _coro():
        async with state_manager.modify_state(substate_token) as state:
            await asyncio.sleep(0.01)
            state.num1 += 1

    tasks = [asyncio.create_task(_coro()) for _ in range(n_coroutines)]

    for f in asyncio.as_completed(tasks):
        await f

    assert (await state_manager.get_state(substate_token)).num1 == exp_num1

    if isinstance(state_manager, StateManagerRedis):
        assert (await state_manager.redis.get(f"{token}_lock")) is None
    elif isinstance(state_manager, StateManagerMemory):
        assert token in state_manager._states_locks
        assert not state_manager._states_locks[token].locked()


@pytest.fixture(scope="function")
def state_manager_redis() -> Generator[StateManager, None, None]:
    """Instance of state manager for redis only.

    Yields:
        A state manager instance
    """
    state_manager = StateManager.create(TestState)

    if not isinstance(state_manager, StateManagerRedis):
        pytest.skip("Test requires redis")

    yield state_manager

    asyncio.get_event_loop().run_until_complete(state_manager.close())


@pytest.fixture()
def substate_token_redis(state_manager_redis, token):
    """A token + substate name for looking up in state manager.

    Args:
        state_manager_redis: A state manager instance.
        token: A token.

    Returns:
        Token concatenated with the state_manager's state full_name.
    """
    return _substate_key(token, state_manager_redis.state)


@pytest.mark.asyncio
async def test_state_manager_lock_expire(
    state_manager_redis: StateManager, token: str, substate_token_redis: str
):
    """Test that the state manager lock expires and raises exception exiting context.

    Args:
        state_manager_redis: A state manager instance.
        token: A token.
        substate_token_redis: A token + substate name for looking up in state manager.
    """
    state_manager_redis.lock_expiration = LOCK_EXPIRATION

    async with state_manager_redis.modify_state(substate_token_redis):
        await asyncio.sleep(0.01)

    with pytest.raises(LockExpiredError):
        async with state_manager_redis.modify_state(substate_token_redis):
            await asyncio.sleep(LOCK_EXPIRE_SLEEP)


@pytest.mark.asyncio
async def test_state_manager_lock_expire_contend(
    state_manager_redis: StateManager, token: str, substate_token_redis: str
):
    """Test that the state manager lock expires and queued waiters proceed.

    Args:
        state_manager_redis: A state manager instance.
        token: A token.
        substate_token_redis: A token + substate name for looking up in state manager.
    """
    exp_num1 = 4252
    unexp_num1 = 666

    state_manager_redis.lock_expiration = LOCK_EXPIRATION

    order = []

    async def _coro_blocker():
        async with state_manager_redis.modify_state(substate_token_redis) as state:
            order.append("blocker")
            await asyncio.sleep(LOCK_EXPIRE_SLEEP)
            state.num1 = unexp_num1

    async def _coro_waiter():
        while "blocker" not in order:
            await asyncio.sleep(0.005)
        async with state_manager_redis.modify_state(substate_token_redis) as state:
            order.append("waiter")
            assert state.num1 != unexp_num1
            state.num1 = exp_num1

    tasks = [
        asyncio.create_task(_coro_blocker()),
        asyncio.create_task(_coro_waiter()),
    ]
    with pytest.raises(LockExpiredError):
        await tasks[0]
    await tasks[1]

    assert order == ["blocker", "waiter"]
    assert (await state_manager_redis.get_state(substate_token_redis)).num1 == exp_num1


@pytest.fixture(scope="function")
def mock_app(monkeypatch, state_manager: StateManager) -> rx.App:
    """Mock app fixture.

    Args:
        monkeypatch: Pytest monkeypatch object.
        state_manager: A state manager.

    Returns:
        The app, after mocking out prerequisites.get_app()
    """
    app = App(state=TestState)

    app_module = Mock()

    setattr(app_module, CompileVars.APP, app)
    app.state = TestState
    app._state_manager = state_manager
    app.event_namespace.emit = AsyncMock()  # type: ignore

    def _mock_get_app(*args, **kwargs):
        return app_module

    monkeypatch.setattr(prerequisites, "get_app", _mock_get_app)
    return app


@pytest.mark.asyncio
async def test_state_proxy(grandchild_state: GrandchildState, mock_app: rx.App):
    """Test that the state proxy works.

    Args:
        grandchild_state: A grandchild state.
        mock_app: An app that will be returned by `get_app()`
    """
    child_state = grandchild_state.parent_state
    assert child_state is not None
    parent_state = child_state.parent_state
    assert parent_state is not None
    if isinstance(mock_app.state_manager, StateManagerMemory):
        mock_app.state_manager.states[parent_state.router.session.client_token] = (
            parent_state
        )

    sp = StateProxy(grandchild_state)
    assert sp.__wrapped__ == grandchild_state
    assert sp._self_substate_path == tuple(grandchild_state.get_full_name().split("."))
    assert sp._self_app is mock_app
    assert not sp._self_mutable
    assert sp._self_actx is None

    # cannot use normal contextmanager protocol
    with pytest.raises(TypeError), sp:
        pass

    with pytest.raises(ImmutableStateError):
        # cannot directly modify state proxy outside of async context
        sp.value2 = "16"

    with pytest.raises(ImmutableStateError):
        # Cannot get_state
        await sp.get_state(ChildState)

    with pytest.raises(ImmutableStateError):
        # Cannot access get_substate
        sp.get_substate([])

    with pytest.raises(ImmutableStateError):
        # Cannot access parent state
        sp.parent_state.get_name()

    with pytest.raises(ImmutableStateError):
        # Cannot access substates
        sp.substates[""]

    async with sp:
        assert sp._self_actx is not None
        assert sp._self_mutable  # proxy is mutable inside context
        if isinstance(mock_app.state_manager, StateManagerMemory):
            # For in-process store, only one instance of the state exists
            assert sp.__wrapped__ is grandchild_state
        else:
            # When redis is used, a new+updated instance is assigned to the proxy
            assert sp.__wrapped__ is not grandchild_state
        sp.value2 = "42"
    assert not sp._self_mutable  # proxy is not mutable after exiting context
    assert sp._self_actx is None
    assert sp.value2 == "42"

    # Get the state from the state manager directly and check that the value is updated
    gotten_state = await mock_app.state_manager.get_state(
        _substate_key(grandchild_state.router.session.client_token, grandchild_state)
    )
    if isinstance(mock_app.state_manager, StateManagerMemory):
        # For in-process store, only one instance of the state exists
        assert gotten_state is parent_state
    else:
        assert gotten_state is not parent_state
    gotten_grandchild_state = gotten_state.get_substate(sp._self_substate_path)
    assert gotten_grandchild_state is not None
    assert gotten_grandchild_state.value2 == "42"

    # ensure state update was emitted
    assert mock_app.event_namespace is not None
    mock_app.event_namespace.emit.assert_called_once()
    mcall = mock_app.event_namespace.emit.mock_calls[0]
    assert mcall.args[0] == str(SocketEvent.EVENT)
    assert dill.loads(mcall.args[1]) == StateUpdate(
        delta={
            parent_state.get_full_name(): {
                "upper": "",
                "sum": 3.14,
            },
            grandchild_state.get_full_name(): {
                "value2": "42",
            },
            GrandchildState3.get_full_name(): {
                "computed": "",
            },
        }
    )
    assert mcall.kwargs["to"] == grandchild_state.router.session.session_id


class BackgroundTaskState(BaseState):
    """A state with a background task."""

    order: List[str] = []
    dict_list: Dict[str, List[int]] = {"foo": [1, 2, 3]}

    @rx.var
    def computed_order(self) -> List[str]:
        """Get the order as a computed var.

        Returns:
            The value of 'order' var.
        """
        return self.order

    @rx.background
    async def background_task(self):
        """A background task that updates the state."""
        async with self:
            assert not self.order
            self.order.append("background_task:start")

        assert isinstance(self, StateProxy)
        with pytest.raises(ImmutableStateError):
            self.order.append("bad idea")

        with pytest.raises(ImmutableStateError):
            # Even nested access to mutables raises an exception.
            self.dict_list["foo"].append(42)

        with pytest.raises(ImmutableStateError):
            # Direct calling another handler that modifies state raises an exception.
            self.other()

        with pytest.raises(ImmutableStateError):
            # Calling other methods that modify state raises an exception.
            self._private_method()

        # wait for some other event to happen
        while len(self.order) == 1:
            await asyncio.sleep(0.01)
            async with self:
                pass  # update proxy instance

        async with self:
            # Methods on ImmutableMutableProxy should return their wrapped return value.
            assert self.dict_list.pop("foo") == [1, 2, 3]

            self.order.append("background_task:stop")
            self.other()  # direct calling event handlers works in context
            self._private_method()

    @rx.background
    async def background_task_reset(self):
        """A background task that resets the state."""
        with pytest.raises(ImmutableStateError):
            # Resetting the state should be explicitly blocked.
            self.reset()

        async with self:
            self.order.append("foo")
            self.reset()
        assert not self.order
        async with self:
            self.order.append("reset")

    @rx.background
    async def background_task_generator(self):
        """A background task generator that does nothing.

        Yields:
            None
        """
        yield

    def other(self):
        """Some other event that updates the state."""
        self.order.append("other")

    def _private_method(self):
        """Some private method that updates the state."""
        self.order.append("private")

    async def bad_chain1(self):
        """Test that a background task cannot be chained."""
        await self.background_task()

    async def bad_chain2(self):
        """Test that a background task generator cannot be chained."""
        async for _foo in self.background_task_generator():
            pass


@pytest.mark.asyncio
async def test_background_task_no_block(mock_app: rx.App, token: str):
    """Test that a background task does not block other events.

    Args:
        mock_app: An app that will be returned by `get_app()`
        token: A token.
    """
    router_data = {"query": {}}
    mock_app.state_manager.state = mock_app.state = BackgroundTaskState
    async for update in rx.app.process(  # type: ignore
        mock_app,
        Event(
            token=token,
            name=f"{BackgroundTaskState.get_full_name()}.background_task",
            router_data=router_data,
            payload={},
        ),
        sid="",
        headers={},
        client_ip="",
    ):
        # background task returns empty update immediately
        assert update == StateUpdate()

    # wait for the coroutine to start
    await asyncio.sleep(0.5 if CI else 0.1)
    assert len(mock_app.background_tasks) == 1

    # Process another normal event
    async for update in rx.app.process(  # type: ignore
        mock_app,
        Event(
            token=token,
            name=f"{BackgroundTaskState.get_full_name()}.other",
            router_data=router_data,
            payload={},
        ),
        sid="",
        headers={},
        client_ip="",
    ):
        # other task returns delta
        assert update == StateUpdate(
            delta={
                BackgroundTaskState.get_full_name(): {
                    "order": [
                        "background_task:start",
                        "other",
                    ],
                    "computed_order": [
                        "background_task:start",
                        "other",
                    ],
                }
            }
        )

    # Explicit wait for background tasks
    for task in tuple(mock_app.background_tasks):
        await task
    assert not mock_app.background_tasks

    exp_order = [
        "background_task:start",
        "other",
        "background_task:stop",
        "other",
        "private",
    ]

    assert (
        await mock_app.state_manager.get_state(
            _substate_key(token, BackgroundTaskState)
        )
    ).order == exp_order

    assert mock_app.event_namespace is not None
    emit_mock = mock_app.event_namespace.emit

<<<<<<< HEAD
    first_ws_message = dill.loads(emit_mock.mock_calls[0].args[1])
    assert first_ws_message["delta"]["background_task_state"].pop("router") is not None
=======
    first_ws_message = json.loads(emit_mock.mock_calls[0].args[1])
    assert (
        first_ws_message["delta"][BackgroundTaskState.get_full_name()].pop("router")
        is not None
    )
>>>>>>> 4190a798
    assert first_ws_message == {
        "delta": {
            BackgroundTaskState.get_full_name(): {
                "order": ["background_task:start"],
                "computed_order": ["background_task:start"],
            }
        },
        "events": [],
        "final": True,
    }
    for call in emit_mock.mock_calls[1:5]:
        assert dill.loads(call.args[1]) == {
            "delta": {
                BackgroundTaskState.get_full_name(): {
                    "computed_order": ["background_task:start"],
                }
            },
            "events": [],
            "final": True,
        }
    assert dill.loads(emit_mock.mock_calls[-2].args[1]) == {
        "delta": {
            BackgroundTaskState.get_full_name(): {
                "order": exp_order,
                "computed_order": exp_order,
                "dict_list": {},
            }
        },
        "events": [],
        "final": True,
    }
    assert dill.loads(emit_mock.mock_calls[-1].args[1]) == {
        "delta": {
            BackgroundTaskState.get_full_name(): {
                "computed_order": exp_order,
            },
        },
        "events": [],
        "final": True,
    }


@pytest.mark.asyncio
async def test_background_task_reset(mock_app: rx.App, token: str):
    """Test that a background task calling reset is protected by the state proxy.

    Args:
        mock_app: An app that will be returned by `get_app()`
        token: A token.
    """
    router_data = {"query": {}}
    mock_app.state_manager.state = mock_app.state = BackgroundTaskState
    async for update in rx.app.process(  # type: ignore
        mock_app,
        Event(
            token=token,
            name=f"{BackgroundTaskState.get_name()}.background_task_reset",
            router_data=router_data,
            payload={},
        ),
        sid="",
        headers={},
        client_ip="",
    ):
        # background task returns empty update immediately
        assert update == StateUpdate()

    # Explicit wait for background tasks
    for task in tuple(mock_app.background_tasks):
        await task
    assert not mock_app.background_tasks

    assert (
        await mock_app.state_manager.get_state(
            _substate_key(token, BackgroundTaskState)
        )
    ).order == [
        "reset",
    ]


@pytest.mark.asyncio
async def test_background_task_no_chain():
    """Test that a background task cannot be chained."""
    bts = BackgroundTaskState()
    with pytest.raises(RuntimeError):
        await bts.bad_chain1()
    with pytest.raises(RuntimeError):
        await bts.bad_chain2()


def test_mutable_list(mutable_state: MutableTestState):
    """Test that mutable lists are tracked correctly.

    Args:
        mutable_state: A test state.
    """
    assert not mutable_state.dirty_vars

    def assert_array_dirty():
        assert mutable_state.dirty_vars == {"array"}
        mutable_state._clean()
        assert not mutable_state.dirty_vars

    # Test all list operations
    mutable_state.array.append(42)
    assert_array_dirty()
    mutable_state.array.extend([1, 2, 3])
    assert_array_dirty()
    mutable_state.array.insert(0, 0)
    assert_array_dirty()
    mutable_state.array.pop()
    assert_array_dirty()
    mutable_state.array.remove(42)
    assert_array_dirty()
    mutable_state.array.clear()
    assert_array_dirty()
    mutable_state.array += [1, 2, 3]
    assert_array_dirty()
    mutable_state.array.reverse()
    assert_array_dirty()
    mutable_state.array.sort()  # type: ignore[reportCallIssue,reportUnknownMemberType]
    assert_array_dirty()
    mutable_state.array[0] = 666
    assert_array_dirty()
    del mutable_state.array[0]
    assert_array_dirty()

    # Test nested list operations
    mutable_state.array[0] = [1, 2, 3]
    assert_array_dirty()
    mutable_state.array[0].append(4)
    assert_array_dirty()
    assert isinstance(mutable_state.array[0], MutableProxy)

    # Test proxy returned from __iter__
    mutable_state.array = [{}]
    assert_array_dirty()
    assert isinstance(mutable_state.array[0], MutableProxy)
    for item in mutable_state.array:
        assert isinstance(item, MutableProxy)
        item["foo"] = "bar"
        assert_array_dirty()


def test_mutable_dict(mutable_state: MutableTestState):
    """Test that mutable dicts are tracked correctly.

    Args:
        mutable_state: A test state.
    """
    assert not mutable_state.dirty_vars

    def assert_hashmap_dirty():
        assert mutable_state.dirty_vars == {"hashmap"}
        mutable_state._clean()
        assert not mutable_state.dirty_vars

    # Test all dict operations
    mutable_state.hashmap.update({"new_key": "43"})
    assert_hashmap_dirty()
    assert mutable_state.hashmap.setdefault("another_key", "66") == "another_value"
    assert_hashmap_dirty()
    assert mutable_state.hashmap.setdefault("setdefault_key", "67") == "67"
    assert_hashmap_dirty()
    assert mutable_state.hashmap.setdefault("setdefault_key", "68") == "67"
    assert_hashmap_dirty()
    assert mutable_state.hashmap.pop("new_key") == "43"
    assert_hashmap_dirty()
    mutable_state.hashmap.popitem()
    assert_hashmap_dirty()
    mutable_state.hashmap.clear()
    assert_hashmap_dirty()
    mutable_state.hashmap["new_key"] = "42"
    assert_hashmap_dirty()
    del mutable_state.hashmap["new_key"]
    assert_hashmap_dirty()
    if sys.version_info >= (3, 9):
        mutable_state.hashmap |= {"new_key": "44"}
        assert_hashmap_dirty()

    # Test nested dict operations
    mutable_state.hashmap["array"] = []
    assert_hashmap_dirty()
    mutable_state.hashmap["array"].append("1")
    assert_hashmap_dirty()
    mutable_state.hashmap["dict"] = {}
    assert_hashmap_dirty()
    mutable_state.hashmap["dict"]["key"] = "42"
    assert_hashmap_dirty()
    mutable_state.hashmap["dict"]["dict"] = {}
    assert_hashmap_dirty()
    mutable_state.hashmap["dict"]["dict"]["key"] = "43"
    assert_hashmap_dirty()

    # Test proxy returned from `setdefault` and `get`
    mutable_value = mutable_state.hashmap.setdefault("setdefault_mutable_key", [])
    assert_hashmap_dirty()
    assert mutable_value == []
    assert isinstance(mutable_value, MutableProxy)
    mutable_value.append("foo")
    assert_hashmap_dirty()
    mutable_value_other_ref = mutable_state.hashmap.get("setdefault_mutable_key")
    assert isinstance(mutable_value_other_ref, MutableProxy)
    assert mutable_value is not mutable_value_other_ref
    assert mutable_value == mutable_value_other_ref
    assert not mutable_state.dirty_vars
    mutable_value_other_ref.append("bar")
    assert_hashmap_dirty()

    # `pop` should NOT return a proxy, because the returned value is no longer in the dict
    mutable_value_third_ref = mutable_state.hashmap.pop("setdefault_mutable_key")
    assert not isinstance(mutable_value_third_ref, MutableProxy)
    assert_hashmap_dirty()
    mutable_value_third_ref.append("baz")  # type: ignore[reportUnknownMemberType,reportAttributeAccessIssue,reportUnusedCallResult]
    assert not mutable_state.dirty_vars
    # Unfortunately previous refs still will mark the state dirty... nothing doing about that
    assert mutable_value.pop()
    assert_hashmap_dirty()


def test_mutable_set(mutable_state: MutableTestState):
    """Test that mutable sets are tracked correctly.

    Args:
        mutable_state: A test state.
    """
    assert not mutable_state.dirty_vars

    def assert_set_dirty():
        assert mutable_state.dirty_vars == {"test_set"}
        mutable_state._clean()
        assert not mutable_state.dirty_vars

    # Test all set operations
    mutable_state.test_set.add(42)
    assert_set_dirty()
    mutable_state.test_set.update([1, 2, 3])
    assert_set_dirty()
    mutable_state.test_set.remove(42)
    assert_set_dirty()
    mutable_state.test_set.discard(3)
    assert_set_dirty()
    mutable_state.test_set.pop()
    assert_set_dirty()
    mutable_state.test_set.intersection_update([1, 2, 3])
    assert_set_dirty()
    mutable_state.test_set.difference_update([99])
    assert_set_dirty()
    mutable_state.test_set.symmetric_difference_update([102, 99])
    assert_set_dirty()
    mutable_state.test_set |= {1, 2, 3}
    assert_set_dirty()
    mutable_state.test_set &= {2, 3, 4}
    assert_set_dirty()
    mutable_state.test_set -= {2}
    assert_set_dirty()
    mutable_state.test_set ^= {42}
    assert_set_dirty()
    mutable_state.test_set.clear()
    assert_set_dirty()


def test_mutable_custom(mutable_state: MutableTestState):
    """Test that mutable custom types derived from Base are tracked correctly.

    Args:
        mutable_state: A test state.
    """
    assert not mutable_state.dirty_vars

    def assert_custom_dirty():
        assert mutable_state.dirty_vars == {"custom"}
        mutable_state._clean()
        assert not mutable_state.dirty_vars

    mutable_state.custom.foo = "bar"
    assert_custom_dirty()
    mutable_state.custom.array.append("42")
    assert_custom_dirty()
    mutable_state.custom.hashmap["key"] = "value"
    assert_custom_dirty()
    mutable_state.custom.test_set.add("foo")
    assert_custom_dirty()
    mutable_state.custom.custom.bar = "baz"
    assert_custom_dirty()


def test_mutable_sqla_model(mutable_state: MutableTestState):
    """Test that mutable SQLA models are tracked correctly.

    Args:
        mutable_state: A test state.
    """
    assert not mutable_state.dirty_vars

    def assert_sqla_model_dirty():
        assert mutable_state.dirty_vars == {"sqla_model"}
        mutable_state._clean()
        assert not mutable_state.dirty_vars

    mutable_state.sqla_model.strlist.append("foo")
    assert_sqla_model_dirty()
    mutable_state.sqla_model.hashmap["key"] = "value"
    assert_sqla_model_dirty()
    mutable_state.sqla_model.test_set.add("bar")
    assert_sqla_model_dirty()


def test_mutable_backend(mutable_state: MutableTestState):
    """Test that mutable backend vars are tracked correctly.

    Args:
        mutable_state: A test state.
    """
    assert not mutable_state.dirty_vars

    def assert_custom_dirty():
        assert mutable_state.dirty_vars == {"_be_custom"}
        mutable_state._clean()
        assert not mutable_state.dirty_vars

    mutable_state._be_custom.foo = "bar"
    assert_custom_dirty()
    mutable_state._be_custom.array.append("baz")
    assert_custom_dirty()
    mutable_state._be_custom.hashmap["key"] = "value"
    assert_custom_dirty()
    mutable_state._be_custom.test_set.add("foo")
    assert_custom_dirty()
    mutable_state._be_custom.custom.bar = "baz"
    assert_custom_dirty()


@pytest.mark.parametrize(
    ("copy_func",),
    [
        (copy.copy,),
        (copy.deepcopy,),
    ],
)
def test_mutable_copy(mutable_state: MutableTestState, copy_func: Callable):
    """Test that mutable types are copied correctly.

    Args:
        mutable_state: A test state.
        copy_func: A copy function.
    """
    ms_copy = copy_func(mutable_state)
    assert ms_copy is not mutable_state
    for attr in ("array", "hashmap", "test_set", "custom"):
        assert getattr(ms_copy, attr) == getattr(mutable_state, attr)
        assert getattr(ms_copy, attr) is not getattr(mutable_state, attr)
    ms_copy.custom.array.append(42)
    assert "custom" in ms_copy.dirty_vars
    if copy_func is copy.copy:
        assert "custom" in mutable_state.dirty_vars
    else:
        assert not mutable_state.dirty_vars


@pytest.mark.parametrize(
    ("copy_func",),
    [
        (copy.copy,),
        (copy.deepcopy,),
    ],
)
def test_mutable_copy_vars(mutable_state: MutableTestState, copy_func: Callable):
    """Test that mutable types are copied correctly.

    Args:
        mutable_state: A test state.
        copy_func: A copy function.
    """
    for attr in ("array", "hashmap", "test_set", "custom"):
        var_orig = getattr(mutable_state, attr)
        var_copy = copy_func(var_orig)
        assert var_orig is not var_copy
        assert var_orig == var_copy
        # copied vars should never be proxies, as they by definition are no longer attached to the state.
        assert not isinstance(var_copy, MutableProxy)


def test_duplicate_substate_class(mocker):
    mocker.patch("reflex.state.is_testing_env", lambda: False)
    with pytest.raises(ValueError):

        class TestState(BaseState):
            pass

        class ChildTestState(TestState):  # type: ignore # noqa
            pass

        class ChildTestState(TestState):  # type: ignore # noqa
            pass

        return TestState


class Foo(Base):
    """A class containing a list of str."""

    tags: List[str] = ["123", "456"]


def test_json_dumps_with_mutables():
    """Test that json.dumps works with Base vars inside mutable types."""

    class MutableContainsBase(BaseState):
        items: List[Foo] = [Foo()]

    dict_val = MutableContainsBase().dict()
    assert isinstance(dict_val[MutableContainsBase.get_full_name()]["items"][0], dict)
    val = json_dumps(dict_val)
    f_items = '[{"tags": ["123", "456"]}]'
    f_formatted_router = str(formatted_router).replace("'", '"')
    assert (
        val
        == f'{{"{MutableContainsBase.get_full_name()}": {{"items": {f_items}, "router": {f_formatted_router}}}}}'
    )


def test_reset_with_mutables():
    """Calling reset should always reset fields to a copy of the defaults."""
    default = [[0, 0], [0, 1], [1, 1]]
    copied_default = copy.deepcopy(default)

    class MutableResetState(BaseState):
        items: List[List[int]] = default

    instance = MutableResetState()
    assert instance.items.__wrapped__ is not default  # type: ignore
    assert instance.items == default == copied_default
    instance.items.append([3, 3])
    assert instance.items != default
    assert instance.items != copied_default

    instance.reset()
    assert instance.items.__wrapped__ is not default  # type: ignore
    assert instance.items == default == copied_default
    instance.items.append([3, 3])
    assert instance.items != default
    assert instance.items != copied_default

    instance.reset()
    assert instance.items.__wrapped__ is not default  # type: ignore
    assert instance.items == default == copied_default
    instance.items.append([3, 3])
    assert instance.items != default
    assert instance.items != copied_default


class Custom1(Base):
    """A custom class with a str field."""

    foo: str

    def set_foo(self, val: str):
        """Set the attribute foo.

        Args:
            val: The value to set.
        """
        self.foo = val

    def double_foo(self) -> str:
        """Concantenate foo with foo.

        Returns:
            foo + foo
        """
        return self.foo + self.foo


class Custom2(Base):
    """A custom class with a Custom1 field."""

    c1: Optional[Custom1] = None
    c1r: Custom1

    def set_c1r_foo(self, val: str):
        """Set the foo attribute of the c1 field.

        Args:
            val: The value to set.
        """
        self.c1r.set_foo(val)


class Custom3(Base):
    """A custom class with a Custom2 field."""

    c2: Optional[Custom2] = None
    c2r: Custom2


def test_state_union_optional():
    """Test that state can be defined with Union and Optional vars."""

    class UnionState(BaseState):
        int_float: Union[int, float] = 0
        opt_int: Optional[int]
        c3: Optional[Custom3]
        c3i: Custom3  # implicitly required
        c3r: Custom3 = Custom3(c2r=Custom2(c1r=Custom1(foo="")))
        custom_union: Union[Custom1, Custom2, Custom3] = Custom1(foo="")

    assert UnionState.c3.c2._var_name == "c3?.c2"  # type: ignore
    assert UnionState.c3.c2.c1._var_name == "c3?.c2?.c1"  # type: ignore
    assert UnionState.c3.c2.c1.foo._var_name == "c3?.c2?.c1?.foo"  # type: ignore
    assert UnionState.c3.c2.c1r.foo._var_name == "c3?.c2?.c1r.foo"  # type: ignore
    assert UnionState.c3.c2r.c1._var_name == "c3?.c2r.c1"  # type: ignore
    assert UnionState.c3.c2r.c1.foo._var_name == "c3?.c2r.c1?.foo"  # type: ignore
    assert UnionState.c3.c2r.c1r.foo._var_name == "c3?.c2r.c1r.foo"  # type: ignore
    assert UnionState.c3i.c2._var_name == "c3i.c2"  # type: ignore
    assert UnionState.c3r.c2._var_name == "c3r.c2"  # type: ignore
    assert UnionState.custom_union.foo is not None  # type: ignore
    assert UnionState.custom_union.c1 is not None  # type: ignore
    assert UnionState.custom_union.c1r is not None  # type: ignore
    assert UnionState.custom_union.c2 is not None  # type: ignore
    assert UnionState.custom_union.c2r is not None  # type: ignore
    assert types.is_optional(UnionState.opt_int._var_type)  # type: ignore
    assert types.is_union(UnionState.int_float._var_type)  # type: ignore


def test_set_base_field_via_setter():
    """When calling a setter on a Base instance, also track changes."""

    class BaseFieldSetterState(BaseState):
        c1: Custom1 = Custom1(foo="")
        c2: Custom2 = Custom2(c1r=Custom1(foo=""))

    bfss = BaseFieldSetterState()
    assert "c1" not in bfss.dirty_vars

    # Non-mutating function, not dirty
    bfss.c1.double_foo()
    assert "c1" not in bfss.dirty_vars

    # Mutating function, dirty
    bfss.c1.set_foo("bar")
    assert "c1" in bfss.dirty_vars
    bfss.dirty_vars.clear()
    assert "c1" not in bfss.dirty_vars

    # Mutating function from Base, dirty
    bfss.c1.set(foo="bar")
    assert "c1" in bfss.dirty_vars
    bfss.dirty_vars.clear()
    assert "c1" not in bfss.dirty_vars

    # Assert identity of MutableProxy
    mp = bfss.c1
    assert isinstance(mp, MutableProxy)
    mp2 = mp.set()
    assert mp is mp2
    mp3 = bfss.c1.set()
    assert mp is not mp3
    # Since none of these set calls had values, the state should not be dirty
    assert not bfss.dirty_vars

    # Chained Mutating function, dirty
    bfss.c2.set_c1r_foo("baz")
    assert "c2" in bfss.dirty_vars


def exp_is_hydrated(state: State, is_hydrated: bool = True) -> Dict[str, Any]:
    """Expected IS_HYDRATED delta that would be emitted by HydrateMiddleware.

    Args:
        state: the State that is hydrated.
        is_hydrated: whether the state is hydrated.

    Returns:
        dict similar to that returned by `State.get_delta` with IS_HYDRATED: is_hydrated
    """
    return {state.get_full_name(): {CompileVars.IS_HYDRATED: is_hydrated}}


class OnLoadState(State):
    """A test state with no return in handler."""

    num: int = 0

    def test_handler(self):
        """Test handler."""
        self.num += 1


class OnLoadState2(State):
    """A test state with return in handler."""

    num: int = 0
    name: str

    def test_handler(self):
        """Test handler that calls another handler.

        Returns:
            Chain of EventHandlers
        """
        self.num += 1
        return self.change_name

    def change_name(self):
        """Test handler to change name."""
        self.name = "random"


class OnLoadState3(State):
    """A test state with async handler."""

    num: int = 0

    async def test_handler(self):
        """Test handler."""
        self.num += 1


@pytest.mark.asyncio
@pytest.mark.parametrize(
    "test_state, expected",
    [
        (OnLoadState, {"on_load_state": {"num": 1}}),
        (OnLoadState2, {"on_load_state2": {"num": 1}}),
        (OnLoadState3, {"on_load_state3": {"num": 1}}),
    ],
)
async def test_preprocess(app_module_mock, token, test_state, expected, mocker):
    """Test that a state hydrate event is processed correctly.

    Args:
        app_module_mock: The app module that will be returned by get_app().
        token: A token.
        test_state: State to process event.
        expected: Expected delta.
        mocker: pytest mock object.
    """
    mocker.patch(
        "reflex.state.State.class_subclasses", {test_state, OnLoadInternalState}
    )
    app = app_module_mock.app = App(
        state=State, load_events={"index": [test_state.test_handler]}
    )
    state = State()

    updates = []
    async for update in rx.app.process(
        app=app,
        event=Event(
            token=token,
            name=f"{state.get_name()}.{CompileVars.ON_LOAD_INTERNAL}",
            router_data={RouteVar.PATH: "/", RouteVar.ORIGIN: "/", RouteVar.QUERY: {}},
        ),
        sid="sid",
        headers={},
        client_ip="",
    ):
        assert isinstance(update, StateUpdate)
        updates.append(update)
    assert len(updates) == 1
    assert updates[0].delta[State.get_name()].pop("router") is not None
    assert updates[0].delta == exp_is_hydrated(state, False)

    events = updates[0].events
    assert len(events) == 2
    assert (await state._process(events[0]).__anext__()).delta == {
        test_state.get_full_name(): {"num": 1}
    }
    assert (await state._process(events[1]).__anext__()).delta == exp_is_hydrated(state)


@pytest.mark.asyncio
async def test_preprocess_multiple_load_events(app_module_mock, token, mocker):
    """Test that a state hydrate event for multiple on-load events is processed correctly.

    Args:
        app_module_mock: The app module that will be returned by get_app().
        token: A token.
        mocker: pytest mock object.
    """
    mocker.patch(
        "reflex.state.State.class_subclasses", {OnLoadState, OnLoadInternalState}
    )
    app = app_module_mock.app = App(
        state=State,
        load_events={"index": [OnLoadState.test_handler, OnLoadState.test_handler]},
    )
    state = State()

    updates = []
    async for update in rx.app.process(
        app=app,
        event=Event(
            token=token,
            name=f"{state.get_full_name()}.{CompileVars.ON_LOAD_INTERNAL}",
            router_data={RouteVar.PATH: "/", RouteVar.ORIGIN: "/", RouteVar.QUERY: {}},
        ),
        sid="sid",
        headers={},
        client_ip="",
    ):
        assert isinstance(update, StateUpdate)
        updates.append(update)
    assert len(updates) == 1
    assert updates[0].delta[State.get_name()].pop("router") is not None
    assert updates[0].delta == exp_is_hydrated(state, False)

    events = updates[0].events
    assert len(events) == 3
    assert (await state._process(events[0]).__anext__()).delta == {
        OnLoadState.get_full_name(): {"num": 1}
    }
    assert (await state._process(events[1]).__anext__()).delta == {
        OnLoadState.get_full_name(): {"num": 2}
    }
    assert (await state._process(events[2]).__anext__()).delta == exp_is_hydrated(state)


@pytest.mark.asyncio
async def test_get_state(mock_app: rx.App, token: str):
    """Test that a get_state populates the top level state and delta calculation is correct.

    Args:
        mock_app: An app that will be returned by `get_app()`
        token: A token.
    """
    mock_app.state_manager.state = mock_app.state = TestState

    # Get instance of ChildState2.
    test_state = await mock_app.state_manager.get_state(
        _substate_key(token, ChildState2)
    )
    assert isinstance(test_state, TestState)
    if isinstance(mock_app.state_manager, StateManagerMemory):
        # All substates are available
        assert tuple(sorted(test_state.substates)) == (
            ChildState.get_name(),
            ChildState2.get_name(),
            ChildState3.get_name(),
        )
    else:
        # Sibling states are only populated if they have computed vars
        assert tuple(sorted(test_state.substates)) == (
            ChildState2.get_name(),
            ChildState3.get_name(),
        )

    # Because ChildState3 has a computed var, it is always dirty, and always populated.
    assert (
        test_state.substates[ChildState3.get_name()]
        .substates[GrandchildState3.get_name()]
        .computed
        == ""
    )

    # Get the child_state2 directly.
    child_state2_direct = test_state.get_substate([ChildState2.get_name()])
    child_state2_get_state = await test_state.get_state(ChildState2)
    # These should be the same object.
    assert child_state2_direct is child_state2_get_state

    # Get arbitrary GrandchildState.
    grandchild_state = await child_state2_get_state.get_state(GrandchildState)
    assert isinstance(grandchild_state, GrandchildState)

    # Now the original root should have all substates populated.
    assert tuple(sorted(test_state.substates)) == (
        ChildState.get_name(),
        ChildState2.get_name(),
        ChildState3.get_name(),
    )

    # ChildState should be retrievable
    child_state_direct = test_state.get_substate([ChildState.get_name()])
    child_state_get_state = await test_state.get_state(ChildState)
    # These should be the same object.
    assert child_state_direct is child_state_get_state

    # GrandchildState instance should be the same as the one retrieved from the child_state2.
    assert grandchild_state is child_state_direct.get_substate(
        [GrandchildState.get_name()]
    )
    grandchild_state.value2 = "set_value"

    assert test_state.get_delta() == {
        TestState.get_full_name(): {
            "sum": 3.14,
            "upper": "",
        },
        GrandchildState.get_full_name(): {
            "value2": "set_value",
        },
        GrandchildState3.get_full_name(): {
            "computed": "",
        },
    }

    # Get a fresh instance
    new_test_state = await mock_app.state_manager.get_state(
        _substate_key(token, ChildState2)
    )
    assert isinstance(new_test_state, TestState)
    if isinstance(mock_app.state_manager, StateManagerMemory):
        # In memory, it's the same instance
        assert new_test_state is test_state
        test_state._clean()
        # All substates are available
        assert tuple(sorted(new_test_state.substates)) == (
            ChildState.get_name(),
            ChildState2.get_name(),
            ChildState3.get_name(),
        )
    else:
        # With redis, we get a whole new instance
        assert new_test_state is not test_state
        # Sibling states are only populated if they have computed vars
        assert tuple(sorted(new_test_state.substates)) == (
            ChildState2.get_name(),
            ChildState3.get_name(),
        )

    # Set a value on child_state2, should update cached var in grandchild_state2
    child_state2 = new_test_state.get_substate((ChildState2.get_name(),))
    child_state2.value = "set_c2_value"

    assert new_test_state.get_delta() == {
        TestState.get_full_name(): {
            "sum": 3.14,
            "upper": "",
        },
        ChildState2.get_full_name(): {
            "value": "set_c2_value",
        },
        GrandchildState2.get_full_name(): {
            "cached": "set_c2_value",
        },
        GrandchildState3.get_full_name(): {
            "computed": "",
        },
    }


@pytest.mark.asyncio
async def test_get_state_from_sibling_not_cached(mock_app: rx.App, token: str):
    """A test simulating update_vars_internal when setting cookies with computed vars.

    In that case, a sibling state, UpdateVarsInternalState handles the fetching
    of states that need to have values set. Only the states that have a computed
    var are pre-fetched (like Child3 in this test), so `get_state` needs to
    avoid refetching those already-cached states when getting substates,
    otherwise the set values will be overridden by the freshly deserialized
    version and lost.

    Explicit regression test for https://github.com/reflex-dev/reflex/issues/2851.

    Args:
        mock_app: An app that will be returned by `get_app()`
        token: A token.
    """

    class Parent(BaseState):
        """A root state like rx.State."""

        parent_var: int = 0

    class Child(Parent):
        """A state simulating UpdateVarsInternalState."""

        pass

    class Child2(Parent):
        """An unconnected child state."""

        pass

    class Child3(Parent):
        """A child state with a computed var causing it to be pre-fetched.

        If child3_var gets set to a value, and `get_state` erroneously
        re-fetches it from redis, the value will be lost.
        """

        child3_var: int = 0

        @rx.var
        def v(self):
            pass

    class Grandchild3(Child3):
        """An extra layer of substate to catch an issue discovered in
        _determine_missing_parent_states while writing the regression test where
        invalid parent state names were being constructed.
        """

        pass

    class GreatGrandchild3(Grandchild3):
        """Fetching this state wants to also fetch Child3 as a missing parent.
        However, Child3 should already be cached in the state tree because it
        has a computed var.
        """

        pass

    mock_app.state_manager.state = mock_app.state = Parent

    # Get the top level state via unconnected sibling.
    root = await mock_app.state_manager.get_state(_substate_key(token, Child))
    # Set value in parent_var to assert it does not get refetched later.
    root.parent_var = 1

    if isinstance(mock_app.state_manager, StateManagerRedis):
        # When redis is used, only states with computed vars are pre-fetched.
        assert Child2.get_name() not in root.substates
        assert Child3.get_name() in root.substates  # (due to @rx.var)

    # Get the unconnected sibling state, which will be used to `get_state` other instances.
    child = root.get_substate(Child.get_full_name().split("."))

    # Get an uncached child state.
    child2 = await child.get_state(Child2)
    assert child2.parent_var == 1

    # Set value on already-cached Child3 state (prefetched because it has a Computed Var).
    child3 = await child.get_state(Child3)
    child3.child3_var = 1

    # Get uncached great_grandchild3 state.
    great_grandchild3 = await child.get_state(GreatGrandchild3)

    # Assert that we didn't re-fetch the parent and child3 state from redis
    assert great_grandchild3.parent_var == 1
    assert great_grandchild3.child3_var == 1


# Save a reference to the rx.State to shadow the name State for testing.
RxState = State


def test_potentially_dirty_substates():
    """Test that potentially_dirty_substates returns the correct substates.

    Even if the name "State" is shadowed, it should still work correctly.
    """

    class State(RxState):
        @ComputedVar
        def foo(self) -> str:
            return ""

    class C1(State):
        @ComputedVar
        def bar(self) -> str:
            return ""

    assert RxState._potentially_dirty_substates() == {State}
    assert State._potentially_dirty_substates() == {C1}
    assert C1._potentially_dirty_substates() == set()


@pytest.mark.asyncio
async def test_setvar(mock_app: rx.App, token: str):
    """Test that setvar works correctly.

    Args:
        mock_app: An app that will be returned by `get_app()`
        token: A token.
    """
    state = await mock_app.state_manager.get_state(_substate_key(token, TestState))

    # Set Var in same state (with Var type casting)
    for event in rx.event.fix_events(
        [TestState.setvar("num1", 42), TestState.setvar("num2", "4.2")], token
    ):
        async for update in state._process(event):
            print(update)
    assert state.num1 == 42
    assert state.num2 == 4.2

    # Set Var in parent state
    for event in rx.event.fix_events([GrandchildState.setvar("array", [43])], token):
        async for update in state._process(event):
            print(update)
    assert state.array == [43]

    # Cannot setvar for non-existant var
    with pytest.raises(AttributeError):
        TestState.setvar("non_existant_var")

    # Cannot setvar for computed vars
    with pytest.raises(AttributeError):
        TestState.setvar("sum")

    # Cannot setvar with non-string
    with pytest.raises(ValueError):
        TestState.setvar(42, 42)


@pytest.mark.skipif("REDIS_URL" not in os.environ, reason="Test requires redis")
@pytest.mark.parametrize(
    "expiration_kwargs, expected_values",
    [
        ({"redis_lock_expiration": 20000}, (20000, constants.Expiration.TOKEN)),
        (
            {"redis_lock_expiration": 50000, "redis_token_expiration": 5600},
            (50000, 5600),
        ),
        ({"redis_token_expiration": 7600}, (constants.Expiration.LOCK, 7600)),
    ],
)
def test_redis_state_manager_config_knobs(tmp_path, expiration_kwargs, expected_values):
    proj_root = tmp_path / "project1"
    proj_root.mkdir()

    config_items = ",\n    ".join(
        f"{key} = {value}" for key, value in expiration_kwargs.items()
    )

    config_string = f"""
import reflex as rx
config = rx.Config(
    app_name="project1",
    redis_url="redis://localhost:6379",
    {config_items}
)
"""
    (proj_root / "rxconfig.py").write_text(dedent(config_string))

    with chdir(proj_root):
        # reload config for each parameter to avoid stale values
        reflex.config.get_config(reload=True)
        from reflex.state import State, StateManager

        state_manager = StateManager.create(state=State)
        assert state_manager.lock_expiration == expected_values[0]  # type: ignore
        assert state_manager.token_expiration == expected_values[1]  # type: ignore


class MixinState(State, mixin=True):
    """A mixin state for testing."""

    num: int = 0
    _backend: int = 0


class UsesMixinState(MixinState, State):
    """A state that uses the mixin state."""

    pass


def test_mixin_state() -> None:
    """Test that a mixin state works correctly."""
    assert "num" in UsesMixinState.base_vars
    assert "num" in UsesMixinState.vars
    assert UsesMixinState.backend_vars == {"_backend": 0}<|MERGE_RESOLUTION|>--- conflicted
+++ resolved
@@ -2091,16 +2091,11 @@
     assert mock_app.event_namespace is not None
     emit_mock = mock_app.event_namespace.emit
 
-<<<<<<< HEAD
     first_ws_message = dill.loads(emit_mock.mock_calls[0].args[1])
-    assert first_ws_message["delta"]["background_task_state"].pop("router") is not None
-=======
-    first_ws_message = json.loads(emit_mock.mock_calls[0].args[1])
     assert (
         first_ws_message["delta"][BackgroundTaskState.get_full_name()].pop("router")
         is not None
     )
->>>>>>> 4190a798
     assert first_ws_message == {
         "delta": {
             BackgroundTaskState.get_full_name(): {
