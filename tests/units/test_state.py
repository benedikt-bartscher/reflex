from __future__ import annotations

import asyncio
import copy
import dataclasses
import datetime
import functools
import json
import os
import sys
import threading
from textwrap import dedent
from typing import Any, AsyncGenerator, Callable, Dict, List, Optional, Union
from unittest.mock import AsyncMock, Mock

import pytest
import pytest_asyncio
from plotly.graph_objects import Figure

import reflex as rx
import reflex.config
from reflex import constants
from reflex.app import App
from reflex.base import Base
from reflex.components.sonner.toast import Toaster
from reflex.constants import CompileVars, RouteVar, SocketEvent
from reflex.event import Event, EventHandler
from reflex.state import (
    BaseState,
    ImmutableStateError,
    LockExpiredError,
    MutableProxy,
    OnLoadInternalState,
    RouterData,
    State,
    StateManager,
    StateManagerDisk,
    StateManagerMemory,
    StateManagerRedis,
    StateProxy,
    StateUpdate,
    _substate_key,
)
from reflex.testing import chdir
from reflex.utils import format, prerequisites, types
from reflex.utils.exceptions import SetUndefinedStateVarError
from reflex.utils.format import json_dumps
from reflex.vars.base import ComputedVar, Var
from tests.units.states.mutation import MutableSQLAModel, MutableTestState

from .states import GenState

CI = bool(os.environ.get("CI", False))
LOCK_EXPIRATION = 2000 if CI else 300
LOCK_EXPIRE_SLEEP = 2.5 if CI else 0.4


formatted_router = {
    "session": {"client_token": "", "client_ip": "", "session_id": ""},
    "headers": {
        "host": "",
        "origin": "",
        "upgrade": "",
        "connection": "",
        "cookie": "",
        "pragma": "",
        "cache_control": "",
        "user_agent": "",
        "sec_websocket_version": "",
        "sec_websocket_key": "",
        "sec_websocket_extensions": "",
        "accept_encoding": "",
        "accept_language": "",
    },
    "page": {
        "host": "",
        "path": "",
        "raw_path": "",
        "full_path": "",
        "full_raw_path": "",
        "params": {},
    },
}


class Object(Base):
    """A test object fixture."""

    prop1: int = 42
    prop2: str = "hello"


class TestState(BaseState):
    """A test state."""

    # Set this class as not test one
    __test__ = False

    num1: int
    num2: float = 3.14
    key: str
    map_key: str = "a"
    array: List[float] = [1, 2, 3.14]
    mapping: Dict[str, List[int]] = {"a": [1, 2, 3], "b": [4, 5, 6]}
    obj: Object = Object()
    complex: Dict[int, Object] = {1: Object(), 2: Object()}
    fig: Figure = Figure()
    dt: datetime.datetime = datetime.datetime.fromisoformat("1989-11-09T18:53:00+01:00")
    _backend: int = 0
    asynctest: int = 0

    @ComputedVar
    def sum(self) -> float:
        """Dynamically sum the numbers.

        Returns:
            The sum of the numbers.
        """
        return self.num1 + self.num2

    @ComputedVar
    def upper(self) -> str:
        """Uppercase the key.

        Returns:
            The uppercased key.
        """
        return self.key.upper()

    def do_something(self):
        """Do something."""
        pass

    async def set_asynctest(self, value: int):
        """Set the asynctest value. Intentionally overwrite the default setter with an async one.

        Args:
            value: The new value.
        """
        self.asynctest = value


class ChildState(TestState):
    """A child state fixture."""

    value: str
    count: int = 23

    def change_both(self, value: str, count: int):
        """Change both the value and count.

        Args:
            value: The new value.
            count: The new count.
        """
        self.value = value.upper()
        self.count = count * 2


class ChildState2(TestState):
    """A child state fixture."""

    value: str


class ChildState3(TestState):
    """A child state fixture."""

    value: str


class GrandchildState(ChildState):
    """A grandchild state fixture."""

    value2: str

    def do_nothing(self):
        """Do something."""
        pass


class GrandchildState2(ChildState2):
    """A grandchild state fixture."""

    @rx.var(cache=True)
    def cached(self) -> str:
        """A cached var.

        Returns:
            The value.
        """
        return self.value


class GrandchildState3(ChildState3):
    """A great grandchild state fixture."""

    @rx.var
    def computed(self) -> str:
        """A computed var.

        Returns:
            The value.
        """
        return self.value


class DateTimeState(BaseState):
    """A State with some datetime fields."""

    d: datetime.date = datetime.date.fromisoformat("1989-11-09")
    dt: datetime.datetime = datetime.datetime.fromisoformat("1989-11-09T18:53:00+01:00")
    t: datetime.time = datetime.time.fromisoformat("18:53:00+01:00")
    td: datetime.timedelta = datetime.timedelta(days=11, minutes=11)


@pytest.fixture
def test_state() -> TestState:
    """A state.

    Returns:
        A test state.
    """
    return TestState()  # type: ignore


@pytest.fixture
def child_state(test_state) -> ChildState:
    """A child state.

    Args:
        test_state: A test state.

    Returns:
        A test child state.
    """
    child_state = test_state.get_substate([ChildState.get_name()])
    assert child_state is not None
    return child_state


@pytest.fixture
def child_state2(test_state) -> ChildState2:
    """A second child state.

    Args:
        test_state: A test state.

    Returns:
        A second test child state.
    """
    child_state2 = test_state.get_substate([ChildState2.get_name()])
    assert child_state2 is not None
    return child_state2


@pytest.fixture
def grandchild_state(child_state) -> GrandchildState:
    """A state.

    Args:
        child_state: A child state.

    Returns:
        A test state.
    """
    grandchild_state = child_state.get_substate([GrandchildState.get_name()])
    assert grandchild_state is not None
    return grandchild_state


def test_base_class_vars(test_state):
    """Test that the class vars are set correctly.

    Args:
        test_state: A state.
    """
    fields = test_state.get_fields()
    cls = type(test_state)

    for field in fields:
        if field in test_state.get_skip_vars():
            continue
        prop = getattr(cls, field)
        assert isinstance(prop, Var)
        assert prop._js_expr.split(".")[-1] == field

    assert cls.num1._var_type is int
    assert cls.num2._var_type is float
    assert cls.key._var_type is str


def test_computed_class_var(test_state):
    """Test that the class computed vars are set correctly.

    Args:
        test_state: A state.
    """
    cls = type(test_state)
    vars = [(prop._js_expr, prop._var_type) for prop in cls.computed_vars.values()]
    assert ("sum", float) in vars
    assert ("upper", str) in vars


def test_class_vars(test_state):
    """Test that the class vars are set correctly.

    Args:
        test_state: A state.
    """
    cls = type(test_state)
    assert cls.vars.keys() == {
        "router",
        "num1",
        "num2",
        "key",
        "map_key",
        "array",
        "mapping",
        "obj",
        "complex",
        "sum",
        "upper",
        "fig",
        "dt",
        "asynctest",
    }


def test_event_handlers(test_state):
    """Test that event handler is set correctly.

    Args:
        test_state: A state.
    """
    expected_keys = (
        "do_something",
        "set_array",
        "set_complex",
        "set_fig",
        "set_key",
        "set_mapping",
        "set_num1",
        "set_num2",
        "set_obj",
    )

    cls = type(test_state)
    assert all(key in cls.event_handlers for key in expected_keys)


def test_default_value(test_state):
    """Test that the default value of a var is correct.

    Args:
        test_state: A state.
    """
    assert test_state.num1 == 0
    assert test_state.num2 == 3.14
    assert test_state.key == ""
    assert test_state.sum == 3.14
    assert test_state.upper == ""


def test_computed_vars(test_state):
    """Test that the computed var is computed correctly.

    Args:
        test_state: A state.
    """
    test_state.num1 = 1
    test_state.num2 = 4
    assert test_state.sum == 5
    test_state.key = "hello world"
    assert test_state.upper == "HELLO WORLD"


def test_dict(test_state: TestState):
    """Test that the dict representation of a state is correct.

    Args:
        test_state: A state.
    """
    substates = {
        test_state.get_full_name(),
        ChildState.get_full_name(),
        GrandchildState.get_full_name(),
        ChildState2.get_full_name(),
        GrandchildState2.get_full_name(),
        ChildState3.get_full_name(),
        GrandchildState3.get_full_name(),
    }
    test_state_dict = test_state.dict()
    assert set(test_state_dict) == substates
    assert set(test_state_dict[test_state.get_name()]) == set(test_state.vars)
    assert set(test_state.dict(include_computed=False)[test_state.get_name()]) == set(
        test_state.base_vars
    )


def test_default_setters(test_state):
    """Test that we can set default values.

    Args:
        test_state: A state.
    """
    for prop_name in test_state.base_vars:
        # Each base var should have a default setter.
        assert hasattr(test_state, f"set_{prop_name}")


def test_class_indexing_with_vars():
    """Test that we can index into a state var with another var."""
    prop = TestState.array[TestState.num1]
    assert str(prop) == f"{TestState.get_name()}.array.at({TestState.get_name()}.num1)"

    prop = TestState.mapping["a"][TestState.num1]
    assert (
        str(prop)
        == f'{TestState.get_name()}.mapping["a"].at({TestState.get_name()}.num1)'
    )

    prop = TestState.mapping[TestState.map_key]
    assert (
        str(prop) == f"{TestState.get_name()}.mapping[{TestState.get_name()}.map_key]"
    )


def test_class_attributes():
    """Test that we can get class attributes."""
    prop = TestState.obj.prop1
    assert str(prop) == f'{TestState.get_name()}.obj["prop1"]'

    prop = TestState.complex[1].prop1
    assert str(prop) == f'{TestState.get_name()}.complex[1]["prop1"]'


def test_get_parent_state():
    """Test getting the parent state."""
    assert TestState.get_parent_state() is None
    assert ChildState.get_parent_state() == TestState
    assert ChildState2.get_parent_state() == TestState
    assert GrandchildState.get_parent_state() == ChildState


def test_get_substates():
    """Test getting the substates."""
    assert TestState.get_substates() == {ChildState, ChildState2, ChildState3}
    assert ChildState.get_substates() == {GrandchildState}
    assert ChildState2.get_substates() == {GrandchildState2}
    assert GrandchildState.get_substates() == set()
    assert GrandchildState2.get_substates() == set()


def test_get_name():
    """Test getting the name of a state."""
    assert TestState.get_name() == "tests___units___test_state____test_state"
    assert ChildState.get_name() == "tests___units___test_state____child_state"
    assert ChildState2.get_name() == "tests___units___test_state____child_state2"
    assert (
        GrandchildState.get_name() == "tests___units___test_state____grandchild_state"
    )


def test_get_full_name():
    """Test getting the full name."""
    assert TestState.get_full_name() == "tests___units___test_state____test_state"
    assert (
        ChildState.get_full_name()
        == "tests___units___test_state____test_state.tests___units___test_state____child_state"
    )
    assert (
        ChildState2.get_full_name()
        == "tests___units___test_state____test_state.tests___units___test_state____child_state2"
    )
    assert (
        GrandchildState.get_full_name()
        == "tests___units___test_state____test_state.tests___units___test_state____child_state.tests___units___test_state____grandchild_state"
    )


def test_get_class_substate():
    """Test getting the substate of a class."""
    assert TestState.get_class_substate((ChildState.get_name(),)) == ChildState
    assert TestState.get_class_substate((ChildState2.get_name(),)) == ChildState2
    assert (
        ChildState.get_class_substate((GrandchildState.get_name(),)) == GrandchildState
    )
    assert (
        TestState.get_class_substate(
            (ChildState.get_name(), GrandchildState.get_name())
        )
        == GrandchildState
    )
    with pytest.raises(ValueError):
        TestState.get_class_substate(("invalid_child",))
    with pytest.raises(ValueError):
        TestState.get_class_substate(
            (
                ChildState.get_name(),
                "invalid_child",
            )
        )


def test_get_class_var():
    """Test getting the var of a class."""
    assert TestState.get_class_var(("num1",)).equals(TestState.num1)
    assert TestState.get_class_var(("num2",)).equals(TestState.num2)
    assert ChildState.get_class_var(("value",)).equals(ChildState.value)
    assert GrandchildState.get_class_var(("value2",)).equals(GrandchildState.value2)
    assert TestState.get_class_var((ChildState.get_name(), "value")).equals(
        ChildState.value
    )
    assert TestState.get_class_var(
        (ChildState.get_name(), GrandchildState.get_name(), "value2")
    ).equals(
        GrandchildState.value2,
    )
    assert ChildState.get_class_var((GrandchildState.get_name(), "value2")).equals(
        GrandchildState.value2,
    )
    with pytest.raises(ValueError):
        TestState.get_class_var(("invalid_var",))
    with pytest.raises(ValueError):
        TestState.get_class_var(
            (
                ChildState.get_name(),
                "invalid_var",
            )
        )


def test_set_class_var():
    """Test setting the var of a class."""
    with pytest.raises(AttributeError):
        TestState.num3  # type: ignore
    TestState._set_var(Var(_js_expr="num3", _var_type=int)._var_set_state(TestState))
    var = TestState.num3  # type: ignore
    assert var._js_expr == TestState.get_full_name() + ".num3"
    assert var._var_type is int
    assert var._var_state == TestState.get_full_name()


def test_set_parent_and_substates(test_state, child_state, grandchild_state):
    """Test setting the parent and substates.

    Args:
        test_state: A state.
        child_state: A child state.
        grandchild_state: A grandchild state.
    """
    assert len(test_state.substates) == 3
    assert set(test_state.substates) == {
        ChildState.get_name(),
        ChildState2.get_name(),
        ChildState3.get_name(),
    }

    assert child_state.parent_state == test_state
    assert len(child_state.substates) == 1
    assert set(child_state.substates) == {GrandchildState.get_name()}

    assert grandchild_state.parent_state == child_state
    assert len(grandchild_state.substates) == 0


def test_get_child_attribute(test_state, child_state, child_state2, grandchild_state):
    """Test getting the attribute of a state.

    Args:
        test_state: A state.
        child_state: A child state.
        child_state2: A child state.
        grandchild_state: A grandchild state.
    """
    assert test_state.num1 == 0
    assert child_state.value == ""
    assert child_state2.value == ""
    assert child_state.count == 23
    assert grandchild_state.value2 == ""
    with pytest.raises(AttributeError):
        test_state.invalid
    with pytest.raises(AttributeError):
        test_state.child_state.invalid
    with pytest.raises(AttributeError):
        test_state.child_state.grandchild_state.invalid


def test_set_child_attribute(test_state, child_state, grandchild_state):
    """Test setting the attribute of a state.

    Args:
        test_state: A state.
        child_state: A child state.
        grandchild_state: A grandchild state.
    """
    test_state.num1 = 10
    assert test_state.num1 == 10
    assert child_state.num1 == 10
    assert grandchild_state.num1 == 10

    grandchild_state.num1 = 5
    assert test_state.num1 == 5
    assert child_state.num1 == 5
    assert grandchild_state.num1 == 5

    child_state.value = "test"
    assert child_state.value == "test"
    assert grandchild_state.value == "test"

    grandchild_state.value = "test2"
    assert child_state.value == "test2"
    assert grandchild_state.value == "test2"

    grandchild_state.value2 = "test3"
    assert grandchild_state.value2 == "test3"


def test_get_substate(test_state, child_state, child_state2, grandchild_state):
    """Test getting the substate of a state.

    Args:
        test_state: A state.
        child_state: A child state.
        child_state2: A child state.
        grandchild_state: A grandchild state.
    """
    assert test_state.get_substate((ChildState.get_name(),)) == child_state
    assert test_state.get_substate((ChildState2.get_name(),)) == child_state2
    assert (
        test_state.get_substate((ChildState.get_name(), GrandchildState.get_name()))
        == grandchild_state
    )
    assert child_state.get_substate((GrandchildState.get_name(),)) == grandchild_state
    with pytest.raises(ValueError):
        test_state.get_substate(("invalid",))
    with pytest.raises(ValueError):
        test_state.get_substate((ChildState.get_name(), "invalid"))
    with pytest.raises(ValueError):
        test_state.get_substate(
            (ChildState.get_name(), GrandchildState.get_name(), "invalid")
        )


def test_set_dirty_var(test_state):
    """Test changing state vars marks the value as dirty.

    Args:
        test_state: A state.
    """
    # Initially there should be no dirty vars.
    assert test_state.dirty_vars == set()

    # Setting a var should mark it as dirty.
    test_state.num1 = 1
    assert test_state.dirty_vars == {"num1", "sum"}

    # Setting another var should mark it as dirty.
    test_state.num2 = 2
    assert test_state.dirty_vars == {"num1", "num2", "sum"}

    # Cleaning the state should remove all dirty vars.
    test_state._clean()
    assert test_state.dirty_vars == set()


def test_set_dirty_substate(
    test_state: TestState,
    child_state: ChildState,
    child_state2: ChildState2,
    grandchild_state: GrandchildState,
):
    """Test changing substate vars marks the value as dirty.

    Args:
        test_state: A state.
        child_state: A child state.
        child_state2: A child state.
        grandchild_state: A grandchild state.
    """
    # Initially there should be no dirty vars.
    assert test_state.dirty_vars == set()
    assert child_state.dirty_vars == set()
    assert child_state2.dirty_vars == set()
    assert grandchild_state.dirty_vars == set()

    # Setting a var should mark it as dirty.
    child_state.value = "test"
    assert child_state.dirty_vars == {"value"}
    assert test_state.dirty_substates == {ChildState.get_name()}
    assert child_state.dirty_substates == set()

    # Cleaning the parent state should remove the dirty substate.
    test_state._clean()
    assert test_state.dirty_substates == set()
    assert child_state.dirty_vars == set()

    # Setting a var on the grandchild should bubble up.
    grandchild_state.value2 = "test2"
    assert child_state.dirty_substates == {GrandchildState.get_name()}
    assert test_state.dirty_substates == {ChildState.get_name()}

    # Cleaning the middle state should keep the parent state dirty.
    child_state._clean()
    assert test_state.dirty_substates == {ChildState.get_name()}
    assert child_state.dirty_substates == set()
    assert grandchild_state.dirty_vars == set()


def test_reset(test_state, child_state):
    """Test resetting the state.

    Args:
        test_state: A state.
        child_state: A child state.
    """
    # Set some values.
    test_state.num1 = 1
    test_state.num2 = 2
    test_state._backend = 3
    child_state.value = "test"

    # Reset the state.
    test_state.reset()

    # The values should be reset.
    assert test_state.num1 == 0
    assert test_state.num2 == 3.14
    assert test_state._backend == 0
    assert child_state.value == ""

    expected_dirty_vars = {
        "num1",
        "num2",
        "obj",
        "upper",
        "complex",
        "fig",
        "key",
        "sum",
        "array",
        "map_key",
        "mapping",
        "dt",
        "_backend",
        "asynctest",
    }

    # The dirty vars should be reset.
    assert test_state.dirty_vars == expected_dirty_vars
    assert child_state.dirty_vars == {"count", "value"}

    # The dirty substates should be reset.
    assert test_state.dirty_substates == {
        ChildState.get_name(),
        ChildState2.get_name(),
        ChildState3.get_name(),
    }


@pytest.mark.asyncio
async def test_process_event_simple(test_state):
    """Test processing an event.

    Args:
        test_state: A state.
    """
    assert test_state.num1 == 0

    event = Event(token="t", name="set_num1", payload={"value": 69})
    update = await test_state._process(event).__anext__()

    # The event should update the value.
    assert test_state.num1 == 69

    # The delta should contain the changes, including computed vars.
    # assert update.delta == {"test_state": {"num1": 69, "sum": 72.14}}
    assert update.delta == {
        TestState.get_full_name(): {"num1": 69, "sum": 72.14, "upper": ""},
        GrandchildState3.get_full_name(): {"computed": ""},
    }
    assert update.events == []


@pytest.mark.asyncio
async def test_process_event_substate(test_state, child_state, grandchild_state):
    """Test processing an event on a substate.

    Args:
        test_state: A state.
        child_state: A child state.
        grandchild_state: A grandchild state.
    """
    # Events should bubble down to the substate.
    assert child_state.value == ""
    assert child_state.count == 23
    event = Event(
        token="t",
        name=f"{ChildState.get_name()}.change_both",
        payload={"value": "hi", "count": 12},
    )
    update = await test_state._process(event).__anext__()
    assert child_state.value == "HI"
    assert child_state.count == 24
    assert update.delta == {
        TestState.get_full_name(): {"sum": 3.14, "upper": ""},
        ChildState.get_full_name(): {"value": "HI", "count": 24},
        GrandchildState3.get_full_name(): {"computed": ""},
    }
    test_state._clean()

    # Test with the granchild state.
    assert grandchild_state.value2 == ""
    event = Event(
        token="t",
        name=f"{GrandchildState.get_full_name()}.set_value2",
        payload={"value": "new"},
    )
    update = await test_state._process(event).__anext__()
    assert grandchild_state.value2 == "new"
    assert update.delta == {
        TestState.get_full_name(): {"sum": 3.14, "upper": ""},
        GrandchildState.get_full_name(): {"value2": "new"},
        GrandchildState3.get_full_name(): {"computed": ""},
    }


@pytest.mark.asyncio
async def test_process_event_generator():
    """Test event handlers that generate multiple updates."""
    gen_state = GenState()  # type: ignore
    event = Event(
        token="t",
        name="go",
        payload={"c": 5},
    )
    gen = gen_state._process(event)

    count = 0
    async for update in gen:
        count += 1
        if count == 6:
            assert update.delta == {}
            assert update.final
        else:
            assert gen_state.value == count
            assert update.delta == {
                GenState.get_full_name(): {"value": count},
            }
            assert not update.final

    assert count == 6


def test_get_client_token(test_state, router_data):
    """Test that the token obtained from the router_data is correct.

    Args:
        test_state: The test state.
        router_data: The router data fixture.
    """
    test_state.router = RouterData(router_data)
    assert (
        test_state.router.session.client_token == "b181904c-3953-4a79-dc18-ae9518c22f05"
    )


def test_get_sid(test_state, router_data):
    """Test getting session id.

    Args:
        test_state: A state.
        router_data: The router data fixture.
    """
    test_state.router = RouterData(router_data)
    assert test_state.router.session.session_id == "9fpxSzPb9aFMb4wFAAAH"


def test_get_headers(test_state, router_data, router_data_headers):
    """Test getting client headers.

    Args:
        test_state: A state.
        router_data: The router data fixture.
        router_data_headers: The expected headers.
    """
    print(router_data_headers)
    test_state.router = RouterData(router_data)
    print(test_state.router.headers)
    assert dataclasses.asdict(test_state.router.headers) == {
        format.to_snake_case(k): v for k, v in router_data_headers.items()
    }


def test_get_client_ip(test_state, router_data):
    """Test getting client IP.

    Args:
        test_state: A state.
        router_data: The router data fixture.
    """
    test_state.router = RouterData(router_data)
    assert test_state.router.session.client_ip == "127.0.0.1"


def test_get_current_page(test_state):
    assert test_state.router.page.path == ""

    route = "mypage/subpage"
    test_state.router = RouterData({RouteVar.PATH: route})
    assert test_state.router.page.path == route


def test_get_query_params(test_state):
    assert test_state.router.page.params == {}

    params = {"p1": "a", "p2": "b"}
    test_state.router = RouterData({RouteVar.QUERY: params})
    assert dict(test_state.router.page.params) == params


def test_add_var():
    class DynamicState(BaseState):
        pass

    ds1 = DynamicState()
    assert "dynamic_int" not in ds1.__dict__
    assert not hasattr(ds1, "dynamic_int")
    ds1.add_var("dynamic_int", int, 42)
    # Existing instances get the BaseVar
    assert ds1.dynamic_int.equals(DynamicState.dynamic_int)  # type: ignore
    # New instances get an actual value with the default
    assert DynamicState().dynamic_int == 42

    ds1.add_var("dynamic_list", List[int], [5, 10])
    assert ds1.dynamic_list.equals(DynamicState.dynamic_list)  # type: ignore
    ds2 = DynamicState()
    assert ds2.dynamic_list == [5, 10]
    ds2.dynamic_list.append(15)
    assert ds2.dynamic_list == [5, 10, 15]
    assert DynamicState().dynamic_list == [5, 10]

    ds1.add_var("dynamic_dict", Dict[str, int], {"k1": 5, "k2": 10})
    assert ds1.dynamic_dict.equals(DynamicState.dynamic_dict)  # type: ignore
    assert ds2.dynamic_dict.equals(DynamicState.dynamic_dict)  # type: ignore
    assert DynamicState().dynamic_dict == {"k1": 5, "k2": 10}
    assert DynamicState().dynamic_dict == {"k1": 5, "k2": 10}


def test_add_var_default_handlers(test_state):
    test_state.add_var("rand_int", int, 10)
    assert "set_rand_int" in test_state.event_handlers
    assert isinstance(test_state.event_handlers["set_rand_int"], EventHandler)


class InterdependentState(BaseState):
    """A state with 3 vars and 3 computed vars.

    x: a variable that no computed var depends on
    v1: a varable that one computed var directly depeneds on
    _v2: a backend variable that one computed var directly depends on

    v1x2: a computed var that depends on v1
    v2x2: a computed var that depends on backend var _v2
    v1x2x2: a computed var that depends on computed var v1x2
    """

    x: int = 0
    v1: int = 0
    _v2: int = 1

    @rx.var(cache=True)
    def v1x2(self) -> int:
        """Depends on var v1.

        Returns:
            Var v1 multiplied by 2
        """
        return self.v1 * 2

    @rx.var(cache=True)
    def v2x2(self) -> int:
        """Depends on backend var _v2.

        Returns:
            backend var _v2 multiplied by 2
        """
        return self._v2 * 2

    @rx.var(cache=True, backend=True)
    def v2x2_backend(self) -> int:
        """Depends on backend var _v2.

        Returns:
            backend var _v2 multiplied by 2
        """
        return self._v2 * 2

    @rx.var(cache=True)
    def v1x2x2(self) -> int:
        """Depends on ComputedVar v1x2.

        Returns:
            ComputedVar v1x2 multiplied by 2
        """
        return self.v1x2 * 2  # type: ignore

    @rx.var(cache=True)
    def _v3(self) -> int:
        """Depends on backend var _v2.

        Returns:
            The value of the backend variable.
        """
        return self._v2

    @rx.var(cache=True)
    def v3x2(self) -> int:
        """Depends on ComputedVar _v3.

        Returns:
            ComputedVar _v3 multiplied by 2
        """
        return self._v3 * 2


@pytest.fixture
def interdependent_state() -> BaseState:
    """A state with varying dependency between vars.

    Returns:
        instance of InterdependentState
    """
    s = InterdependentState()
    s.dict()  # prime initial relationships by accessing all ComputedVars
    return s


def test_interdependent_state_initial_dict() -> None:
    s = InterdependentState()
    state_name = s.get_name()
    d = s.dict(initial=True)[state_name]
    d.pop("router")
    assert d == {
        "x": 0,
        "v1": 0,
        "v1x2": 0,
        "v2x2": 2,
        "v1x2x2": 0,
        "v3x2": 2,
    }


def test_not_dirty_computed_var_from_var(
    interdependent_state: InterdependentState,
) -> None:
    """Set Var that no ComputedVar depends on, expect no recalculation.

    Args:
        interdependent_state: A state with varying Var dependencies.
    """
    interdependent_state.x = 5
    assert interdependent_state.get_delta() == {
        interdependent_state.get_full_name(): {"x": 5},
    }


def test_dirty_computed_var_from_var(interdependent_state: InterdependentState) -> None:
    """Set Var that ComputedVar depends on, expect recalculation.

    The other ComputedVar depends on the changed ComputedVar and should also be
    recalculated. No other ComputedVars should be recalculated.

    Args:
        interdependent_state: A state with varying Var dependencies.
    """
    interdependent_state.v1 = 1
    assert interdependent_state.get_delta() == {
        interdependent_state.get_full_name(): {"v1": 1, "v1x2": 2, "v1x2x2": 4},
    }


def test_dirty_computed_var_from_backend_var(
    interdependent_state: InterdependentState,
) -> None:
    """Set backend var that ComputedVar depends on, expect recalculation.

    Args:
        interdependent_state: A state with varying Var dependencies.
    """
    # Accessing ._v3 returns the immutable var it represents instead of the actual computed var
    # assert InterdependentState._v3._backend is True
    interdependent_state._v2 = 2
    assert interdependent_state.get_delta() == {
        interdependent_state.get_full_name(): {"v2x2": 4, "v3x2": 4},
    }


def test_per_state_backend_var(interdependent_state: InterdependentState) -> None:
    """Set backend var on one instance, expect no affect in other instances.

    Args:
        interdependent_state: A state with varying Var dependencies.
    """
    s2 = InterdependentState()
    assert s2._v2 == interdependent_state._v2
    interdependent_state._v2 = 2
    assert s2._v2 != interdependent_state._v2
    s3 = InterdependentState()
    assert s3._v2 != interdependent_state._v2
    # both s2 and s3 should still have the default value
    assert s2._v2 == s3._v2
    # changing s2._v2 should not affect others
    s2._v2 = 4
    assert s2._v2 != interdependent_state._v2
    assert s2._v2 != s3._v2


def test_child_state():
    """Test that the child state computed vars can reference parent state vars."""

    class MainState(BaseState):
        v: int = 2

    class ChildState(MainState):
        @ComputedVar
        def rendered_var(self):
            return self.v

    ms = MainState()
    cs = ms.substates[ChildState.get_name()]
    assert ms.v == 2
    assert cs.v == 2
    assert cs.rendered_var == 2


def test_conditional_computed_vars():
    """Test that computed vars can have conditionals."""

    class MainState(BaseState):
        flag: bool = False
        t1: str = "a"
        t2: str = "b"

        @ComputedVar
        def rendered_var(self) -> str:
            if self.flag:
                return self.t1
            return self.t2

    ms = MainState()
    # Initially there are no dirty computed vars.
    assert ms._dirty_computed_vars(from_vars={"flag"}) == {"rendered_var"}
    assert ms._dirty_computed_vars(from_vars={"t2"}) == {"rendered_var"}
    assert ms._dirty_computed_vars(from_vars={"t1"}) == {"rendered_var"}
    assert ms.computed_vars["rendered_var"]._deps(objclass=MainState) == {
        "flag",
        "t1",
        "t2",
    }


def test_event_handlers_convert_to_fns(test_state, child_state):
    """Test that when the state is initialized, event handlers are converted to fns.

    Args:
        test_state: A state with event handlers.
        child_state: A child state with event handlers.
    """
    # The class instances should be event handlers.
    assert isinstance(TestState.do_something, EventHandler)
    assert isinstance(ChildState.change_both, EventHandler)

    # The object instances should be fns.
    test_state.do_something()

    child_state.change_both(value="goose", count=9)
    assert child_state.value == "GOOSE"
    assert child_state.count == 18


def test_event_handlers_call_other_handlers():
    """Test that event handlers can call other event handlers."""

    class MainState(BaseState):
        v: int = 0

        def set_v(self, v: int):
            self.v = v

        def set_v2(self, v: int):
            self.set_v(v)

    class SubState(MainState):
        def set_v3(self, v: int):
            self.set_v2(v)

    class SubSubState(SubState):
        def set_v4(self, v: int):
            self.set_v(v)

    ms = MainState()
    ms.set_v2(1)
    assert ms.v == 1

    # ensure handler can be called from substate
    ms.substates[SubState.get_name()].set_v3(2)
    assert ms.v == 2

    # ensure handler can be called from substate (referencing grandparent handler)
    ms.get_substate(tuple(SubSubState.get_full_name().split("."))).set_v4(3)
    assert ms.v == 3


def test_computed_var_cached():
    """Test that a ComputedVar doesn't recalculate when accessed."""
    comp_v_calls = 0

    class ComputedState(BaseState):
        v: int = 0

        @rx.var(cache=True)
        def comp_v(self) -> int:
            nonlocal comp_v_calls
            comp_v_calls += 1
            return self.v

    cs = ComputedState()
    assert cs.dict()[cs.get_full_name()]["v"] == 0
    assert comp_v_calls == 1
    assert cs.dict()[cs.get_full_name()]["comp_v"] == 0
    assert comp_v_calls == 1
    assert cs.comp_v == 0
    assert comp_v_calls == 1
    cs.v = 1
    assert comp_v_calls == 1
    assert cs.comp_v == 1
    assert comp_v_calls == 2


def test_computed_var_cached_depends_on_non_cached():
    """Test that a cached var is recalculated if it depends on non-cached ComputedVar."""

    class ComputedState(BaseState):
        v: int = 0

        @rx.var
        def no_cache_v(self) -> int:
            return self.v

        @rx.var(cache=True)
        def dep_v(self) -> int:
            return self.no_cache_v  # type: ignore

        @rx.var(cache=True)
        def comp_v(self) -> int:
            return self.v

    cs = ComputedState()
    assert cs.dirty_vars == set()
    assert cs.get_delta() == {cs.get_name(): {"no_cache_v": 0, "dep_v": 0}}
    cs._clean()
    assert cs.dirty_vars == set()
    assert cs.get_delta() == {cs.get_name(): {"no_cache_v": 0, "dep_v": 0}}
    cs._clean()
    assert cs.dirty_vars == set()
    cs.v = 1
    assert cs.dirty_vars == {"v", "comp_v", "dep_v", "no_cache_v"}
    assert cs.get_delta() == {
        cs.get_name(): {"v": 1, "no_cache_v": 1, "dep_v": 1, "comp_v": 1}
    }
    cs._clean()
    assert cs.dirty_vars == set()
    assert cs.get_delta() == {cs.get_name(): {"no_cache_v": 1, "dep_v": 1}}
    cs._clean()
    assert cs.dirty_vars == set()
    assert cs.get_delta() == {cs.get_name(): {"no_cache_v": 1, "dep_v": 1}}
    cs._clean()
    assert cs.dirty_vars == set()


def test_computed_var_depends_on_parent_non_cached():
    """Child state cached var that depends on parent state un cached var is always recalculated."""
    counter = 0

    class ParentState(BaseState):
        @rx.var
        def no_cache_v(self) -> int:
            nonlocal counter
            counter += 1
            return counter

    class ChildState(ParentState):
        @rx.var(cache=True)
        def dep_v(self) -> int:
            return self.no_cache_v  # type: ignore

    ps = ParentState()
    cs = ps.substates[ChildState.get_name()]

    assert ps.dirty_vars == set()
    assert cs.dirty_vars == set()

    dict1 = json.loads(json_dumps(ps.dict()))
    assert dict1[ps.get_full_name()] == {
        "no_cache_v": 1,
        "router": formatted_router,
    }
    assert dict1[cs.get_full_name()] == {"dep_v": 2}
    dict2 = json.loads(json_dumps(ps.dict()))
    assert dict2[ps.get_full_name()] == {
        "no_cache_v": 3,
        "router": formatted_router,
    }
    assert dict2[cs.get_full_name()] == {"dep_v": 4}
    dict3 = json.loads(json_dumps(ps.dict()))
    assert dict3[ps.get_full_name()] == {
        "no_cache_v": 5,
        "router": formatted_router,
    }
    assert dict3[cs.get_full_name()] == {"dep_v": 6}
    assert counter == 6


@pytest.mark.parametrize("use_partial", [True, False])
def test_cached_var_depends_on_event_handler(use_partial: bool):
    """A cached var that calls an event handler calculates deps correctly.

    Args:
        use_partial: if true, replace the EventHandler with functools.partial
    """
    counter = 0

    class HandlerState(BaseState):
        x: int = 42

        def handler(self):
            self.x = self.x + 1

        @rx.var(cache=True)
        def cached_x_side_effect(self) -> int:
            self.handler()
            nonlocal counter
            counter += 1
            return counter

    if use_partial:
        HandlerState.handler = functools.partial(HandlerState.handler.fn)
        assert isinstance(HandlerState.handler, functools.partial)
    else:
        assert isinstance(HandlerState.handler, EventHandler)

    s = HandlerState()
    assert "cached_x_side_effect" in s._computed_var_dependencies["x"]
    assert s.cached_x_side_effect == 1
    assert s.x == 43
    s.handler()
    assert s.cached_x_side_effect == 2
    assert s.x == 45


def test_computed_var_dependencies():
    """Test that a ComputedVar correctly tracks its dependencies."""

    class ComputedState(BaseState):
        v: int = 0
        w: int = 0
        x: int = 0
        y: List[int] = [1, 2, 3]
        _z: List[int] = [1, 2, 3]

        @property
        def testprop(self) -> int:
            return self.v

        @rx.var(cache=True)
        def comp_v(self) -> int:
            """Direct access.

            Returns:
                The value of self.v.
            """
            return self.v

        @rx.var(cache=True, backend=True)
        def comp_v_backend(self) -> int:
            """Direct access backend var.

            Returns:
                The value of self.v.
            """
            return self.v

        @rx.var(cache=True)
        def comp_v_via_property(self) -> int:
            """Access v via property.

            Returns:
                The value of v via property.
            """
            return self.testprop

        @rx.var(cache=True)
        def comp_w(self):
            """Nested lambda.

            Returns:
                A lambda that returns the value of self.w.
            """
            return lambda: self.w

        @rx.var(cache=True)
        def comp_x(self):
            """Nested function.

            Returns:
                A function that returns the value of self.x.
            """

            def _():
                return self.x

            return _

        @rx.var(cache=True)
        def comp_y(self) -> List[int]:
            """Comprehension iterating over attribute.

            Returns:
                A list of the values of self.y.
            """
            return [round(y) for y in self.y]

        @rx.var(cache=True)
        def comp_z(self) -> List[bool]:
            """Comprehension accesses attribute.

            Returns:
                A list of whether the values 0-4 are in self._z.
            """
            return [z in self._z for z in range(5)]

    cs = ComputedState()
    assert cs._computed_var_dependencies["v"] == {
        "comp_v",
        "comp_v_backend",
        "comp_v_via_property",
    }
    assert cs._computed_var_dependencies["w"] == {"comp_w"}
    assert cs._computed_var_dependencies["x"] == {"comp_x"}
    assert cs._computed_var_dependencies["y"] == {"comp_y"}
    assert cs._computed_var_dependencies["_z"] == {"comp_z"}


def test_backend_method():
    """A method with leading underscore should be callable from event handler."""

    class BackendMethodState(BaseState):
        def _be_method(self):
            return True

        def handler(self):
            assert self._be_method()

    bms = BackendMethodState()
    bms.handler()
    assert bms._be_method()


def test_setattr_of_mutable_types(mutable_state: MutableTestState):
    """Test that mutable types are converted to corresponding Reflex wrappers.

    Args:
        mutable_state: A test state.
    """
    array = mutable_state.array
    hashmap = mutable_state.hashmap
    test_set = mutable_state.test_set
    sqla_model = mutable_state.sqla_model

    assert isinstance(array, MutableProxy)
    assert isinstance(array, list)
    assert isinstance(array[1], MutableProxy)
    assert isinstance(array[1], list)
    assert isinstance(array[2], MutableProxy)
    assert isinstance(array[2], dict)

    assert isinstance(hashmap, MutableProxy)
    assert isinstance(hashmap, dict)
    assert isinstance(hashmap["key"], MutableProxy)
    assert isinstance(hashmap["key"], list)
    assert isinstance(hashmap["third_key"], MutableProxy)
    assert isinstance(hashmap["third_key"], dict)

    assert isinstance(test_set, MutableProxy)
    assert isinstance(test_set, set)

    assert isinstance(mutable_state.custom, MutableProxy)
    assert isinstance(mutable_state.custom.array, MutableProxy)
    assert isinstance(mutable_state.custom.array, list)
    assert isinstance(mutable_state.custom.hashmap, MutableProxy)
    assert isinstance(mutable_state.custom.hashmap, dict)
    assert isinstance(mutable_state.custom.test_set, MutableProxy)
    assert isinstance(mutable_state.custom.test_set, set)
    assert isinstance(mutable_state.custom.custom, MutableProxy)

    assert isinstance(sqla_model, MutableProxy)
    assert isinstance(sqla_model, MutableSQLAModel)
    assert isinstance(sqla_model.strlist, MutableProxy)
    assert isinstance(sqla_model.strlist, list)
    assert isinstance(sqla_model.hashmap, MutableProxy)
    assert isinstance(sqla_model.hashmap, dict)
    assert isinstance(sqla_model.test_set, MutableProxy)
    assert isinstance(sqla_model.test_set, set)

    mutable_state.reassign_mutables()

    array = mutable_state.array
    hashmap = mutable_state.hashmap
    test_set = mutable_state.test_set
    sqla_model = mutable_state.sqla_model

    assert isinstance(array, MutableProxy)
    assert isinstance(array, list)
    assert isinstance(array[1], MutableProxy)
    assert isinstance(array[1], list)
    assert isinstance(array[2], MutableProxy)
    assert isinstance(array[2], dict)

    assert isinstance(hashmap, MutableProxy)
    assert isinstance(hashmap, dict)
    assert isinstance(hashmap["mod_key"], MutableProxy)
    assert isinstance(hashmap["mod_key"], list)
    assert isinstance(hashmap["mod_third_key"], MutableProxy)
    assert isinstance(hashmap["mod_third_key"], dict)

    assert isinstance(test_set, MutableProxy)
    assert isinstance(test_set, set)

    assert isinstance(sqla_model, MutableProxy)
    assert isinstance(sqla_model, MutableSQLAModel)
    assert isinstance(sqla_model.strlist, MutableProxy)
    assert isinstance(sqla_model.strlist, list)
    assert isinstance(sqla_model.hashmap, MutableProxy)
    assert isinstance(sqla_model.hashmap, dict)
    assert isinstance(sqla_model.test_set, MutableProxy)
    assert isinstance(sqla_model.test_set, set)


def test_error_on_state_method_shadow():
    """Test that an error is thrown when an event handler shadows a state method."""
    with pytest.raises(NameError) as err:

        class InvalidTest(BaseState):
            def reset(self):
                pass

    assert (
        err.value.args[0]
        == f"The event handler name `reset` shadows a builtin State method; use a different name instead"
    )


@pytest.mark.asyncio
async def test_state_with_invalid_yield(capsys, mock_app):
    """Test that an error is thrown when a state yields an invalid value.

    Args:
        capsys: Pytest fixture for capture standard streams.
        mock_app: Mock app fixture.
    """

    class StateWithInvalidYield(BaseState):
        """A state that yields an invalid value."""

        def invalid_handler(self):
            """Invalid handler.

            Yields:
                an invalid value.
            """
            yield 1

    invalid_state = StateWithInvalidYield()
    async for update in invalid_state._process(
        rx.event.Event(token="fake_token", name="invalid_handler")
    ):
        assert not update.delta
        if Toaster.is_used:
            assert update.events == rx.event.fix_events(
                [
                    rx.toast(
                        "An error occurred.",
                        description="TypeError: Your handler test_state_with_invalid_yield.<locals>.StateWithInvalidYield.invalid_handler must only return/yield: None, Events or other EventHandlers referenced by their class (not using `self`).<br/>See logs for details.",
                        level="error",
                        id="backend_error",
                        position="top-center",
                        style={"width": "500px"},
                    )  # type: ignore
                ],
                token="",
            )
        else:
            assert update.events == rx.event.fix_events(
                [
                    rx.window_alert(
                        "An error occurred.\nContact the website administrator."
                    )
                ],
                token="",
            )
    captured = capsys.readouterr()
    assert "must only return/yield: None, Events or other EventHandlers" in captured.out


@pytest_asyncio.fixture(
    loop_scope="function", scope="function", params=["in_process", "disk", "redis"]
)
async def state_manager(request) -> AsyncGenerator[StateManager, None]:
    """Instance of state manager parametrized for redis and in-process.

    Args:
        request: pytest request object.

    Yields:
        A state manager instance
    """
    state_manager = StateManager.create(state=TestState)
    if request.param == "redis":
        if not isinstance(state_manager, StateManagerRedis):
            pytest.skip("Test requires redis")
    elif request.param == "disk":
        # explicitly NOT using redis
        state_manager = StateManagerDisk(state=TestState)
        assert not state_manager._states_locks
    else:
        state_manager = StateManagerMemory(state=TestState)
        assert not state_manager._states_locks

    yield state_manager

    if isinstance(state_manager, StateManagerRedis):
        await state_manager.close()


@pytest.fixture()
def substate_token(state_manager, token):
    """A token + substate name for looking up in state manager.

    Args:
        state_manager: A state manager instance.
        token: A token.

    Returns:
        Token concatenated with the state_manager's state full_name.
    """
    return _substate_key(token, state_manager.state)


@pytest.mark.asyncio
async def test_state_manager_modify_state(
    state_manager: StateManager, token: str, substate_token: str
):
    """Test that the state manager can modify a state exclusively.

    Args:
        state_manager: A state manager instance.
        token: A token.
        substate_token: A token + substate name for looking up in state manager.
    """
    async with state_manager.modify_state(substate_token) as state:
        if isinstance(state_manager, StateManagerRedis):
            assert await state_manager.redis.get(f"{token}_lock")
        elif isinstance(state_manager, (StateManagerMemory, StateManagerDisk)):
            assert token in state_manager._states_locks
            assert state_manager._states_locks[token].locked()
        # Should be able to write proxy objects inside mutables
        complex_1 = state.complex[1]
        assert isinstance(complex_1, MutableProxy)
        state.complex[3] = complex_1
    # lock should be dropped after exiting the context
    if isinstance(state_manager, StateManagerRedis):
        assert (await state_manager.redis.get(f"{token}_lock")) is None
    elif isinstance(state_manager, (StateManagerMemory, StateManagerDisk)):
        assert not state_manager._states_locks[token].locked()

        # separate instances should NOT share locks
        sm2 = state_manager.__class__(state=TestState)
        assert sm2._state_manager_lock is state_manager._state_manager_lock
        assert not sm2._states_locks
        if state_manager._states_locks:
            assert sm2._states_locks != state_manager._states_locks


@pytest.mark.asyncio
async def test_state_manager_contend(
    state_manager: StateManager, token: str, substate_token: str
):
    """Multiple coroutines attempting to access the same state.

    Args:
        state_manager: A state manager instance.
        token: A token.
        substate_token: A token + substate name for looking up in state manager.
    """
    n_coroutines = 10
    exp_num1 = 10

    async with state_manager.modify_state(substate_token) as state:
        state.num1 = 0

    async def _coro():
        async with state_manager.modify_state(substate_token) as state:
            await asyncio.sleep(0.01)
            state.num1 += 1

    tasks = [asyncio.create_task(_coro()) for _ in range(n_coroutines)]

    for f in asyncio.as_completed(tasks):
        await f

    assert (await state_manager.get_state(substate_token)).num1 == exp_num1

    if isinstance(state_manager, StateManagerRedis):
        assert (await state_manager.redis.get(f"{token}_lock")) is None
    elif isinstance(state_manager, (StateManagerMemory, StateManagerDisk)):
        assert token in state_manager._states_locks
        assert not state_manager._states_locks[token].locked()


@pytest_asyncio.fixture(loop_scope="function", scope="function")
async def state_manager_redis() -> AsyncGenerator[StateManager, None]:
    """Instance of state manager for redis only.

    Yields:
        A state manager instance
    """
    state_manager = StateManager.create(TestState)

    if not isinstance(state_manager, StateManagerRedis):
        pytest.skip("Test requires redis")

    yield state_manager

    await state_manager.close()


@pytest.fixture()
def substate_token_redis(state_manager_redis, token):
    """A token + substate name for looking up in state manager.

    Args:
        state_manager_redis: A state manager instance.
        token: A token.

    Returns:
        Token concatenated with the state_manager's state full_name.
    """
    return _substate_key(token, state_manager_redis.state)


@pytest.mark.asyncio
async def test_state_manager_lock_expire(
    state_manager_redis: StateManager, token: str, substate_token_redis: str
):
    """Test that the state manager lock expires and raises exception exiting context.

    Args:
        state_manager_redis: A state manager instance.
        token: A token.
        substate_token_redis: A token + substate name for looking up in state manager.
    """
    state_manager_redis.lock_expiration = LOCK_EXPIRATION

    async with state_manager_redis.modify_state(substate_token_redis):
        await asyncio.sleep(0.01)

    with pytest.raises(LockExpiredError):
        async with state_manager_redis.modify_state(substate_token_redis):
            await asyncio.sleep(LOCK_EXPIRE_SLEEP)


@pytest.mark.asyncio
async def test_state_manager_lock_expire_contend(
    state_manager_redis: StateManager, token: str, substate_token_redis: str
):
    """Test that the state manager lock expires and queued waiters proceed.

    Args:
        state_manager_redis: A state manager instance.
        token: A token.
        substate_token_redis: A token + substate name for looking up in state manager.
    """
    exp_num1 = 4252
    unexp_num1 = 666

    state_manager_redis.lock_expiration = LOCK_EXPIRATION

    order = []

    async def _coro_blocker():
        async with state_manager_redis.modify_state(substate_token_redis) as state:
            order.append("blocker")
            await asyncio.sleep(LOCK_EXPIRE_SLEEP)
            state.num1 = unexp_num1

    async def _coro_waiter():
        while "blocker" not in order:
            await asyncio.sleep(0.005)
        async with state_manager_redis.modify_state(substate_token_redis) as state:
            order.append("waiter")
            assert state.num1 != unexp_num1
            state.num1 = exp_num1

    tasks = [
        asyncio.create_task(_coro_blocker()),
        asyncio.create_task(_coro_waiter()),
    ]
    with pytest.raises(LockExpiredError):
        await tasks[0]
    await tasks[1]

    assert order == ["blocker", "waiter"]
    assert (await state_manager_redis.get_state(substate_token_redis)).num1 == exp_num1


@pytest.fixture(scope="function")
def mock_app(monkeypatch, state_manager: StateManager) -> rx.App:
    """Mock app fixture.

    Args:
        monkeypatch: Pytest monkeypatch object.
        state_manager: A state manager.

    Returns:
        The app, after mocking out prerequisites.get_app()
    """
    app = App(state=TestState)

    app_module = Mock()

    setattr(app_module, CompileVars.APP, app)
    app.state = TestState
    app._state_manager = state_manager
    app.event_namespace.emit = AsyncMock()  # type: ignore

    def _mock_get_app(*args, **kwargs):
        return app_module

    monkeypatch.setattr(prerequisites, "get_app", _mock_get_app)
    return app


@pytest.mark.asyncio
async def test_state_proxy(grandchild_state: GrandchildState, mock_app: rx.App):
    """Test that the state proxy works.

    Args:
        grandchild_state: A grandchild state.
        mock_app: An app that will be returned by `get_app()`
    """
    child_state = grandchild_state.parent_state
    assert child_state is not None
    parent_state = child_state.parent_state
    assert parent_state is not None
    if isinstance(mock_app.state_manager, (StateManagerMemory, StateManagerDisk)):
        mock_app.state_manager.states[parent_state.router.session.client_token] = (
            parent_state
        )

    sp = StateProxy(grandchild_state)
    assert sp.__wrapped__ == grandchild_state
    assert sp._self_substate_path == tuple(grandchild_state.get_full_name().split("."))
    assert sp._self_app is mock_app
    assert not sp._self_mutable
    assert sp._self_actx is None

    # cannot use normal contextmanager protocol
    with pytest.raises(TypeError), sp:
        pass

    with pytest.raises(ImmutableStateError):
        # cannot directly modify state proxy outside of async context
        sp.value2 = "16"

    with pytest.raises(ImmutableStateError):
        # Cannot get_state
        await sp.get_state(ChildState)

    with pytest.raises(ImmutableStateError):
        # Cannot access get_substate
        sp.get_substate([])

    with pytest.raises(ImmutableStateError):
        # Cannot access parent state
        sp.parent_state.get_name()

    with pytest.raises(ImmutableStateError):
        # Cannot access substates
        sp.substates[""]

    async with sp:
        assert sp._self_actx is not None
        assert sp._self_mutable  # proxy is mutable inside context
        if isinstance(mock_app.state_manager, (StateManagerMemory, StateManagerDisk)):
            # For in-process store, only one instance of the state exists
            assert sp.__wrapped__ is grandchild_state
        else:
            # When redis is used, a new+updated instance is assigned to the proxy
            assert sp.__wrapped__ is not grandchild_state
        sp.value2 = "42"
    assert not sp._self_mutable  # proxy is not mutable after exiting context
    assert sp._self_actx is None
    assert sp.value2 == "42"

    # Get the state from the state manager directly and check that the value is updated
    gotten_state = await mock_app.state_manager.get_state(
        _substate_key(grandchild_state.router.session.client_token, grandchild_state)
    )
    if isinstance(mock_app.state_manager, (StateManagerMemory, StateManagerDisk)):
        # For in-process store, only one instance of the state exists
        assert gotten_state is parent_state
    else:
        assert gotten_state is not parent_state
    gotten_grandchild_state = gotten_state.get_substate(sp._self_substate_path)
    assert gotten_grandchild_state is not None
    assert gotten_grandchild_state.value2 == "42"

    # ensure state update was emitted
    assert mock_app.event_namespace is not None
    mock_app.event_namespace.emit.assert_called_once()
    mcall = mock_app.event_namespace.emit.mock_calls[0]
    assert mcall.args[0] == str(SocketEvent.EVENT)
    assert json.loads(mcall.args[1]) == dataclasses.asdict(
        StateUpdate(
            delta={
                parent_state.get_full_name(): {
                    "upper": "",
                    "sum": 3.14,
                },
                grandchild_state.get_full_name(): {
                    "value2": "42",
                },
                GrandchildState3.get_full_name(): {
                    "computed": "",
                },
            }
        )
    )
    assert mcall.kwargs["to"] == grandchild_state.router.session.session_id


class BackgroundTaskState(BaseState):
    """A state with a background task."""

    order: List[str] = []
    dict_list: Dict[str, List[int]] = {"foo": [1, 2, 3]}

    @rx.var
    def computed_order(self) -> List[str]:
        """Get the order as a computed var.

        Returns:
            The value of 'order' var.
        """
        return self.order

    @rx.event(background=True)
    async def background_task(self):
        """A background task that updates the state."""
        async with self:
            assert not self.order
            self.order.append("background_task:start")

        assert isinstance(self, StateProxy)
        with pytest.raises(ImmutableStateError):
            self.order.append("bad idea")

        with pytest.raises(ImmutableStateError):
            # Even nested access to mutables raises an exception.
            self.dict_list["foo"].append(42)

        with pytest.raises(ImmutableStateError):
            # Direct calling another handler that modifies state raises an exception.
            self.other()

        with pytest.raises(ImmutableStateError):
            # Calling other methods that modify state raises an exception.
            self._private_method()

        # wait for some other event to happen
        while len(self.order) == 1:
            await asyncio.sleep(0.01)
            async with self:
                pass  # update proxy instance

        async with self:
            # Methods on ImmutableMutableProxy should return their wrapped return value.
            assert self.dict_list.pop("foo") == [1, 2, 3]

            self.order.append("background_task:stop")
            self.other()  # direct calling event handlers works in context
            self._private_method()

    @rx.event(background=True)
    async def background_task_reset(self):
        """A background task that resets the state."""
        with pytest.raises(ImmutableStateError):
            # Resetting the state should be explicitly blocked.
            self.reset()

        async with self:
            self.order.append("foo")
            self.reset()
        assert not self.order
        async with self:
            self.order.append("reset")

    @rx.event(background=True)
    async def background_task_generator(self):
        """A background task generator that does nothing.

        Yields:
            None
        """
        yield

    def other(self):
        """Some other event that updates the state."""
        self.order.append("other")

    def _private_method(self):
        """Some private method that updates the state."""
        self.order.append("private")

    async def bad_chain1(self):
        """Test that a background task cannot be chained."""
        await self.background_task()

    async def bad_chain2(self):
        """Test that a background task generator cannot be chained."""
        async for _foo in self.background_task_generator():
            pass


@pytest.mark.asyncio
async def test_background_task_no_block(mock_app: rx.App, token: str):
    """Test that a background task does not block other events.

    Args:
        mock_app: An app that will be returned by `get_app()`
        token: A token.
    """
    router_data = {"query": {}}
    mock_app.state_manager.state = mock_app.state = BackgroundTaskState
    async for update in rx.app.process(  # type: ignore
        mock_app,
        Event(
            token=token,
            name=f"{BackgroundTaskState.get_full_name()}.background_task",
            router_data=router_data,
            payload={},
        ),
        sid="",
        headers={},
        client_ip="",
    ):
        # background task returns empty update immediately
        assert update == StateUpdate()

    # wait for the coroutine to start
    await asyncio.sleep(0.5 if CI else 0.1)
    assert len(mock_app.background_tasks) == 1

    # Process another normal event
    async for update in rx.app.process(  # type: ignore
        mock_app,
        Event(
            token=token,
            name=f"{BackgroundTaskState.get_full_name()}.other",
            router_data=router_data,
            payload={},
        ),
        sid="",
        headers={},
        client_ip="",
    ):
        # other task returns delta
        assert update == StateUpdate(
            delta={
                BackgroundTaskState.get_full_name(): {
                    "order": [
                        "background_task:start",
                        "other",
                    ],
                    "computed_order": [
                        "background_task:start",
                        "other",
                    ],
                }
            }
        )

    # Explicit wait for background tasks
    for task in tuple(mock_app.background_tasks):
        await task
    assert not mock_app.background_tasks

    exp_order = [
        "background_task:start",
        "other",
        "background_task:stop",
        "other",
        "private",
    ]

    assert (
        await mock_app.state_manager.get_state(
            _substate_key(token, BackgroundTaskState)
        )
    ).order == exp_order

    assert mock_app.event_namespace is not None
    emit_mock = mock_app.event_namespace.emit

    first_ws_message = json.loads(emit_mock.mock_calls[0].args[1])
    assert (
        first_ws_message["delta"][BackgroundTaskState.get_full_name()].pop("router")
        is not None
    )
    assert first_ws_message == {
        "delta": {
            BackgroundTaskState.get_full_name(): {
                "order": ["background_task:start"],
                "computed_order": ["background_task:start"],
            }
        },
        "events": [],
        "final": True,
    }
    for call in emit_mock.mock_calls[1:5]:
        assert json.loads(call.args[1]) == {
            "delta": {
                BackgroundTaskState.get_full_name(): {
                    "computed_order": ["background_task:start"],
                }
            },
            "events": [],
            "final": True,
        }
    assert json.loads(emit_mock.mock_calls[-2].args[1]) == {
        "delta": {
            BackgroundTaskState.get_full_name(): {
                "order": exp_order,
                "computed_order": exp_order,
                "dict_list": {},
            }
        },
        "events": [],
        "final": True,
    }
    assert json.loads(emit_mock.mock_calls[-1].args[1]) == {
        "delta": {
            BackgroundTaskState.get_full_name(): {
                "computed_order": exp_order,
            },
        },
        "events": [],
        "final": True,
    }


@pytest.mark.asyncio
async def test_background_task_reset(mock_app: rx.App, token: str):
    """Test that a background task calling reset is protected by the state proxy.

    Args:
        mock_app: An app that will be returned by `get_app()`
        token: A token.
    """
    router_data = {"query": {}}
    mock_app.state_manager.state = mock_app.state = BackgroundTaskState
    async for update in rx.app.process(  # type: ignore
        mock_app,
        Event(
            token=token,
            name=f"{BackgroundTaskState.get_name()}.background_task_reset",
            router_data=router_data,
            payload={},
        ),
        sid="",
        headers={},
        client_ip="",
    ):
        # background task returns empty update immediately
        assert update == StateUpdate()

    # Explicit wait for background tasks
    for task in tuple(mock_app.background_tasks):
        await task
    assert not mock_app.background_tasks

    assert (
        await mock_app.state_manager.get_state(
            _substate_key(token, BackgroundTaskState)
        )
    ).order == [
        "reset",
    ]


@pytest.mark.asyncio
async def test_background_task_no_chain():
    """Test that a background task cannot be chained."""
    bts = BackgroundTaskState()
    with pytest.raises(RuntimeError):
        await bts.bad_chain1()
    with pytest.raises(RuntimeError):
        await bts.bad_chain2()


def test_mutable_list(mutable_state: MutableTestState):
    """Test that mutable lists are tracked correctly.

    Args:
        mutable_state: A test state.
    """
    assert not mutable_state.dirty_vars

    def assert_array_dirty():
        assert mutable_state.dirty_vars == {"array"}
        mutable_state._clean()
        assert not mutable_state.dirty_vars

    # Test all list operations
    mutable_state.array.append(42)
    assert_array_dirty()
    mutable_state.array.extend([1, 2, 3])
    assert_array_dirty()
    mutable_state.array.insert(0, 0)
    assert_array_dirty()
    mutable_state.array.pop()
    assert_array_dirty()
    mutable_state.array.remove(42)
    assert_array_dirty()
    mutable_state.array.clear()
    assert_array_dirty()
    mutable_state.array += [1, 2, 3]
    assert_array_dirty()
    mutable_state.array.reverse()
    assert_array_dirty()
    mutable_state.array.sort()  # type: ignore[reportCallIssue,reportUnknownMemberType]
    assert_array_dirty()
    mutable_state.array[0] = 666
    assert_array_dirty()
    del mutable_state.array[0]
    assert_array_dirty()

    # Test nested list operations
    mutable_state.array[0] = [1, 2, 3]
    assert_array_dirty()
    mutable_state.array[0].append(4)
    assert_array_dirty()
    assert isinstance(mutable_state.array[0], MutableProxy)

    # Test proxy returned from __iter__
    mutable_state.array = [{}]
    assert_array_dirty()
    assert isinstance(mutable_state.array[0], MutableProxy)
    for item in mutable_state.array:
        assert isinstance(item, MutableProxy)
        item["foo"] = "bar"
        assert_array_dirty()


def test_mutable_dict(mutable_state: MutableTestState):
    """Test that mutable dicts are tracked correctly.

    Args:
        mutable_state: A test state.
    """
    assert not mutable_state.dirty_vars

    def assert_hashmap_dirty():
        assert mutable_state.dirty_vars == {"hashmap"}
        mutable_state._clean()
        assert not mutable_state.dirty_vars

    # Test all dict operations
    mutable_state.hashmap.update({"new_key": "43"})
    assert_hashmap_dirty()
    assert mutable_state.hashmap.setdefault("another_key", "66") == "another_value"
    assert_hashmap_dirty()
    assert mutable_state.hashmap.setdefault("setdefault_key", "67") == "67"
    assert_hashmap_dirty()
    assert mutable_state.hashmap.setdefault("setdefault_key", "68") == "67"
    assert_hashmap_dirty()
    assert mutable_state.hashmap.pop("new_key") == "43"
    assert_hashmap_dirty()
    mutable_state.hashmap.popitem()
    assert_hashmap_dirty()
    mutable_state.hashmap.clear()
    assert_hashmap_dirty()
    mutable_state.hashmap["new_key"] = "42"
    assert_hashmap_dirty()
    del mutable_state.hashmap["new_key"]
    assert_hashmap_dirty()
    if sys.version_info >= (3, 9):
        mutable_state.hashmap |= {"new_key": "44"}
        assert_hashmap_dirty()

    # Test nested dict operations
    mutable_state.hashmap["array"] = []
    assert_hashmap_dirty()
    mutable_state.hashmap["array"].append("1")
    assert_hashmap_dirty()
    mutable_state.hashmap["dict"] = {}
    assert_hashmap_dirty()
    mutable_state.hashmap["dict"]["key"] = "42"
    assert_hashmap_dirty()
    mutable_state.hashmap["dict"]["dict"] = {}
    assert_hashmap_dirty()
    mutable_state.hashmap["dict"]["dict"]["key"] = "43"
    assert_hashmap_dirty()

    # Test proxy returned from `setdefault` and `get`
    mutable_value = mutable_state.hashmap.setdefault("setdefault_mutable_key", [])
    assert_hashmap_dirty()
    assert mutable_value == []
    assert isinstance(mutable_value, MutableProxy)
    mutable_value.append("foo")
    assert_hashmap_dirty()
    mutable_value_other_ref = mutable_state.hashmap.get("setdefault_mutable_key")
    assert isinstance(mutable_value_other_ref, MutableProxy)
    assert mutable_value is not mutable_value_other_ref
    assert mutable_value == mutable_value_other_ref
    assert not mutable_state.dirty_vars
    mutable_value_other_ref.append("bar")
    assert_hashmap_dirty()

    # `pop` should NOT return a proxy, because the returned value is no longer in the dict
    mutable_value_third_ref = mutable_state.hashmap.pop("setdefault_mutable_key")
    assert not isinstance(mutable_value_third_ref, MutableProxy)
    assert_hashmap_dirty()
    mutable_value_third_ref.append("baz")  # type: ignore[reportUnknownMemberType,reportAttributeAccessIssue,reportUnusedCallResult]
    assert not mutable_state.dirty_vars
    # Unfortunately previous refs still will mark the state dirty... nothing doing about that
    assert mutable_value.pop()
    assert_hashmap_dirty()


def test_mutable_set(mutable_state: MutableTestState):
    """Test that mutable sets are tracked correctly.

    Args:
        mutable_state: A test state.
    """
    assert not mutable_state.dirty_vars

    def assert_set_dirty():
        assert mutable_state.dirty_vars == {"test_set"}
        mutable_state._clean()
        assert not mutable_state.dirty_vars

    # Test all set operations
    mutable_state.test_set.add(42)
    assert_set_dirty()
    mutable_state.test_set.update([1, 2, 3])
    assert_set_dirty()
    mutable_state.test_set.remove(42)
    assert_set_dirty()
    mutable_state.test_set.discard(3)
    assert_set_dirty()
    mutable_state.test_set.pop()
    assert_set_dirty()
    mutable_state.test_set.intersection_update([1, 2, 3])
    assert_set_dirty()
    mutable_state.test_set.difference_update([99])
    assert_set_dirty()
    mutable_state.test_set.symmetric_difference_update([102, 99])
    assert_set_dirty()
    mutable_state.test_set |= {1, 2, 3}
    assert_set_dirty()
    mutable_state.test_set &= {2, 3, 4}
    assert_set_dirty()
    mutable_state.test_set -= {2}
    assert_set_dirty()
    mutable_state.test_set ^= {42}
    assert_set_dirty()
    mutable_state.test_set.clear()
    assert_set_dirty()


def test_mutable_custom(mutable_state: MutableTestState):
    """Test that mutable custom types derived from Base are tracked correctly.

    Args:
        mutable_state: A test state.
    """
    assert not mutable_state.dirty_vars

    def assert_custom_dirty():
        assert mutable_state.dirty_vars == {"custom"}
        mutable_state._clean()
        assert not mutable_state.dirty_vars

    mutable_state.custom.foo = "bar"
    assert_custom_dirty()
    mutable_state.custom.array.append("42")
    assert_custom_dirty()
    mutable_state.custom.hashmap["key"] = "value"
    assert_custom_dirty()
    mutable_state.custom.test_set.add("foo")
    assert_custom_dirty()
    mutable_state.custom.custom.bar = "baz"
    assert_custom_dirty()


def test_mutable_sqla_model(mutable_state: MutableTestState):
    """Test that mutable SQLA models are tracked correctly.

    Args:
        mutable_state: A test state.
    """
    assert not mutable_state.dirty_vars

    def assert_sqla_model_dirty():
        assert mutable_state.dirty_vars == {"sqla_model"}
        mutable_state._clean()
        assert not mutable_state.dirty_vars

    mutable_state.sqla_model.strlist.append("foo")
    assert_sqla_model_dirty()
    mutable_state.sqla_model.hashmap["key"] = "value"
    assert_sqla_model_dirty()
    mutable_state.sqla_model.test_set.add("bar")
    assert_sqla_model_dirty()


def test_mutable_backend(mutable_state: MutableTestState):
    """Test that mutable backend vars are tracked correctly.

    Args:
        mutable_state: A test state.
    """
    assert not mutable_state.dirty_vars

    def assert_custom_dirty():
        assert mutable_state.dirty_vars == {"_be_custom"}
        mutable_state._clean()
        assert not mutable_state.dirty_vars

    mutable_state._be_custom.foo = "bar"
    assert_custom_dirty()
    mutable_state._be_custom.array.append("baz")
    assert_custom_dirty()
    mutable_state._be_custom.hashmap["key"] = "value"
    assert_custom_dirty()
    mutable_state._be_custom.test_set.add("foo")
    assert_custom_dirty()
    mutable_state._be_custom.custom.bar = "baz"
    assert_custom_dirty()


@pytest.mark.parametrize(
    ("copy_func",),
    [
        (copy.copy,),
        (copy.deepcopy,),
    ],
)
def test_mutable_copy(mutable_state: MutableTestState, copy_func: Callable):
    """Test that mutable types are copied correctly.

    Args:
        mutable_state: A test state.
        copy_func: A copy function.
    """
    ms_copy = copy_func(mutable_state)
    assert ms_copy is not mutable_state
    for attr in ("array", "hashmap", "test_set", "custom"):
        assert getattr(ms_copy, attr) == getattr(mutable_state, attr)
        assert getattr(ms_copy, attr) is not getattr(mutable_state, attr)
    ms_copy.custom.array.append(42)
    assert "custom" in ms_copy.dirty_vars
    if copy_func is copy.copy:
        assert "custom" in mutable_state.dirty_vars
    else:
        assert not mutable_state.dirty_vars


@pytest.mark.parametrize(
    ("copy_func",),
    [
        (copy.copy,),
        (copy.deepcopy,),
    ],
)
def test_mutable_copy_vars(mutable_state: MutableTestState, copy_func: Callable):
    """Test that mutable types are copied correctly.

    Args:
        mutable_state: A test state.
        copy_func: A copy function.
    """
    for attr in ("array", "hashmap", "test_set", "custom"):
        var_orig = getattr(mutable_state, attr)
        var_copy = copy_func(var_orig)
        assert var_orig is not var_copy
        assert var_orig == var_copy
        # copied vars should never be proxies, as they by definition are no longer attached to the state.
        assert not isinstance(var_copy, MutableProxy)


def test_duplicate_substate_class(mocker):
    # Neuter pytest escape hatch, because we want to test duplicate detection.
    mocker.patch("reflex.state.is_testing_env", lambda: False)
    # Neuter <locals> state handling since these _are_ defined inside a function.
    mocker.patch("reflex.state.BaseState._handle_local_def", lambda: None)
    with pytest.raises(ValueError):

        class TestState(BaseState):
            pass

        class ChildTestState(TestState):  # type: ignore # noqa
            pass

        class ChildTestState(TestState):  # type: ignore # noqa
            pass

        return TestState


class Foo(Base):
    """A class containing a list of str."""

    tags: List[str] = ["123", "456"]


def test_json_dumps_with_mutables():
    """Test that json.dumps works with Base vars inside mutable types."""

    class MutableContainsBase(BaseState):
        items: List[Foo] = [Foo()]

    dict_val = MutableContainsBase().dict()
    assert isinstance(dict_val[MutableContainsBase.get_full_name()]["items"][0], Foo)
    val = json_dumps(dict_val)
    f_items = '[{"tags": ["123", "456"]}]'
    f_formatted_router = str(formatted_router).replace("'", '"')
    assert (
        val
        == f'{{"{MutableContainsBase.get_full_name()}": {{"items": {f_items}, "router": {f_formatted_router}}}}}'
    )


def test_reset_with_mutables():
    """Calling reset should always reset fields to a copy of the defaults."""
    default = [[0, 0], [0, 1], [1, 1]]
    copied_default = copy.deepcopy(default)

    class MutableResetState(BaseState):
        items: List[List[int]] = default

    instance = MutableResetState()
    assert instance.items.__wrapped__ is not default  # type: ignore
    assert instance.items == default == copied_default
    instance.items.append([3, 3])
    assert instance.items != default
    assert instance.items != copied_default

    instance.reset()
    assert instance.items.__wrapped__ is not default  # type: ignore
    assert instance.items == default == copied_default
    instance.items.append([3, 3])
    assert instance.items != default
    assert instance.items != copied_default

    instance.reset()
    assert instance.items.__wrapped__ is not default  # type: ignore
    assert instance.items == default == copied_default
    instance.items.append([3, 3])
    assert instance.items != default
    assert instance.items != copied_default


class Custom1(Base):
    """A custom class with a str field."""

    foo: str

    def set_foo(self, val: str):
        """Set the attribute foo.

        Args:
            val: The value to set.
        """
        self.foo = val

    def double_foo(self) -> str:
        """Concantenate foo with foo.

        Returns:
            foo + foo
        """
        return self.foo + self.foo


class Custom2(Base):
    """A custom class with a Custom1 field."""

    c1: Optional[Custom1] = None
    c1r: Custom1

    def set_c1r_foo(self, val: str):
        """Set the foo attribute of the c1 field.

        Args:
            val: The value to set.
        """
        self.c1r.set_foo(val)


class Custom3(Base):
    """A custom class with a Custom2 field."""

    c2: Optional[Custom2] = None
    c2r: Custom2


def test_state_union_optional():
    """Test that state can be defined with Union and Optional vars."""

    class UnionState(BaseState):
        int_float: Union[int, float] = 0
        opt_int: Optional[int]
        c3: Optional[Custom3]
        c3i: Custom3  # implicitly required
        c3r: Custom3 = Custom3(c2r=Custom2(c1r=Custom1(foo="")))
        custom_union: Union[Custom1, Custom2, Custom3] = Custom1(foo="")

    assert str(UnionState.c3.c2) == f'{str(UnionState.c3)}?.["c2"]'  # type: ignore
    assert str(UnionState.c3.c2.c1) == f'{str(UnionState.c3)}?.["c2"]?.["c1"]'  # type: ignore
    assert (
        str(UnionState.c3.c2.c1.foo) == f'{str(UnionState.c3)}?.["c2"]?.["c1"]?.["foo"]'  # type: ignore
    )
    assert (
        str(UnionState.c3.c2.c1r.foo) == f'{str(UnionState.c3)}?.["c2"]?.["c1r"]["foo"]'  # type: ignore
    )
    assert str(UnionState.c3.c2r.c1) == f'{str(UnionState.c3)}?.["c2r"]["c1"]'  # type: ignore
    assert (
        str(UnionState.c3.c2r.c1.foo) == f'{str(UnionState.c3)}?.["c2r"]["c1"]?.["foo"]'  # type: ignore
    )
    assert (
        str(UnionState.c3.c2r.c1r.foo) == f'{str(UnionState.c3)}?.["c2r"]["c1r"]["foo"]'  # type: ignore
    )
    assert str(UnionState.c3i.c2) == f'{str(UnionState.c3i)}["c2"]'  # type: ignore
    assert str(UnionState.c3r.c2) == f'{str(UnionState.c3r)}["c2"]'  # type: ignore
    assert UnionState.custom_union.foo is not None  # type: ignore
    assert UnionState.custom_union.c1 is not None  # type: ignore
    assert UnionState.custom_union.c1r is not None  # type: ignore
    assert UnionState.custom_union.c2 is not None  # type: ignore
    assert UnionState.custom_union.c2r is not None  # type: ignore
    assert types.is_optional(UnionState.opt_int._var_type)  # type: ignore
    assert types.is_union(UnionState.int_float._var_type)  # type: ignore


def test_set_base_field_via_setter():
    """When calling a setter on a Base instance, also track changes."""

    class BaseFieldSetterState(BaseState):
        c1: Custom1 = Custom1(foo="")
        c2: Custom2 = Custom2(c1r=Custom1(foo=""))

    bfss = BaseFieldSetterState()
    assert "c1" not in bfss.dirty_vars

    # Non-mutating function, not dirty
    bfss.c1.double_foo()
    assert "c1" not in bfss.dirty_vars

    # Mutating function, dirty
    bfss.c1.set_foo("bar")
    assert "c1" in bfss.dirty_vars
    bfss.dirty_vars.clear()
    assert "c1" not in bfss.dirty_vars

    # Mutating function from Base, dirty
    bfss.c1.set(foo="bar")
    assert "c1" in bfss.dirty_vars
    bfss.dirty_vars.clear()
    assert "c1" not in bfss.dirty_vars

    # Assert identity of MutableProxy
    mp = bfss.c1
    assert isinstance(mp, MutableProxy)
    mp2 = mp.set()
    assert mp is mp2
    mp3 = bfss.c1.set()
    assert mp is not mp3
    # Since none of these set calls had values, the state should not be dirty
    assert not bfss.dirty_vars

    # Chained Mutating function, dirty
    bfss.c2.set_c1r_foo("baz")
    assert "c2" in bfss.dirty_vars


def exp_is_hydrated(state: State, is_hydrated: bool = True) -> Dict[str, Any]:
    """Expected IS_HYDRATED delta that would be emitted by HydrateMiddleware.

    Args:
        state: the State that is hydrated.
        is_hydrated: whether the state is hydrated.

    Returns:
        dict similar to that returned by `State.get_delta` with IS_HYDRATED: is_hydrated
    """
    return {state.get_full_name(): {CompileVars.IS_HYDRATED: is_hydrated}}


class OnLoadState(State):
    """A test state with no return in handler."""

    num: int = 0

    @rx.event
    def test_handler(self):
        """Test handler."""
        self.num += 1


class OnLoadState2(State):
    """A test state with return in handler."""

    num: int = 0
    name: str

    def test_handler(self):
        """Test handler that calls another handler.

        Returns:
            Chain of EventHandlers
        """
        self.num += 1
        return self.change_name

    def change_name(self):
        """Test handler to change name."""
        self.name = "random"


class OnLoadState3(State):
    """A test state with async handler."""

    num: int = 0

    async def test_handler(self):
        """Test handler."""
        self.num += 1


@pytest.mark.asyncio
@pytest.mark.parametrize(
    "test_state, expected",
    [
        (OnLoadState, {"on_load_state": {"num": 1}}),
        (OnLoadState2, {"on_load_state2": {"num": 1}}),
        (OnLoadState3, {"on_load_state3": {"num": 1}}),
    ],
)
async def test_preprocess(app_module_mock, token, test_state, expected, mocker):
    """Test that a state hydrate event is processed correctly.

    Args:
        app_module_mock: The app module that will be returned by get_app().
        token: A token.
        test_state: State to process event.
        expected: Expected delta.
        mocker: pytest mock object.
    """
    mocker.patch(
        "reflex.state.State.class_subclasses", {test_state, OnLoadInternalState}
    )
    app = app_module_mock.app = App(
        state=State, load_events={"index": [test_state.test_handler]}
    )
    state = State()

    updates = []
    async for update in rx.app.process(
        app=app,
        event=Event(
            token=token,
            name=f"{state.get_name()}.{CompileVars.ON_LOAD_INTERNAL}",
            router_data={RouteVar.PATH: "/", RouteVar.ORIGIN: "/", RouteVar.QUERY: {}},
        ),
        sid="sid",
        headers={},
        client_ip="",
    ):
        assert isinstance(update, StateUpdate)
        updates.append(update)
    assert len(updates) == 1
    assert updates[0].delta[State.get_name()].pop("router") is not None
    assert updates[0].delta == exp_is_hydrated(state, False)

    events = updates[0].events
    assert len(events) == 2
    assert (await state._process(events[0]).__anext__()).delta == {
        test_state.get_full_name(): {"num": 1}
    }
    assert (await state._process(events[1]).__anext__()).delta == exp_is_hydrated(state)

    if isinstance(app.state_manager, StateManagerRedis):
        await app.state_manager.close()


@pytest.mark.asyncio
async def test_preprocess_multiple_load_events(app_module_mock, token, mocker):
    """Test that a state hydrate event for multiple on-load events is processed correctly.

    Args:
        app_module_mock: The app module that will be returned by get_app().
        token: A token.
        mocker: pytest mock object.
    """
    mocker.patch(
        "reflex.state.State.class_subclasses", {OnLoadState, OnLoadInternalState}
    )
    app = app_module_mock.app = App(
        state=State,
        load_events={"index": [OnLoadState.test_handler, OnLoadState.test_handler]},
    )
    state = State()

    updates = []
    async for update in rx.app.process(
        app=app,
        event=Event(
            token=token,
            name=f"{state.get_full_name()}.{CompileVars.ON_LOAD_INTERNAL}",
            router_data={RouteVar.PATH: "/", RouteVar.ORIGIN: "/", RouteVar.QUERY: {}},
        ),
        sid="sid",
        headers={},
        client_ip="",
    ):
        assert isinstance(update, StateUpdate)
        updates.append(update)
    assert len(updates) == 1
    assert updates[0].delta[State.get_name()].pop("router") is not None
    assert updates[0].delta == exp_is_hydrated(state, False)

    events = updates[0].events
    assert len(events) == 3
    assert (await state._process(events[0]).__anext__()).delta == {
        OnLoadState.get_full_name(): {"num": 1}
    }
    assert (await state._process(events[1]).__anext__()).delta == {
        OnLoadState.get_full_name(): {"num": 2}
    }
    assert (await state._process(events[2]).__anext__()).delta == exp_is_hydrated(state)

    if isinstance(app.state_manager, StateManagerRedis):
        await app.state_manager.close()


@pytest.mark.asyncio
async def test_get_state(mock_app: rx.App, token: str):
    """Test that a get_state populates the top level state and delta calculation is correct.

    Args:
        mock_app: An app that will be returned by `get_app()`
        token: A token.
    """
    mock_app.state_manager.state = mock_app.state = TestState

    # Get instance of ChildState2.
    test_state = await mock_app.state_manager.get_state(
        _substate_key(token, ChildState2)
    )
    assert isinstance(test_state, TestState)
    if isinstance(mock_app.state_manager, (StateManagerMemory, StateManagerDisk)):
        # All substates are available
        assert tuple(sorted(test_state.substates)) == (
            ChildState.get_name(),
            ChildState2.get_name(),
            ChildState3.get_name(),
        )
    else:
        # Sibling states are only populated if they have computed vars
        assert tuple(sorted(test_state.substates)) == (
            ChildState2.get_name(),
            ChildState3.get_name(),
        )

    # Because ChildState3 has a computed var, it is always dirty, and always populated.
    assert (
        test_state.substates[ChildState3.get_name()]
        .substates[GrandchildState3.get_name()]
        .computed
        == ""
    )

    # Get the child_state2 directly.
    child_state2_direct = test_state.get_substate([ChildState2.get_name()])
    child_state2_get_state = await test_state.get_state(ChildState2)
    # These should be the same object.
    assert child_state2_direct is child_state2_get_state

    # Get arbitrary GrandchildState.
    grandchild_state = await child_state2_get_state.get_state(GrandchildState)
    assert isinstance(grandchild_state, GrandchildState)

    # Now the original root should have all substates populated.
    assert tuple(sorted(test_state.substates)) == (
        ChildState.get_name(),
        ChildState2.get_name(),
        ChildState3.get_name(),
    )

    # ChildState should be retrievable
    child_state_direct = test_state.get_substate([ChildState.get_name()])
    child_state_get_state = await test_state.get_state(ChildState)
    # These should be the same object.
    assert child_state_direct is child_state_get_state

    # GrandchildState instance should be the same as the one retrieved from the child_state2.
    assert grandchild_state is child_state_direct.get_substate(
        [GrandchildState.get_name()]
    )
    grandchild_state.value2 = "set_value"

    assert test_state.get_delta() == {
        TestState.get_full_name(): {
            "sum": 3.14,
            "upper": "",
        },
        GrandchildState.get_full_name(): {
            "value2": "set_value",
        },
        GrandchildState3.get_full_name(): {
            "computed": "",
        },
    }

    # Get a fresh instance
    new_test_state = await mock_app.state_manager.get_state(
        _substate_key(token, ChildState2)
    )
    assert isinstance(new_test_state, TestState)
    if isinstance(mock_app.state_manager, (StateManagerMemory, StateManagerDisk)):
        # In memory, it's the same instance
        assert new_test_state is test_state
        test_state._clean()
        # All substates are available
        assert tuple(sorted(new_test_state.substates)) == (
            ChildState.get_name(),
            ChildState2.get_name(),
            ChildState3.get_name(),
        )
    else:
        # With redis, we get a whole new instance
        assert new_test_state is not test_state
        # Sibling states are only populated if they have computed vars
        assert tuple(sorted(new_test_state.substates)) == (
            ChildState2.get_name(),
            ChildState3.get_name(),
        )

    # Set a value on child_state2, should update cached var in grandchild_state2
    child_state2 = new_test_state.get_substate((ChildState2.get_name(),))
    child_state2.value = "set_c2_value"

    assert new_test_state.get_delta() == {
        TestState.get_full_name(): {
            "sum": 3.14,
            "upper": "",
        },
        ChildState2.get_full_name(): {
            "value": "set_c2_value",
        },
        GrandchildState2.get_full_name(): {
            "cached": "set_c2_value",
        },
        GrandchildState3.get_full_name(): {
            "computed": "",
        },
    }


@pytest.mark.asyncio
async def test_get_state_from_sibling_not_cached(mock_app: rx.App, token: str):
    """A test simulating update_vars_internal when setting cookies with computed vars.

    In that case, a sibling state, UpdateVarsInternalState handles the fetching
    of states that need to have values set. Only the states that have a computed
    var are pre-fetched (like Child3 in this test), so `get_state` needs to
    avoid refetching those already-cached states when getting substates,
    otherwise the set values will be overridden by the freshly deserialized
    version and lost.

    Explicit regression test for https://github.com/reflex-dev/reflex/issues/2851.

    Args:
        mock_app: An app that will be returned by `get_app()`
        token: A token.
    """

    class Parent(BaseState):
        """A root state like rx.State."""

        parent_var: int = 0

    class Child(Parent):
        """A state simulating UpdateVarsInternalState."""

        pass

    class Child2(Parent):
        """An unconnected child state."""

        pass

    class Child3(Parent):
        """A child state with a computed var causing it to be pre-fetched.

        If child3_var gets set to a value, and `get_state` erroneously
        re-fetches it from redis, the value will be lost.
        """

        child3_var: int = 0

        @rx.var
        def v(self):
            pass

    class Grandchild3(Child3):
        """An extra layer of substate to catch an issue discovered in
        _determine_missing_parent_states while writing the regression test where
        invalid parent state names were being constructed.
        """

        pass

    class GreatGrandchild3(Grandchild3):
        """Fetching this state wants to also fetch Child3 as a missing parent.
        However, Child3 should already be cached in the state tree because it
        has a computed var.
        """

        pass

    mock_app.state_manager.state = mock_app.state = Parent

    # Get the top level state via unconnected sibling.
    root = await mock_app.state_manager.get_state(_substate_key(token, Child))
    # Set value in parent_var to assert it does not get refetched later.
    root.parent_var = 1

    if isinstance(mock_app.state_manager, StateManagerRedis):
        # When redis is used, only states with computed vars are pre-fetched.
        assert Child2.get_name() not in root.substates
        assert Child3.get_name() in root.substates  # (due to @rx.var)

    # Get the unconnected sibling state, which will be used to `get_state` other instances.
    child = root.get_substate(Child.get_full_name().split("."))

    # Get an uncached child state.
    child2 = await child.get_state(Child2)
    assert child2.parent_var == 1

    # Set value on already-cached Child3 state (prefetched because it has a Computed Var).
    child3 = await child.get_state(Child3)
    child3.child3_var = 1

    # Get uncached great_grandchild3 state.
    great_grandchild3 = await child.get_state(GreatGrandchild3)

    # Assert that we didn't re-fetch the parent and child3 state from redis
    assert great_grandchild3.parent_var == 1
    assert great_grandchild3.child3_var == 1


# Save a reference to the rx.State to shadow the name State for testing.
RxState = State


def test_potentially_dirty_substates():
    """Test that potentially_dirty_substates returns the correct substates.

    Even if the name "State" is shadowed, it should still work correctly.
    """

    class State(RxState):
        @ComputedVar
        def foo(self) -> str:
            return ""

    class C1(State):
        @ComputedVar
        def bar(self) -> str:
            return ""

    assert RxState._potentially_dirty_substates() == {State}
    assert State._potentially_dirty_substates() == {C1}
    assert C1._potentially_dirty_substates() == set()


def test_router_var_dep() -> None:
    """Test that router var dependencies are correctly tracked."""

    class RouterVarParentState(State):
        """A parent state for testing router var dependency."""

        pass

    class RouterVarDepState(RouterVarParentState):
        """A state with a router var dependency."""

        @rx.var(cache=True)
        def foo(self) -> str:
            return self.router.page.params.get("foo", "")

    foo = RouterVarDepState.computed_vars["foo"]
    State._init_var_dependency_dicts()

    assert foo._deps(objclass=RouterVarDepState) == {"router"}
    assert RouterVarParentState._potentially_dirty_substates() == {RouterVarDepState}
    assert RouterVarParentState._substate_var_dependencies == {
        "router": {RouterVarDepState.get_name()}
    }
    assert RouterVarDepState._computed_var_dependencies == {
        "router": {"foo"},
    }

    rx_state = State()
    parent_state = RouterVarParentState()
    state = RouterVarDepState()

    # link states
    rx_state.substates = {RouterVarParentState.get_name(): parent_state}
    parent_state.parent_state = rx_state
    state.parent_state = parent_state
    parent_state.substates = {RouterVarDepState.get_name(): state}

    assert state.dirty_vars == set()

    # Reassign router var
    state.router = state.router
    assert state.dirty_vars == {"foo", "router"}
    assert parent_state.dirty_substates == {RouterVarDepState.get_name()}


@pytest.mark.asyncio
async def test_setvar(mock_app: rx.App, token: str):
    """Test that setvar works correctly.

    Args:
        mock_app: An app that will be returned by `get_app()`
        token: A token.
    """
    state = await mock_app.state_manager.get_state(_substate_key(token, TestState))

    # Set Var in same state (with Var type casting)
    for event in rx.event.fix_events(
        [TestState.setvar("num1", 42), TestState.setvar("num2", "4.2")], token
    ):
        async for update in state._process(event):
            print(update)
    assert state.num1 == 42
    assert state.num2 == 4.2

    # Set Var in parent state
    for event in rx.event.fix_events([GrandchildState.setvar("array", [43])], token):
        async for update in state._process(event):
            print(update)
    assert state.array == [43]

    # Cannot setvar for non-existant var
    with pytest.raises(AttributeError):
        TestState.setvar("non_existant_var")

    # Cannot setvar for computed vars
    with pytest.raises(AttributeError):
        TestState.setvar("sum")

    # Cannot setvar with non-string
    with pytest.raises(ValueError):
        TestState.setvar(42, 42)


@pytest.mark.asyncio
async def test_setvar_async_setter():
    """Test that overridden async setters raise Exception when used with setvar."""
    with pytest.raises(NotImplementedError):
        TestState.setvar("asynctest", 42)


@pytest.mark.skipif("REDIS_URL" not in os.environ, reason="Test requires redis")
@pytest.mark.parametrize(
    "expiration_kwargs, expected_values",
    [
        ({"redis_lock_expiration": 20000}, (20000, constants.Expiration.TOKEN)),
        (
            {"redis_lock_expiration": 50000, "redis_token_expiration": 5600},
            (50000, 5600),
        ),
        ({"redis_token_expiration": 7600}, (constants.Expiration.LOCK, 7600)),
    ],
)
def test_redis_state_manager_config_knobs(tmp_path, expiration_kwargs, expected_values):
    proj_root = tmp_path / "project1"
    proj_root.mkdir()

    config_items = ",\n    ".join(
        f"{key} = {value}" for key, value in expiration_kwargs.items()
    )

    config_string = f"""
import reflex as rx
config = rx.Config(
    app_name="project1",
    redis_url="redis://localhost:6379",
    state_manager_mode="redis",
    {config_items}
)
"""
    (proj_root / "rxconfig.py").write_text(dedent(config_string))

    with chdir(proj_root):
        # reload config for each parameter to avoid stale values
        reflex.config.get_config(reload=True)
        from reflex.state import State, StateManager

        state_manager = StateManager.create(state=State)
        assert state_manager.lock_expiration == expected_values[0]  # type: ignore
        assert state_manager.token_expiration == expected_values[1]  # type: ignore


class MixinState(State, mixin=True):
    """A mixin state for testing."""

    num: int = 0
    _backend: int = 0
    _backend_no_default: dict

    @rx.var(cache=True)
    def computed(self) -> str:
        """A computed var on mixin state.

        Returns:
            A computed value.
        """
        return ""


class UsesMixinState(MixinState, State):
    """A state that uses the mixin state."""

    pass


class ChildUsesMixinState(UsesMixinState):
    """A child state that uses the mixin state."""

    pass


def test_mixin_state() -> None:
    """Test that a mixin state works correctly."""
    assert "num" in UsesMixinState.base_vars
    assert "num" in UsesMixinState.vars
    assert UsesMixinState.backend_vars == {"_backend": 0, "_backend_no_default": {}}

    assert "computed" in UsesMixinState.computed_vars
    assert "computed" in UsesMixinState.vars

    assert (
        UsesMixinState(_reflex_internal_init=True)._backend_no_default  # type: ignore
        is not UsesMixinState.backend_vars["_backend_no_default"]
    )


def test_child_mixin_state() -> None:
    """Test that mixin vars are only applied to the highest state in the hierarchy."""
    assert "num" in ChildUsesMixinState.inherited_vars
    assert "num" not in ChildUsesMixinState.base_vars

    assert "computed" in ChildUsesMixinState.inherited_vars
    assert "computed" not in ChildUsesMixinState.computed_vars


def test_assignment_to_undeclared_vars():
    """Test that an attribute error is thrown when undeclared vars are set."""

    class State(BaseState):
        val: str
        _val: str
        __val: str  # type: ignore

        def handle_supported_regular_vars(self):
            self.val = "no underscore"
            self._val = "single leading underscore"
            self.__val = "double leading undercore"

        def handle_regular_var(self):
            self.num = 5

        def handle_backend_var(self):
            self._num = 5

        def handle_non_var(self):
            self.__num = 5

    class Substate(State):
        def handle_var(self):
            self.value = 20

    state = State()  # type: ignore
    sub_state = Substate()  # type: ignore

    with pytest.raises(SetUndefinedStateVarError):
        state.handle_regular_var()

    with pytest.raises(SetUndefinedStateVarError):
        sub_state.handle_var()

    with pytest.raises(SetUndefinedStateVarError):
        state.handle_backend_var()

    state.handle_supported_regular_vars()
    state.handle_non_var()


@pytest.mark.asyncio
async def test_deserialize_gc_state_disk(token):
    """Test that a state can be deserialized from disk with a grandchild state.

    Args:
        token: A token.
    """

    class Root(BaseState):
        pass

    class State(Root):
        num: int = 42

    class Child(State):
        foo: str = "bar"

    dsm = StateManagerDisk(state=Root)
    async with dsm.modify_state(token) as root:
        s = await root.get_state(State)
        s.num += 1
        c = await root.get_state(Child)
        assert s._get_was_touched()
        assert not c._get_was_touched()

    dsm2 = StateManagerDisk(state=Root)
    root = await dsm2.get_state(token)
    s = await root.get_state(State)
    assert s.num == 43
    c = await root.get_state(Child)
    assert c.foo == "bar"


class Obj(Base):
    """A object containing a callable for testing fallback pickle."""

    _f: Callable


def test_fallback_pickle():
    """Test that state serialization will fall back to dill."""

    class DillState(BaseState):
        _o: Optional[Obj] = None
        _f: Optional[Callable] = None
        _g: Any = None

    state = DillState(_reflex_internal_init=True)  # type: ignore
    state._o = Obj(_f=lambda: 42)
    state._f = lambda: 420

    pk = state._serialize()

    unpickled_state = BaseState._deserialize(pk)
    assert unpickled_state._f() == 420
    assert unpickled_state._o._f() == 42

    # Threading locks are unpicklable normally, and raise TypeError instead of PicklingError.
    state2 = DillState(_reflex_internal_init=True)  # type: ignore
    state2._g = threading.Lock()
    pk2 = state2._serialize()
    unpickled_state2 = BaseState._deserialize(pk2)
    assert isinstance(unpickled_state2._g, type(threading.Lock()))

    # Some object, like generator, are still unpicklable with dill.
<<<<<<< HEAD
    state._g = (i for i in range(10))
    pk = state._serialize()
    assert len(pk) == 0
    with pytest.raises(EOFError):
        BaseState._deserialize(pk)


def test_typed_state() -> None:
    class TypedState(rx.State):
        field: rx.Field[str] = rx.field("")

    _ = TypedState(field="str")
=======
    state3 = DillState(_reflex_internal_init=True)  # type: ignore
    state3._g = (i for i in range(10))
    pk3 = state3._serialize()
    assert len(pk3) == 0
>>>>>>> c07eb2a6
<|MERGE_RESOLUTION|>--- conflicted
+++ resolved
@@ -3400,22 +3400,19 @@
     assert isinstance(unpickled_state2._g, type(threading.Lock()))
 
     # Some object, like generator, are still unpicklable with dill.
-<<<<<<< HEAD
     state._g = (i for i in range(10))
     pk = state._serialize()
     assert len(pk) == 0
     with pytest.raises(EOFError):
         BaseState._deserialize(pk)
-
-
-def test_typed_state() -> None:
-    class TypedState(rx.State):
-        field: rx.Field[str] = rx.field("")
-
-    _ = TypedState(field="str")
-=======
     state3 = DillState(_reflex_internal_init=True)  # type: ignore
     state3._g = (i for i in range(10))
     pk3 = state3._serialize()
     assert len(pk3) == 0
->>>>>>> c07eb2a6
+
+
+def test_typed_state() -> None:
+    class TypedState(rx.State):
+        field: rx.Field[str] = rx.field("")
+
+    _ = TypedState(field="str")