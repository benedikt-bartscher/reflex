--- conflicted
+++ resolved
@@ -189,17 +189,11 @@
     clear_button.click()
     assert AppHarness._poll_for(lambda: on_change_input.get_attribute("value") == "")
     # potential bug: clearing the on_change field doesn't itself trigger on_change
-<<<<<<< HEAD
-    # assert backend_state.text == ""
-    # assert debounce_input.get_attribute("value") == ""
-    # assert value_input.get_attribute("value") == ""
+    # assert backend_state.text == "" #noqa: ERA001
+    # assert debounce_input.get_attribute("value") == "" #noqa: ERA001
+    # assert value_input.get_attribute("value") == "" #noqa: ERA001
 
     set_none_button = driver.find_element(By.ID, "set_none")
     set_none_button.click()
     assert await get_state_text() is None
-    assert AppHarness._poll_for(lambda: debounce_input.get_attribute("value") == "")
-=======
-    # assert backend_state.text == "" #noqa: ERA001
-    # assert debounce_input.get_attribute("value") == "" #noqa: ERA001
-    # assert value_input.get_attribute("value") == "" #noqa: ERA001
->>>>>>> d7956c19
+    assert AppHarness._poll_for(lambda: debounce_input.get_attribute("value") == "")